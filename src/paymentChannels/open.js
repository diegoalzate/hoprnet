'use strict'

const pull = require('pull-stream')

const { waterfall } = require('async')
const { toWei } = require('web3').utils
const { getId, pubKeyToEthereumAddress, deepCopy, bufferToNumber } = require('../utils')
const { recover } = require('secp256k1')

const { PROTOCOL_PAYMENT_CHANNEL, DEFAULT_GAS_AMOUNT, GAS_PRICE } = require('../constants')
const SIGNATURE_LENGTH = 64

const Transaction = require('../transaction')

module.exports = (self) => (to, cb) => waterfall([
    (cb) => self.node.peerRouting.findPeer(to.id, cb),
    (peerInfo, cb) => self.node.dialProtocol(peerInfo, PROTOCOL_PAYMENT_CHANNEL, cb),
    (conn, cb) => setTimeout(cb, 40000, null, conn),
    (conn, cb) => {
        const restoreTx = new Transaction()

        restoreTx.value = parseInt(toWei('1', 'shannon'))
        restoreTx.index = 1

        restoreTx.channelId = getId(
            pubKeyToEthereumAddress(self.node.peerInfo.id.pubKey.marshal()),
            pubKeyToEthereumAddress(to.id.pubKey.marshal()))

        restoreTx.sign(self.node.peerInfo.id.privKey.marshal())

        // TODO this might fail when opening more than one channel at the same time
        self.nonce = self.nonce + 1

        pull(
            pull.once(restoreTx.toBuffer()),
            conn,
            pull.filter((data) =>
                Buffer.isBuffer(data) &&
                data.length === SIGNATURE_LENGTH + 1 &&
                recover(restoreTx.hash, data.slice(0, SIGNATURE_LENGTH), bufferToNumber(data.slice(SIGNATURE_LENGTH)))
                    .compare(to.id.pubKey.marshal()) === 0
            ),
            pull.collect((err, signatures) => {
                if (signatures.length !== 1)
                    throw Error('Invalid response')

                restoreTx.signature.fill(signatures[0].slice(0, SIGNATURE_LENGTH))
                restoreTx.recovery.fill(signatures[0].slice(SIGNATURE_LENGTH))

                self.contract.methods.createFunded(
                    pubKeyToEthereumAddress(to.id.pubKey.marshal()),
                    toWei('1', 'mwei'),
                    restoreTx.signature.slice(0, 32),
                    restoreTx.signature.slice(32, 64),
                    restoreTx.recovery
                ).send({
                    from: pubKeyToEthereumAddress(self.node.peerInfo.id.pubKey.marshal()),
<<<<<<< HEAD
                    gas: 1000000, // arbitrary
                    nonce: self.nonce
                    // gasPrice: '30000000000000'
                }, (err, hash) => {
=======
                    gas: DEFAULT_GAS_AMOUNT, // arbitrary
                    gasPrice: GAS_PRICE
                }, (err, result) => {
>>>>>>> 3529913a
                    if (err) { throw err }
                    self.setSettlementListener(restoreTx.channelId)
                    self.setRestoreTransaction(restoreTx)

                    const tx = deepCopy(restoreTx, Transaction)
                    self.set(tx)

                    console.log('[\'' + self.node.peerInfo.id.toB58String() + '\']: Opened payment channel with txHash \'' + hash + '\'.')

                    cb(null, tx)
                })
            }))
    }
], cb)<|MERGE_RESOLUTION|>--- conflicted
+++ resolved
@@ -55,16 +55,9 @@
                     restoreTx.recovery
                 ).send({
                     from: pubKeyToEthereumAddress(self.node.peerInfo.id.pubKey.marshal()),
-<<<<<<< HEAD
-                    gas: 1000000, // arbitrary
-                    nonce: self.nonce
-                    // gasPrice: '30000000000000'
-                }, (err, hash) => {
-=======
                     gas: DEFAULT_GAS_AMOUNT, // arbitrary
                     gasPrice: GAS_PRICE
                 }, (err, result) => {
->>>>>>> 3529913a
                     if (err) { throw err }
                     self.setSettlementListener(restoreTx.channelId)
                     self.setRestoreTransaction(restoreTx)
