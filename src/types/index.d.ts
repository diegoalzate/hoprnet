import AccountId from './accountId'
import AcknowledgedTicket from './acknowledgedTicket'
import Balance from './balance'
import Channel from './channel'
import ChannelBalance from './channelBalance'
import ChannelState from './channelState'
import Hash from './hash'
import Moment from './moment'
import NativeBalance from './nativeBalance'
import Public from './public'
import State from './state'
import Signature from './signature'
import SignedChannel from './signedChannel'
import SignedTicket from './signedTicket'
import Ticket from './ticket'
import TicketEpoch from './ticketEpoch'

export {
  AccountId,
<<<<<<< HEAD
  AcknowledgedTicket,
  Balance,
  Channel,
  ChannelBalance,
=======
  Balance,
  Channel,
  ChannelBalance,
  ChannelState,
>>>>>>> 31ab5d01
  Hash,
  Moment,
  NativeBalance,
  Public,
  State,
  Signature,
  SignedChannel,
  SignedTicket,
  Ticket,
  TicketEpoch,
}<|MERGE_RESOLUTION|>--- conflicted
+++ resolved
@@ -17,17 +17,11 @@
 
 export {
   AccountId,
-<<<<<<< HEAD
   AcknowledgedTicket,
   Balance,
   Channel,
   ChannelBalance,
-=======
-  Balance,
-  Channel,
-  ChannelBalance,
   ChannelState,
->>>>>>> 31ab5d01
   Hash,
   Moment,
   NativeBalance,
