import type { addresses } from '@hoprnet/hopr-ethereum'
import { randomBytes, createHash } from 'crypto'
import Web3 from 'web3'
import { LevelUp } from 'levelup'
import HoprChannelsAbi from '@hoprnet/hopr-ethereum/build/extracted/abis/HoprChannels.json'
import HoprTokenAbi from '@hoprnet/hopr-ethereum/build/extracted/abis/HoprToken.json'
import HoprCoreConnector from '@hoprnet/hopr-core-connector-interface'
import { u8aToHex, stringToU8a, u8aEquals } from '@hoprnet/hopr-utils'
import chalk from 'chalk'
<<<<<<< HEAD
import { ChannelFactory } from './channel'
import Tickets from './ticket'
import types from './types'
=======
import Channel from './channel'
import Tickets from './tickets'
>>>>>>> bdbdbeaa
import Indexer from './indexer'
import * as dbkeys from './dbKeys'
import * as utils from './utils'
import * as constants from './constants'
import * as config from './config'
import { HoprChannels } from './tsc/web3/HoprChannels'
import { HoprToken } from './tsc/web3/HoprToken'
import Account from './account'

export default class HoprEthereum implements HoprCoreConnector {
  private _status: 'uninitialized' | 'initialized' | 'started' | 'stopped' = 'uninitialized'
  private _initializing: Promise<void>
  public _onChainValuesInitialized: boolean
  private _starting: Promise<void>
  private _stopping: Promise<void>
  public signTransaction: ReturnType<typeof utils.TransactionSigner>
  public log: ReturnType<typeof utils['Log']>

  public channel: ChannelFactory
  public types: types
  public indexer: Indexer
  public account: Account
  public tickets: Tickets

  constructor(
    public db: LevelUp,
    public web3: Web3,
    public network: addresses.Networks,
    public hoprChannels: HoprChannels,
    public hoprToken: HoprToken,
    public options: {
      debug: boolean
    },
    privateKey: Uint8Array,
    publicKey: Uint8Array
  ) {
    this.account = new Account(this, privateKey, publicKey)
    this.indexer = new Indexer(this)
    this.tickets = new Tickets(this)
    this.types = new types()
    this.channel = new ChannelFactory(this)

    this._onChainValuesInitialized = false
    this.signTransaction = utils.TransactionSigner(web3, privateKey)
    this.log = utils.Log()
  }

  readonly dbKeys = dbkeys
  readonly utils = utils
  readonly constants = constants
  readonly CHAIN_NAME = 'HOPR on Ethereum'
<<<<<<< HEAD
=======
  readonly tickets = Tickets
  readonly indexer = new Indexer(this)

  /**
   * @returns the current balances of the account associated with this node (HOPR)
   */
  get nonce(): Promise<number> {
    return new Promise<number>(async (resolve, reject) => {
      try {
        let nonce: number | undefined

        // 'first' call
        if (typeof this._nonce === 'undefined') {
          this._nonce = {
            getTransactionCount: this.web3.eth.getTransactionCount(this.account.toHex()),
            virtualNonce: 0,
            nonce: undefined,
          }

          nonce = await this._nonce.getTransactionCount
        }
        // called while 'first' call hasnt returned
        else if (typeof this._nonce.nonce === 'undefined') {
          this._nonce.virtualNonce += 1
          const virtualNonce = this._nonce.virtualNonce

          nonce = await this._nonce.getTransactionCount.then((count) => {
            return count + virtualNonce
          })
        }
        // called after 'first' call has returned
        else {
          nonce = this._nonce.nonce + 1
        }

        this._nonce.nonce = nonce
        return resolve(nonce)
      } catch (err) {
        return reject(err.message)
      }
    })
  }
>>>>>>> bdbdbeaa

  /**
   * Returns the current balances of the account associated with this node (HOPR)
   * @returns a promise resolved to Balance
   */

  /**
   * Returns the current native balance (ETH)
   * @returns a promise resolved to Balance
   */

  // get ticketEpoch(): Promise<TicketEpoch> {}

  /**
   * Initialises the connector, e.g. connect to a blockchain node.
   */
  async start() {
    this.log('Starting connector..')

    if (typeof this._starting !== 'undefined') {
      this.log('Connector is already starting..')
      return this._starting
    } else if (this._status === 'started') {
      this.log('Connector has already started')
      return
    } else if (this._status === 'uninitialized' && typeof this._initializing === 'undefined') {
      this.log('Connector was asked to start but state was not asked to initialize, initializing..')
      this.initialize().catch((err: Error) => {
        this.log(chalk.red(err.message))
      })
    }

    this._starting = Promise.resolve()
      .then(async () => {
        // agnostic check if connector can start
        while (this._status !== 'initialized') {
          await utils.wait(1 * 1e3)
        }

        // restart
        await this.indexer.start()

        this._status = 'started'
        this.log(chalk.green('Connector started'))
      })
      .catch((err: Error) => {
        this.log(chalk.red(`Connector failed to start: ${err.message}`))
      })
      .finally(() => {
        this._starting = undefined
      })

    return this._starting
  }

  /**
   * Stops the connector.
   */
  async stop(): Promise<void> {
    this.log('Stopping connector..')

    if (typeof this._stopping !== 'undefined') {
      this.log('Connector is already stopping..')
      return this._stopping
    } else if (this._status === 'stopped') {
      this.log('Connector has already stopped')
      return
    }

    this._stopping = Promise.resolve()
      .then(async () => {
        // connector is starting
        if (typeof this._starting !== 'undefined') {
          this.log("Connector will stop once it's started")
          // @TODO: cancel initializing & starting
          await this._starting
        }

        await this.indexer.stop()

        this._status = 'stopped'
        this.log(chalk.green('Connector stopped'))
      })
      .catch((err: Error) => {
        this.log(chalk.red(`Connector failed to stop: ${err.message}`))
      })
      .finally(() => {
        this._stopping = undefined
      })

    return this._stopping
  }

  get started() {
    return this._status === 'started'
  }

  /**
   * Initializes the on-chain values of our account.
   * @param nonce optional specify nonce of the account to run multiple queries simultaneously
   */
  async initOnchainValues(nonce?: number): Promise<void> {
    if (this._onChainValuesInitialized) {
      return
    }

    await this.setAccountSecret(nonce)

    this._onChainValuesInitialized = true
  }

  /**
   * Initializes connector, insures that connector is only initialized once,
   * and it only resolves once it's done initializing.
   */
  async initialize(): Promise<void> {
    this.log('Initializing connector..')

    if (typeof this._initializing !== 'undefined') {
      this.log('Connector is already initializing..')
      return this._initializing
    } else if (this._status === 'initialized') {
      this.log('Connector has already initialized')
      return
    } else if (this._status !== 'uninitialized') {
      throw Error(`invalid status '${this._status}', could not initialize`)
    }

    this._initializing = Promise.resolve()
      .then(async () => {
        // initialize stuff
        await Promise.all([
          // confirm web3 is connected
          this.checkWeb3(),
          // start channels indexing
          this.indexer.start(),
          // check account secret
          this.checkAccountSecret(),
        ])

        this._status = 'initialized'
        this.log(chalk.green('Connector initialized'))
      })
      .catch((err: Error) => {
        this.log(`Connector failed to initialize: ${err.message}`)
      })
      .finally(() => {
        this._initializing = undefined
      })

    return this._initializing
  }

  /**
   * Checks whether node has an account secret set onchain and offchain
   * @returns a promise resolved true if secret is set correctly
   */
  async checkAccountSecret(): Promise<void> {
    let [onChainSecret, offChainSecret] = await Promise.all([
      // get onChainSecret
      this.hoprChannels.methods
        .accounts((await this.account.address).toHex())
        .call()
        .then((res) => stringToU8a(res.hashedSecret))
        .then((secret: Uint8Array) => {
          if (u8aEquals(secret, new Uint8Array(this.types.Hash.SIZE).fill(0x00))) {
            return undefined
          }

          return secret
        }),
      // get offChainSecret
      this.db.get(Buffer.from(dbkeys.OnChainSecret())).catch((err) => {
        if (err.notFound != true) {
          throw err
        }
      }),
    ])

    // @TODO check with most recent exponent and fail if it is not equal
    // if (!u8aEquals(onChainSecret, offChainSecret)) {
    //   throw Error(`Inconsistency found. On-chain secret is set to ${u8aToHex(onChainSecret)} whilst off-chain secret is  ${u8aToHex(offChainSecret)}`)
    // }

    let hasOffChainSecret = typeof offChainSecret !== 'undefined'
    let hasOnChainSecret = typeof onChainSecret !== 'undefined'

    if (hasOffChainSecret !== hasOnChainSecret) {
      if (hasOffChainSecret) {
        this.log(`Key is present off-chain but not on-chain, submitting..`)
        // @TODO this potentially dangerous because it increases the account counter
        await utils.waitForConfirmation(
          (
            await this.signTransaction(this.hoprChannels.methods.setHashedSecret(u8aToHex(offChainSecret)), {
              from: (await this.account.address).toHex(),
              to: this.hoprChannels.options.address,
              nonce: await this.account.nonce,
            })
          ).send()
        )
        hasOnChainSecret = true
      } else {
        this.log(`Key is present on-chain but not in our database.`)
        if (this.options.debug) {
          await this.db.put(Buffer.from(dbkeys.OnChainSecret()), Buffer.from(this.getDebugAccountSecret()))
          hasOffChainSecret = true
        } else {
          throw Error(`Key is present on-chain but not in our database.`)
        }
      }
    }

    this._onChainValuesInitialized = hasOffChainSecret && hasOnChainSecret
  }

  /**
   * generate and set account secret
   */
  async setAccountSecret(nonce?: number): Promise<void> {
    let secret: Uint8Array
    if (this.options.debug) {
      secret = this.getDebugAccountSecret()
    } else {
      secret = new Uint8Array(randomBytes(32))
    }

    const dbPromise = this.db.put(Buffer.from(this.dbKeys.OnChainSecret()), Buffer.from(secret.slice()))

    for (let i = 0; i < 500; i++) {
      secret = await this.utils.hash(secret)
    }

    await Promise.all([
      await utils.waitForConfirmation(
        (
          await this.signTransaction(this.hoprChannels.methods.setHashedSecret(u8aToHex(secret)), {
            from: (await this.account.address).toHex(),
            to: this.hoprChannels.options.address,
            nonce: nonce || (await this.account.nonce),
          })
        ).send()
      ),
      dbPromise,
    ])
  }

  /**
   * Checks whether web3 connection is alive
   * @returns a promise resolved true if web3 connection is alive
   */
  async checkWeb3(): Promise<void> {
    let isListening
    try {
      isListening = await this.web3.eth.net.isListening()
    } catch (err) {
      this.log(chalk.red(`error checking web3: ${err.message}`))
    }

    if (!isListening) {
      throw Error('web3 is not connected')
    }
  }

  private getDebugAccountSecret(): Uint8Array {
    return createHash('sha256').update(this.account.keys.onChain.pubKey).digest()
  }

  static get constants() {
    return constants
  }

  /**
   * Creates an uninitialised instance.
   *
   * @param db database instance
   * @param seed that is used to derive that on-chain identity
   * @param options.id Id of the demo account
   * @param options.provider provider URI that is used to connect to the blockchain
   * @param options.debug debug mode, will generate account secrets using account's public key
   * @returns a promise resolved to the connector
   */
  static async create(
    db: LevelUp,
    seed?: Uint8Array,
    options?: { id?: number; provider?: string; debug?: boolean }
  ): Promise<HoprEthereum> {
    const usingSeed = typeof seed !== 'undefined'
    const usingOptions = typeof options !== 'undefined'

    if (!usingSeed && !usingOptions) {
      throw Error("'seed' or 'options' must be provided")
    }
    if (usingOptions && typeof options.id !== 'undefined' && options.id > config.DEMO_ACCOUNTS.length) {
      throw Error(
        `Unable to find demo account for index '${options.id}'. Please make sure that you have specified enough demo accounts.`
      )
    }

    const providerUri = options?.provider || config.DEFAULT_URI
    const privateKey = usingSeed ? seed : stringToU8a(config.DEMO_ACCOUNTS[options.id])
    const publicKey = await utils.privKeyToPubKey(privateKey)

    const provider = new Web3.providers.WebsocketProvider(providerUri, {
      reconnect: {
        auto: true,
        delay: 1000, // ms
        maxAttempts: 10,
      },
    })

    const web3 = new Web3(provider)

    const network = await utils.getNetworkId(web3)

    if (typeof config.CHANNELS_ADDRESSES[network] === 'undefined') {
      throw Error(`channel contract address from network ${network} not found`)
    }
    if (typeof config.TOKEN_ADDRESSES[network] === 'undefined') {
      throw Error(`token contract address from network ${network} not found`)
    }

    const hoprChannels = new web3.eth.Contract(HoprChannelsAbi as any, config.CHANNELS_ADDRESSES[network])
    const hoprToken = new web3.eth.Contract(HoprTokenAbi as any, config.TOKEN_ADDRESSES[network])

    const coreConnector = new HoprEthereum(
      db,
      web3,
      network,
      hoprChannels,
      hoprToken,
      { debug: options?.debug || false },
      privateKey,
      publicKey
    )
    coreConnector.log(`using ethereum address ${(await coreConnector.account.address).toHex()}`)

    // begin initializing
    coreConnector.initialize().catch((err: Error) => {
      coreConnector.log(chalk.red(`coreConnector.initialize error: ${err.message}`))
    })
    coreConnector.start()

    return coreConnector
  }
}

export const Types = types
export const Utils = utils<|MERGE_RESOLUTION|>--- conflicted
+++ resolved
@@ -7,14 +7,9 @@
 import HoprCoreConnector from '@hoprnet/hopr-core-connector-interface'
 import { u8aToHex, stringToU8a, u8aEquals } from '@hoprnet/hopr-utils'
 import chalk from 'chalk'
-<<<<<<< HEAD
 import { ChannelFactory } from './channel'
-import Tickets from './ticket'
 import types from './types'
-=======
-import Channel from './channel'
 import Tickets from './tickets'
->>>>>>> bdbdbeaa
 import Indexer from './indexer'
 import * as dbkeys from './dbKeys'
 import * as utils from './utils'
@@ -66,51 +61,6 @@
   readonly utils = utils
   readonly constants = constants
   readonly CHAIN_NAME = 'HOPR on Ethereum'
-<<<<<<< HEAD
-=======
-  readonly tickets = Tickets
-  readonly indexer = new Indexer(this)
-
-  /**
-   * @returns the current balances of the account associated with this node (HOPR)
-   */
-  get nonce(): Promise<number> {
-    return new Promise<number>(async (resolve, reject) => {
-      try {
-        let nonce: number | undefined
-
-        // 'first' call
-        if (typeof this._nonce === 'undefined') {
-          this._nonce = {
-            getTransactionCount: this.web3.eth.getTransactionCount(this.account.toHex()),
-            virtualNonce: 0,
-            nonce: undefined,
-          }
-
-          nonce = await this._nonce.getTransactionCount
-        }
-        // called while 'first' call hasnt returned
-        else if (typeof this._nonce.nonce === 'undefined') {
-          this._nonce.virtualNonce += 1
-          const virtualNonce = this._nonce.virtualNonce
-
-          nonce = await this._nonce.getTransactionCount.then((count) => {
-            return count + virtualNonce
-          })
-        }
-        // called after 'first' call has returned
-        else {
-          nonce = this._nonce.nonce + 1
-        }
-
-        this._nonce.nonce = nonce
-        return resolve(nonce)
-      } catch (err) {
-        return reject(err.message)
-      }
-    })
-  }
->>>>>>> bdbdbeaa
 
   /**
    * Returns the current balances of the account associated with this node (HOPR)
