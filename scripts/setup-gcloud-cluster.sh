#!/usr/bin/env bash

# TODO: this script currently uses goerli as the RPC provider. However, it
# should be extended to use its own instance of hardhat too.

# prevent sourcing of this script, only allow execution
# shellcheck disable=SC2091
$(return >/dev/null 2>&1)
test "$?" -eq "0" && { echo "This script should only be executed." >&2; exit 1; }

# exit on errors, undefined variables, ensure errors in pipes are not hidden
set -Eeuo pipefail

# set log id and use shared log function for readable logs
declare mydir
mydir=$(cd "$(dirname "${BASH_SOURCE[0]}")" &>/dev/null && pwd -P)
declare -x HOPR_LOG_ID="setup-gcloud-cluster"
# shellcheck disable=SC1091
source "${mydir}/utils.sh"
# shellcheck disable=SC1091
source "${mydir}/gcloud.sh"
# shellcheck disable=SC1091
source "${mydir}/testnet.sh"

usage() {
  msg
  msg "This script can be used to setup a cluster of nodes on gcloud and run"
  msg "an initial setup script against these nodes. Once testing has"
  msg "completed the script can be used to cleanup the cluster as well."
  msg
  msg "Usage: $0 <environment> [<init_script> [<cluster_id> [<docker_image> [<cluster_size> [<instance_template_name> [<announce_on_chain>]]]]]"
  msg
  msg "where <environment>\t\tthe environment from which the smart contract addresses are derived"
  msg "      <init_script>\t\tpath to a script which is called with all node API endpoints as parameters"
  msg "      <cluster_id>\t\tuses a random value as default"
  msg "      <docker_image>\t\tuses 'gcr.io/hoprassociation/hoprd:<environment>' as default"
  msg "      <cluster_size>\t\tnumber of nodes in the deployed cluster, default is 6."
  msg "      <instance_template_name>\t\tname of the gcloud instance template to use, default is <cluster_id>"
  msg "      <announce_on_chain>\t\tset to 'true' so started nodes should announce themselves, default is ''"
  msg
  msg "Required environment variables"
  msg "------------------------------"
  msg
  msg "FAUCET_SECRET_API_KEY\t\tsets the api key used to authenticate with the funding faucet"
  msg
  msg "Optional environment variables"
  msg "------------------------------"
  msg
  msg "HOPRD_API_TOKEN\t\t\tused as api token for all nodes, defaults to a random value"
  msg "HOPRD_PASSWORD\t\t\tused as password for all nodes, defaults to a random value"
  msg "HOPRD_SHOW_PRESTART_INFO\tset to 'true' to print used parameter values before starting"
  msg "HOPRD_PERFORM_CLEANUP\t\tset to 'true' to perform the cleanup process for the given cluster id"
  msg "HOPRD_RESET_METADATA\t\tset to 'true' to trigger metadata reset on instances"
  msg "HOPRD_SKIP_UNSTAKED\t\tset to 'true' to stake all nodes and not keep the first unstaked"
  msg
}

# return early with help info when requested
{ [[ "${1:-}" = "-h" ]] || [[ "${1:-}" = "--help" ]]; } && { usage; exit 0; }

# verify and set parameters
: "${FAUCET_SECRET_API_KEY?"Missing environment variable FAUCET_SECRET_API_KEY"}"
: "${STAKING_ACCOUNT_BA28?"Missing environment variable STAKING_ACCOUNT_BA28"}"
: "${STAKING_ACCOUNT_F84B?"Missing environment variable STAKING_ACCOUNT_F84B"}"
: "${STAKING_ACCOUNT_0FD4?"Missing environment variable STAKING_ACCOUNT_0FD4"}"
: "${STAKING_ACCOUNT_6C15?"Missing environment variable STAKING_ACCOUNT_6C15"}"

declare environment="${1?"missing parameter <environment>"}"
declare init_script=${2:-}
declare cluster_id="${3:-${environment}-topology-${RANDOM}-${RANDOM}}"
declare docker_image=${4:-gcr.io/hoprassociation/hoprd:${environment}}
declare cluster_size=${5:-6}
declare instance_template_name=${6:-${cluster_id}}
declare announce_on_chain=${7:-}

declare api_token="${HOPRD_API_TOKEN:-Token${RANDOM}^${RANDOM}^${RANDOM}Token}"
declare password="${HOPRD_PASSWORD:-pw${RANDOM}${RANDOM}${RANDOM}pw}"
declare perform_cleanup="${HOPRD_PERFORM_CLEANUP:-false}"
declare show_prestartinfo="${HOPRD_SHOW_PRESTART_INFO:-false}"
declare reset_metadata="${HOPRD_RESET_METADATA:-false}"
declare skip_unstaked="${HOPRD_SKIP_UNSTAKED:-false}"

# Append environment as Docker image version, if not specified
[[ "${docker_image}" != *:* ]] && docker_image="${docker_image}:${environment}"

function cleanup {
  local EXIT_CODE=$?

  trap - SIGINT SIGTERM ERR EXIT
  set +Eeuo pipefail

  if [[ ${EXIT_CODE} -ne 0 ]] || [[ "${perform_cleanup}" = "true" ]] || [[ "${perform_cleanup}" = "1" ]]; then
    # Cleaning up everything upon failure
    gcloud_delete_managed_instance_group "${cluster_id}"
    gcloud_delete_instance_template "${instance_template_name}"
  fi

  exit $EXIT_CODE
}

if [[ "${perform_cleanup}" = "1" ]] || [[ "${perform_cleanup}" = "true" ]]; then
  cleanup

  # exit right away
  exit
fi

# --- Log test info {{{
if [[ "${show_prestartinfo}" = "1" ]] || [[ "${show_prestartinfo}" = "true" ]]; then
  log "Pre-Start Info"
  log "\tdocker_image: ${docker_image}"
  log "\tcluster_id: ${cluster_id}"
  log "\tinstance_template_name: ${instance_template_name}"
  log "\tannounce_on_chain: ${announce_on_chain}"
  log "\tinit_script: ${init_script}"
  log "\tenvironment: ${environment}"
  log "\tapi_token: ${api_token}"
  log "\tpassword: ${password}"
  log "\tperform_cleanup: ${perform_cleanup}"
  log "\tshow_prestartinfo: ${show_prestartinfo}"
fi
# }}}

# create instance template
# announce on-chain with routable address
gcloud_create_instance_template \
  "${instance_template_name}" \
  "${docker_image}" \
  "${environment}" \
  "${api_token}" \
  "${password}" \
  "${announce_on_chain}"

# start nodes
gcloud_create_or_update_managed_instance_group  \
  "${cluster_id}" \
  "${cluster_size}" \
  "${instance_template_name}"

# This maps "staking account address" => "private key"
declare -A staking_addrs_dict

# NOTE: the addresses are sorted alphabetically here, to see the actual order the keys will
# have after sorting. As usual, dictionaries do not keep the insertion order of the keys.

# May be supplied differently in future to accommodate with bigger GCP cluster sizes.
if [[  "${docker_image}" != *-nat:* ]]; then
  # Staking addresses for public nodes
  staking_addrs_dict=(
    [0xBA28EE6743d008ed6794D023B10D212bc4Eb7e75]="${STAKING_ACCOUNT_BA28}"
    [0xf84Ba32dd2f2EC2F355fB63F3fC3e048900aE3b2]="${STAKING_ACCOUNT_F84B}"
  )
else
  # Staking addresses for NAT nodes
  staking_addrs_dict=(
    [0x0Fd4C32CC8C6237132284c1600ed94D06AC478C6]="${STAKING_ACCOUNT_0FD4}"
    [0x6c150A63941c6d58a2f2687a23d5a8E0DbdE181C]="${STAKING_ACCOUNT_6C15}"
  )
fi

declare network_id
network_id="$(get_network "${environment}")"

# Deployer CI wallet should ideally be "eligible". To be eligible:
# 1. The wallet should have obtained a "Network_registry" NFT of `developer` rank (wallet should already have this)
# 2. The wallet should have sent one above-mentioned NFT to the staking contract
# FIXME: Correctly format the condition (in line with *meta* environment), so that the following lines are skipped for most of the time, and only be executed when:
# - the CI nodes wants to perform `selfRegister`
# This can be called always, because the "stake" task is idempotent given the same arguments
for staking_addr in "${!staking_addrs_dict[@]}" ; do
  fund_if_empty "${staking_addr}" "${environment}"
  # we only stake NFT for valencia release
  PRIVATE_KEY="${staking_addrs_dict[${staking_addr}]}" make -C "${mydir}/.." stake-nrnft environment="${environment}" nftrank=developer network="${network_id}"
done

# Get names of all instances in this cluster
# TODO: now `native-addresses` (a.k.a. `hopr_addrs`) doesn't need to contain unique values. The array can contain repetitive addresses
declare instance_names
instance_names="$(gcloud_get_managed_instance_group_instances_names "${cluster_id}")"
declare -a instance_names_arr
IFS="," read -r -a instance_names_arr <<< "$(echo "${instance_names}" | jq -r '@csv' | tr -d '\"')"

# Prepare sorted staking account addresses so we ensure a stable order of assignment
declare staking_addresses_arr=( "${!staking_addrs_dict[@]}" )
readarray -t staking_addresses_arr < <(for addr in "${!staking_addrs_dict[@]}"; do echo "$addr"; done | sort)

# These arrays will hold IP addresses, peer IDs and staking addresses
# for instance VMs in the encounter order of the `instance_names` array
declare -a ip_addrs
declare -a hopr_addrs
declare -a used_staking_addrs

# Iterate through all VM instances
# The loop should be parallelized in future to accommodate better with larger clusters
for instance_idx in "${!instance_names_arr[@]}" ; do
  # Firstly, retrieve the IP address of this VM instance
  instance_name="${instance_names_arr[instance_idx]}"
  node_ip=$(gcloud_get_ip "${instance_name}")

  wait_until_node_is_ready "${node_ip}"

  if [[ "${reset_metadata}" = "true" ]]; then
    gcloud_remove_instance_metadata "${instance_name}" "HOPRD_PEER_ID,HOPRD_WALLET_ADDR,HOPRD_STAKING_ADDR"
  fi

  # All VM instances in the deployed cluster will get a special metadata entries
  # which contain all information about the HOPR instance running in the VM.
  # These currently include:
  # - node wallet address
  # - node peer ID
  # - associated staking account
  # This information is constant during the lifetime of the VM and
  # does not change during re-deployment once set.
  declare instance_metadata
  instance_metadata="$(gcloud_get_node_info_metadata "${instance_name}")"

  # known metadata keys
  declare wallet_addr peer_id staking_addr
  wallet_addr="$(echo "${instance_metadata}" | jq -r '."HOPRD_WALLET_ADDR" // empty')"
  peer_id="$(echo "${instance_metadata}" | jq -r '."HOPRD_PEER_ID" // empty')"
  staking_addr="$(echo "${instance_metadata}" | jq -r '."HOPRD_STAKING_ADDR" // empty')"

  # data from the node's API for verification or initialization
  declare api_wallet_addr api_peer_id
  api_wallet_addr="$(get_native_address "${api_token}@${node_ip}:3001")"
  api_peer_id="$(get_hopr_address "${api_token}@${node_ip}:3001")"

  if [[ -z "${staking_addr}" ]]; then
    # If the instance does not have metadata yet, we set it once

    # NOTE: We leave only the first public node unstaked
    if [[ ${instance_idx} -eq 0 && "${instance_template_name}" != *-nat* && "${skip_unstaked}" != "true" ]]; then
      staking_addr="unstaked"
    else
      # Staking accounts are assigned round-robin
      staking_addr_idx=$(( (instance_idx ) % ${#staking_addresses_arr[@]} ))
      staking_addr="${staking_addresses_arr[staking_addr_idx]}"
    fi

    # Save the metadata
    declare new_metadata="HOPRD_WALLET_ADDR=${api_wallet_addr},HOPRD_PEER_ID=${api_peer_id},HOPRD_STAKING_ADDR=${staking_addr}"
    gcloud_add_instance_metadata "${instance_name}" "${new_metadata}"
    gcloud_execute_command_instance "${instance_name}" 'sudo /opt/hoprd/startup-script.sh >> /tmp/startup-script-`date +%Y%m%d-%H%M%S`.log'
  else
    # cross-check data, and log discrepancies, we keep going though and leave
    # the reconciliation for another process to do
    if [[ "${api_wallet_addr}" != "${wallet_addr}" ]]; then
      log "ERROR: instance ${instance_name} has changed wallet addr from original ${wallet_addr} to ${api_wallet_addr}"
    fi
    if [[ "${api_peer_id}" != "${peer_id}" ]]; then
      log "ERROR: instance ${instance_name} has changed peer id from original ${peer_id} to ${api_peer_id}"
    fi
  fi

  ip_addrs+=( "${node_ip}" )

<<<<<<< HEAD
  # Build an array of hopr_addrs to be staked
  if [[ "${staking_status}" != "unstaked" ]]; then
=======
  # Do not include the unstaked nodes (= skipped during registration for NR)
  if [[ "${staking_addr}" != "unstaked" ]]; then
>>>>>>> 6ed8dd64
    hopr_addrs+=( "${api_peer_id}" )
    used_staking_addrs+=( "${staking_addr}" )
  fi

  # Fund the node as well
  fund_if_empty "${api_wallet_addr}" "${environment}"
done

# Register all nodes in cluster
IFS=','
# If same order of parameters is given, the "register" task is idempotent
make -C "${mydir}/.." register-nodes \
  environment="${environment}" \
  native_addresses="${used_staking_addrs[*]}" \
  peer_ids="${hopr_addrs[*]}" \
  network="${network_id}"

make -C "${mydir}/.." sync-eligibility \
  environment="${environment}" \
  peer_ids="${hopr_addrs[*]}" \
  network="${network_id}"
unset IFS

# Finally wait for the public nodes to come up, for NAT nodes this isn't possible
# because the P2P port is not exposed.
if [[ "${instance_template_name}" != *-nat* ]]; then
  for ip in "${ip_addrs[@]}"; do
    wait_for_port "9091" "${ip}"
  done
fi
# }}}

# --- Call init script--- {{{
if [[ -n "${init_script}" ]] && [[ -x "${init_script}" ]]; then
  # shellcheck disable=SC2068
  HOPRD_API_TOKEN="${api_token}" \
    "${init_script}" \
    ${ip_addrs[@]/%/:3001}
fi
# }}}

log "finished"<|MERGE_RESOLUTION|>--- conflicted
+++ resolved
@@ -254,13 +254,8 @@
 
   ip_addrs+=( "${node_ip}" )
 
-<<<<<<< HEAD
-  # Build an array of hopr_addrs to be staked
-  if [[ "${staking_status}" != "unstaked" ]]; then
-=======
   # Do not include the unstaked nodes (= skipped during registration for NR)
   if [[ "${staking_addr}" != "unstaked" ]]; then
->>>>>>> 6ed8dd64
     hopr_addrs+=( "${api_peer_id}" )
     used_staking_addrs+=( "${staking_addr}" )
   fi
