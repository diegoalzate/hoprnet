--- conflicted
+++ resolved
@@ -94,14 +94,8 @@
 
 declare password="e2e-test"
 
-<<<<<<< HEAD
-declare ct_db_file="${tmp}/hopr-ct-db.json"
-
 declare anvil_rpc_log="${tmp}/hopr-source-anvil-rpc.log"
 declare anvil_cfg_file="${tmp}/hopr-source-anvil.cfg"
-=======
-declare hardhat_rpc_log="${tmp}/hopr-source-hardhat-rpc.log"
->>>>>>> 48d3bc7b
 
 # anvil port
 declare -a all_ports=( 8545 )
@@ -218,51 +212,6 @@
       > "${log}" 2>&1 &
 }
 
-<<<<<<< HEAD
-# $1 = node log file
-# $2 = private key, must be hex string of length 66
-# $3 = health check port
-# $4 = data directory
-# $5 = OPTIONAL: additional args to ct daemon
-function setup_ct_node() {
-  local log=${1}
-  local private_key=${2}
-  local health_check_port=${3}
-  local dir=${4}
-  local additional_args=${5:-""}
-
-  # Remove previous logs to make sure the regex does not match
-  rm -f "${log}"
-
-  log "Run CT node -> ${log}"
-
-  if [[ "${additional_args}" != *"--environment "* ]]; then
-    additional_args="--environment anvil-localhost ${additional_args}"
-  fi
-  log "Additional args: \"${additional_args}\""
-
-  # Remove previous logs to make sure the regex does not match
-  rm -f "${log}"
-
-  HOPR_CTD_HEARTBEAT_INTERVAL=2500 \
-  HOPR_CTD_HEARTBEAT_THRESHOLD=2500 \
-  HOPR_CTD_HEARTBEAT_VARIANCE=1000 \
-  NODE_OPTIONS="--experimental-wasm-modules" \
-  DEBUG="hopr*" NODE_ENV=development node packages/cover-traffic-daemon/lib/index.js \
-    --privateKey "${private_key}" \
-    --dbFile "${ct_db_file}" \
-    --data="${dir}" \
-    --healthCheck \
-    --healthCheckPort "${health_check_port}" \
-    --allowLocalNodeConnections \
-    --testAnnounceLocalAddresses \
-    --testPreferLocalAddresses \
-    ${additional_args} \
-     > "${log}" 2>&1 &
-}
-
-=======
->>>>>>> 48d3bc7b
 # --- Log test info {{{
 log "Test files and directories"
 log "\tanvil"
