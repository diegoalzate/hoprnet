#!/usr/bin/env bash

# prevent sourcing of this script, only allow execution
$(return >/dev/null 2>&1)
test "$?" -eq "0" && { echo "This script should only be executed." >&2; exit 1; }

# exit on errors, undefined variables, ensure errors in pipes are not hidden
set -Eeuo pipefail

# set log id and use shared log function for readable logs
declare mydir
mydir=$(cd "$(dirname "${BASH_SOURCE[0]}")" &>/dev/null && pwd -P)
declare HOPR_LOG_ID="e2e-source-test"

source "${mydir}/testnet.sh"
source "${mydir}/utils.sh"

usage() {
  msg
  msg "Usage: $0 [-h|--help] [-s|--skip-cleanup]"
  msg
  msg "The cleanup process can be skipped by using '--skip-cleanup'."
  msg
}

# verify and set parameters
declare wait_delay=2
declare wait_max_wait=1000
declare skip_cleanup="false"
declare default_api_token="e2e-API-token^^"

while (( "$#" )); do
  case "$1" in
    -h|--help)
      # return early with help info when requested
      usage
      exit 0
      ;;
    -s|--skip-cleanup)
      skip_cleanup="true"
      shift
      ;;
    -*|--*=)
      usage
      exit 1
      ;;
    *)
      shift
      ;;
  esac
done

if [ "${CI:-}" = "true" ] && [ -z "${ACT:-}" ]; then
  wait_delay=10
  wait_max_wait=10
fi

# find usable tmp dir
declare tmp="$(find_tmp_dir)"

declare node_prefix="hopr-source-node"

declare node1_dir="${tmp}/${node_prefix}-1"
declare node2_dir="${tmp}/${node_prefix}-2"
declare node3_dir="${tmp}/${node_prefix}-3"
declare node4_dir="${tmp}/${node_prefix}-4"
declare node5_dir="${tmp}/${node_prefix}-5"
declare node6_dir="${tmp}/${node_prefix}-6"
declare node7_dir="${tmp}/${node_prefix}-7"

declare ct_node1_dir="${tmp}/${node_prefix}-ct1"

declare node1_log="${node1_dir}.log"
declare node2_log="${node2_dir}.log"
declare node3_log="${node3_dir}.log"
declare node4_log="${node4_dir}.log"
declare node5_log="${node5_dir}.log"
declare node6_log="${node6_dir}.log"
declare node7_log="${node7_dir}.log"

declare ct_node1_log="${ct_node1_dir}.log"

declare node1_id="${node1_dir}.id"
declare node2_id="${node2_dir}.id"
declare node3_id="${node3_dir}.id"
declare node4_id="${node4_dir}.id"
declare node5_id="${node5_dir}.id"
declare node6_id="${node6_dir}.id"
declare node7_id="${node7_dir}.id"

declare node1_privkey="0x1f5b172a64947589be6e279fbcbc09aca6e623a64a92aa359fae9c6613b7e801"
declare node2_privkey="0xcb9c3533beb75b996b6c77150ecda32134d13710a16121f04dc591113329cd7c"
declare node3_privkey="0x9a96a7711e2e9c9f71767bb9f248f699b29aebe7f590de8eeec0e71796b869e0"
declare node4_privkey="0x7dea49b4dbeea4dcbbb9d071bc7212347748dc3a2f16896f504417236b6adb84"
declare node5_privkey="0x800fee12d472c1a8448b786eb9e5d6c7f643c78b9727032893da9a6a55db288b"
declare node6_privkey="0x79b94be0c06dac87139c54416228dcacfb084c6884bbf4e48fff4cab8f40baa6"
declare node7_privkey="0x9b813edd8a85cffbe3cd2e242dc0992cfa04be15caa9f50b0b03b5ebcb2f770a"

declare password="e2e-test"

declare ct_db_file="${tmp}/hopr-ct-db.json"

declare anvil_rpc_log="${tmp}/hopr-source-anvil-rpc.log"
declare anvil_cfg_file="${tmp}/hopr-source-anvil.cfg"

# anvil port
declare -a all_ports=( 8545 )
# HOPRd API ports
all_ports+=( 13301 13302 13303 13304 13305 13306 13307 )
# HOPRd p2p ports
all_ports+=( 19091 19092 19093 19094 19095 19096 19097 )
# CTd healthcheck port
all_ports+=( 20000 )

function cleanup {
  local EXIT_CODE=$?

  # at this point we don't want to fail hard anymore
  trap - SIGINT SIGTERM ERR EXIT
  set +Eeuo pipefail

  # Cleaning up everything
  log "Cleaning up processes"
  for port in ${all_ports[@]}; do
    lsof -i ":${port}" -s TCP:LISTEN -t | xargs -I {} -n 1 kill {}
  done

  local log exit_code non_zero
  for node_log in "${node1_log}" "${node2_log}" "${node3_log}" "${node4_log}" "${node5_log}" "${node6_log}" "${node7_log}"; do
    log=$(grep -E ${node_log} "Process exiting with signal [0-9]" || echo "")

    if [ -z "${log}" ]; then
      log "${node_log}: Process did not exit properly"
      exit_code=1
    else
      exit_code=$(echo ${log} | sed -E "s/.*signal[ ]([0-9]+).*/\1/")
    fi

    if [ ${exit_code} != "0" ]; then
      non_zero=true
      log "${node_log}: terminated with non-zero exit code ${exit_code}"
    fi
  done

  log "Wiping databases"
  rm -rf "${node1_dir}" "${node2_dir}" "${node3_dir}" "${node4_dir}" "${node5_dir}" "${node6_dir}" "${node7_dir}" "${ct_node1_dir}"

  if [ ${non_zero} ]; then
    exit 1
  else
    exit $EXIT_CODE
  fi
}

if [ "${skip_cleanup}" != "1" ] && [ "${skip_cleanup}" != "true" ]; then
  trap cleanup SIGINT SIGTERM ERR EXIT
fi

# $1 = api port
# $2 = api token
# $3 = node port
# $4 = node data directory
# $5 = node log file
# $6 = node id file
# $7 = private key to use
# $8 = OPTIONAL: additional args to hoprd
function setup_node() {
  local api_port=${1}
  local api_token=${2}
  local node_port=${3}
  local dir=${4}
  local log=${5}
  local id=${6}
  local private_key=${7}
  local additional_args=${8:-""}

  log "Run node ${id} on API port ${api_port} -> ${log}"

  if [[ "${additional_args}" != *"--environment "* ]]; then
    additional_args="--environment anvil-localhost ${additional_args}"
  fi

  if [[ -n "${api_token}" ]]; then
    additional_args="--api-token='${api_token}' ${additional_args}"
  else
    additional_args="--disableApiAuthentication ${additional_args}"
  fi

  # Remove previous logs to make sure the regex does not match
  rm -f "${log}"

  log "Additional args: \"${additional_args}\""

  # Using a mix of CLI parameters and env variables to ensure
  # both work.
  env \
    DEBUG="hopr*" \
    NODE_ENV=development \
    HOPRD_HEARTBEAT_INTERVAL=2500 \
    HOPRD_HEARTBEAT_THRESHOLD=2500 \
    HOPRD_HEARTBEAT_VARIANCE=1000 \
    HOPRD_NETWORK_QUALITY_THRESHOLD="0.3" \
    HOPRD_ON_CHAIN_CONFIRMATIONS=2 \
    NODE_OPTIONS="--experimental-wasm-modules" \
    node packages/hoprd/lib/main.cjs \
      --data="${dir}" \
      --host="127.0.0.1:${node_port}" \
      --identity="${id}" \
      --init \
      --password="${password}" \
      --privateKey="${private_key}" \
      --api \
      --apiPort "${api_port}" \
      --testAnnounceLocalAddresses \
      --testPreferLocalAddresses \
      --testUseWeakCrypto \
      --testNoUPNP \
      --allowLocalNodeConnections \
      --allowPrivateNodeConnections \
      ${additional_args} \
      > "${log}" 2>&1 &
}

# $1 = node log file
# $2 = private key, must be hex string of length 66
# $3 = health check port
# $4 = data directory
# $5 = OPTIONAL: additional args to ct daemon
function setup_ct_node() {
  local log=${1}
  local private_key=${2}
  local health_check_port=${3}
  local dir=${4}
  local additional_args=${5:-""}

  # Remove previous logs to make sure the regex does not match
  rm -f "${log}"

  log "Run CT node -> ${log}"

  if [[ "${additional_args}" != *"--environment "* ]]; then
    additional_args="--environment anvil-localhost ${additional_args}"
  fi
  log "Additional args: \"${additional_args}\""

  # Remove previous logs to make sure the regex does not match
  rm -f "${log}"

  HOPR_CTD_HEARTBEAT_INTERVAL=2500 \
  HOPR_CTD_HEARTBEAT_THRESHOLD=2500 \
  HOPR_CTD_HEARTBEAT_VARIANCE=1000 \
  NODE_OPTIONS="--experimental-wasm-modules" \
  DEBUG="hopr*" NODE_ENV=development node packages/cover-traffic-daemon/lib/index.js \
    --privateKey "${private_key}" \
    --dbFile "${ct_db_file}" \
    --data="${dir}" \
    --healthCheck \
    --healthCheckPort "${health_check_port}" \
    --allowLocalNodeConnections \
    --testAnnounceLocalAddresses \
    --testPreferLocalAddresses \
    ${additional_args} \
     > "${log}" 2>&1 &
}

# --- Log test info {{{
log "Test files and directories"
log "\tanvil"
log "\t\tlog: ${anvil_rpc_log}"
log "\t\tcfg: ${anvil_cfg_file}"
log "\tnode1"
log "\t\tdata dir: ${node1_dir} (will be removed)"
log "\t\tlog: ${node1_log}"
log "\t\tid: ${node1_id}"
log "\tnode2"
log "\t\tdata dir: ${node2_dir} (will be removed)"
log "\t\tlog: ${node2_log}"
log "\t\tid: ${node2_id}"
log "\tnode3"
log "\t\tdata dir: ${node3_dir} (will be removed)"
log "\t\tlog: ${node3_log}"
log "\t\tid: ${node3_id}"
log "\tnode4"
log "\t\tdata dir: ${node4_dir} (will be removed)"
log "\t\tlog: ${node4_log}"
log "\t\tid: ${node4_id}"
log "\tnode5"
log "\t\tdata dir: ${node5_dir} (will be removed)"
log "\t\tlog: ${node5_log}"
log "\t\tid: ${node5_id}"
log "\tnode6"
log "\t\tdata dir: ${node6_dir} (will be removed)"
log "\t\tlog: ${node6_log}"
log "\t\tid: ${node6_id}"
log "\tnode7"
log "\t\tdata dir: ${node7_dir} (will be removed)"
log "\t\tlog: ${node7_log}"
log "\t\tid: ${node7_id}"
log "\tct_node1"
log "\t\tdata dir: ${ct_node1_dir} (will be removed)"
log "\t\tlog: ${ct_node1_log}"
# }}}

# --- Check all resources we need are free {{{
for p in ${all_ports[@]}; do
  ensure_port_is_free "${p}"
done
# }}}

declare protocol_config="${mydir}/../packages/core/protocol-config.json"
declare deployments_summary="${mydir}/../packages/ethereum/contracts/contracts-addresses.json"

# --- Running Mock Blockchain --- {{{
${mydir}/run-local-anvil.sh "${anvil_rpc_log}" "${anvil_cfg_file}"

# read auto-generated private key from anvil configuration
declare anvil_private_key
anvil_private_key="$(jq -r ".private_keys[0]" "${anvil_cfg_file}")"
if [ -z "${anvil_private_key}" ]; then
  log "Could not find private key in anvil cfg file ${anvil_cfg_file}"
  exit 1
fi
# we export the private key so it gets picked up by other sub-shells
export PRIVATE_KEY=${anvil_private_key}

# need to mirror contract data because of anvil-deploy node only writing to localhost {{{
update_protocol_config_addresses "${protocol_config}" "${deployments_summary}" "anvil-localhost" "anvil-localhost"
update_protocol_config_addresses "${protocol_config}" "${deployments_summary}" "anvil-localhost" "anvil-localhost2"
# }}}

# static address because static private key
declare ct_node1_address="0xde913eeed23bce5274ead3de8c196a41176fbd49"

#  --- Run nodes --- {{{
setup_node 13301 ${default_api_token} 19091 "${node1_dir}" "${node1_log}" "${node1_id}" "${node1_privkey}" "--announce"
<<<<<<< HEAD
# use empty auth token to be able to test this in the security tests
setup_node 13302 "" 19092 "${node2_dir}" "${node2_log}" "${node2_id}" "${node2_privkey}" "--announce"
=======
setup_node 13302 ""                   19092 "${node2_dir}" "${node2_log}" "${node2_id}" "${node2_privkey}" "--announce"
>>>>>>> 87b7b445
setup_node 13303 ${default_api_token} 19093 "${node3_dir}" "${node3_log}" "${node3_id}" "${node3_privkey}" "--announce"
setup_node 13304 ${default_api_token} 19094 "${node4_dir}" "${node4_log}" "${node4_id}" "${node4_privkey}" "--testNoDirectConnections"
setup_node 13305 ${default_api_token} 19095 "${node5_dir}" "${node5_log}" "${node5_id}" "${node5_privkey}" "--testNoDirectConnections"
# should not be able to talk to the rest
setup_node 13306 ${default_api_token} 19096 "${node6_dir}" "${node6_log}" "${node6_id}" "${node6_privkey}" "--announce --environment anvil-localhost2"
# node n8 will be the only one NOT registered
setup_node 13307 ${default_api_token} 19097 "${node7_dir}" "${node7_log}" "${node7_id}" "${node7_privkey}" "--announce"
setup_ct_node "${ct_node1_log}" "0xa08666bca1363cb00b5402bbeb6d47f6b84296f3bba0f2f95b1081df5588a613" 20000 "${ct_node1_dir}"
# }}}

log "CT node1 address: ${ct_node1_address}"

# DO NOT MOVE THIS STEP
#  --- Wait until private key has been created or recovered --- {{{
wait_for_regex ${node1_log} "please fund this node"
wait_for_regex ${node2_log} "please fund this node"
wait_for_regex ${node3_log} "please fund this node"
wait_for_regex ${node4_log} "please fund this node"
wait_for_regex ${node5_log} "please fund this node"
wait_for_regex ${node6_log} "please fund this node"
wait_for_regex ${node7_log} "please fund this node"
# }}}

log "Funding nodes"
#  --- Fund nodes --- {{{
fund_nodes "${node_prefix}" "${tmp}" "${password}" "${ct_node1_address}"
# }}}

log "Waiting for port binding"

#  --- Wait for ports to be bound --- {{{
wait_for_regex ${node1_log} "STARTED NODE"
wait_for_regex ${node2_log} "STARTED NODE"
wait_for_regex ${node3_log} "STARTED NODE"
wait_for_regex ${node4_log} "STARTED NODE"
wait_for_regex ${node5_log} "STARTED NODE"
wait_for_regex ${node6_log} "STARTED NODE"
wait_for_port 19096 "127.0.0.1" "${node6_log}"
wait_for_regex ${node7_log} "STARTED NODE"
# }}}

#  --- Ensure data directories are used --- {{{
for node_dir in ${node1_dir} ${node2_dir} ${node3_dir} ${node4_dir} ${node5_dir} ${node6_dir} ${node7_dir}; do
  declare node_dir_db="${node_dir}/db/LOG"
  declare node_dir_peerstore="${node_dir}/peerstore/LOG"
  [ -f "${node_dir_db}" ] || { echo "Data file ${node_dir_db} missing"; exit 1; }
  [ -f "${node_dir_peerstore}" ] || { echo "Data file ${node_dir_peerstore} missing"; exit 1; }
done
# }}}

log "All nodes came up online"

# --- Run security tests --- {{{
${mydir}/../test/security-test.sh \
  127.0.0.1 13301 13302 "${default_api_token}"
# }}}

# --- Run protocol test --- {{{
ADDITIONAL_NODE_ADDRS="0xde913eeed23bce5274ead3de8c196a41176fbd49" \
ADDITIONAL_NODE_PEERIDS="16Uiu2HAm2VD6owCxPEZwP6Moe1jzapqziVeaTXf1h7jVzu5dW1mk" \
HOPRD_API_TOKEN="${default_api_token}" \
${mydir}/../test/integration-test.sh \
  "localhost:13301" "localhost:13302" "localhost:13303" "localhost:13304" "localhost:13305" "localhost:13306" "localhost:13307"
# }}}

# -- CT test {{{
${mydir}/../test/ct-test.sh \
  "${ct_node1_log}" "127.0.0.1" 20000
# }}}<|MERGE_RESOLUTION|>--- conflicted
+++ resolved
@@ -333,12 +333,8 @@
 
 #  --- Run nodes --- {{{
 setup_node 13301 ${default_api_token} 19091 "${node1_dir}" "${node1_log}" "${node1_id}" "${node1_privkey}" "--announce"
-<<<<<<< HEAD
 # use empty auth token to be able to test this in the security tests
-setup_node 13302 "" 19092 "${node2_dir}" "${node2_log}" "${node2_id}" "${node2_privkey}" "--announce"
-=======
 setup_node 13302 ""                   19092 "${node2_dir}" "${node2_log}" "${node2_id}" "${node2_privkey}" "--announce"
->>>>>>> 87b7b445
 setup_node 13303 ${default_api_token} 19093 "${node3_dir}" "${node3_log}" "${node3_id}" "${node3_privkey}" "--announce"
 setup_node 13304 ${default_api_token} 19094 "${node4_dir}" "${node4_log}" "${node4_id}" "${node4_privkey}" "--testNoDirectConnections"
 setup_node 13305 ${default_api_token} 19095 "${node5_dir}" "${node5_log}" "${node5_id}" "${node5_privkey}" "--testNoDirectConnections"
