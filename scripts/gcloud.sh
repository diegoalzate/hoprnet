#!/usr/bin/env bash

# prevent execution of this script, only allow sourcing
$(return >/dev/null 2>&1)
test "$?" -eq "0" || { echo "This script should only be sourced." >&2; exit 1; }

# exit on errors, undefined variables, ensure errors in pipes are not hidden
set -Eeuo pipefail

# set log id and use shared log function for readable logs
declare mydir
mydir=$(cd "$(dirname "${BASH_SOURCE[0]}")" &>/dev/null && pwd -P)
declare HOPR_LOG_ID="gcloud"
source "${mydir}/utils.sh"

# ------ GCloud utilities ------
#
# NB. functions here should not rely on any external env. variables, or functions
# not in this file, as this is intended for reuse in various scenarios.

GCLOUD_INCLUDED=1 # So we can test for inclusion
# using Belgium for better access to more VM types
ZONE="--zone=europe-west1-d"
declare gcloud_region="--region=europe-west1"
declare gcloud_disk_name="hoprd-data-disk"

# use CPU optimized machine type
GCLOUD_MACHINE="--machine-type=c2d-highcpu-2"
GCLOUD_META="--metadata=google-logging-enabled=true,google-monitoring-enabled=true,enable-oslogin=true --maintenance-policy=MIGRATE"
GCLOUD_TAGS="--tags=hopr-node,web-client,rest-client,portainer,healthcheck"
GCLOUD_BOOTDISK="--boot-disk-size=20GB --boot-disk-type=pd-standard"
GCLOUD_IMAGE="--image-family=cos-stable --image-project=cos-cloud"

GCLOUD_DEFAULTS="$ZONE $GCLOUD_MACHINE $GCLOUD_META $GCLOUD_TAGS $GCLOUD_BOOTDISK $GCLOUD_IMAGE"

# let keys expire after 1 hour
alias gssh="gcloud compute ssh --force-key-file-overwrite --ssh-key-expire-after=1h --ssh-flag='-t' $ZONE"

# $1=ip
# $2=optional: healthcheck port, defaults to 8080
wait_until_node_is_ready() {
  local ip=${1}
  local port=${2:-8080}
  local cmd="curl --silent --max-time 5 ${ip}:${port}/healthcheck/v1/version"

  # try every 10 seconds for 5 minutes
  log "waiting for VM with IP $1 to have HOPR node up and running"
  try_cmd "${cmd}" 30 10
}

# Get external IP for running node or die
# $1 - VM name
gcloud_get_ip() {
  local vm_name="${1}"
  gcloud compute instances list | grep "${vm_name}" | awk '{ print $5 }'
}

# $1=VM name
gcloud_find_vm_with_name() {
  local vm_name="${1}"
  gcloud compute instances list | grep "${vm_name}" | grep 'RUNNING'
}

# $1 - VM name
# Warning, using `--format='value[](metadata*)` is an unsupported API by gcloud and can change any time.
# More information on https://cloud.google.com/compute/docs/storing-retrieving-metadata
gcloud_get_image_running_on_vm() {
  local vm_name="${1}"

  gcloud compute instances describe ${vm_name} $ZONE \
    --format='value[](metadata.items.gce-container-declaration)' \
    | grep image \
    | tr -s ' ' \
    | cut -f3 -d' '
}

# $1=vm name
# $2=container-image
# $3=disk name
# $4=mount path
# $5=environment_id
gcloud_update_container_with_image() {
  local vm_name="${1}"
  local container_image="${2}"
  local disk_image="${3}"
  local mount_path="${4}"
  local environment_id="${5}"
  local api_token="${HOPRD_API_TOKEN}"
  local password="${BS_PASSWORD}"

  log "${vm_name}"
  log "${container_name}"
  log "${disk_image}"
  log "${mount_path}"

  log "Updating container on vm:${vm_name} - ${$container_name} (disk: ${disk_image}:${mount_path})"
  gcloud compute instances update-container $1 $ZONE \
    --container-image=${container_image} --container-mount-disk name=${disk_image},mount-path="${mount_path}" \
    --container-arg="--admin" \
    --container-arg="--adminHost" --container-arg="0.0.0.0" \
    --container-arg="--announce" \
    --container-arg="--apiToken" --container-arg="${api_token}" \
    --container-arg="--healthCheck" \
    --container-arg="--healthCheckHost" --container-arg="0.0.0.0" \
    --container-arg="--identity" --container-arg="${mount_path}/.hopr-identity" \
    --container-arg="--init" \
    --container-arg="--password" --container-arg="${password}" \
    --container-arg="--environment" --container-arg="${environment_id}" \
    --container-arg="--rest" \
    --container-arg="--restHost" --container-arg="0.0.0.0" \
    --container-arg="--run" --container-arg="\"cover-traffic start;daemonize\"" \
    --container-restart-policy=always
}

# $1 - vm name
# $2 - docker image
gcloud_stop() {
  local vm_name="${1}"
  local docker_image="${2}"

  log "Stopping docker image:${docker_image} on vm ${vm_name}"
  gssh ${vm_name} -- "export DOCKER_IMAGE=${docker_image} && docker stop \$(docker ps -q --filter ancestor=\$DOCKER_IMAGE)"
}

# $1 - vm name
# $2 - docker image
gcloud_get_logs() {
  local vm_name="${1}"
  local docker_image="${2}"

  # Docker sucks and gives us warnings in stdout.
  local id=$(gssh ${vm_name} --command "docker ps -q --filter ancestor='${docker_image}' | xargs docker inspect --format='{{.Id}}'" | grep -v 'warning')
  gssh ${vm_name} --command "docker logs $id"
}

# $1 - vm name
gcloud_cleanup_docker_images() {
  local vm_name="${1}"

  log "pruning docker images on host ${vm_name}"
  gssh "${vm_name}" --command "sudo docker system prune -a -f"
}

# $1 - template name
# $2 - container image
# $3 - optional: environment id
# $4 - optional: api token
# $5 - optional: password
# $6 - optional: announce
# $7 - optional: private key
# $8 - optional: no args
gcloud_create_instance_template_if_not_exists() {
  gcloud_create_or_update_instance_template "${1}" "${2}" "${3:-}" "${4:-}" "${5:-}" "${6:-}" "${7:-}" "${8:-}" "true"
}

# $1 - template name
# $2 - container image
# $3 - optional: environment id
# $4 - optional: api token
# $5 - optional: password
# $6 - optional: announce
# $7 - optional: private key
# $8 - optional: no args
# $9 - optional: skip_update if exists already
gcloud_create_or_update_instance_template() {
  local args name mount_path image rpc api_token password host_path no_args private_key announce skip_update_if_exists
  local extra_args=""

  name="${1}"
  image="${2}"
  environment_id="${3:-}"

  # these parameters are only used by hoprd nodes
  api_token="${4:-}"
  password="${5:-}"

  # if set, let the node announce with a routable address on-chain
  announce="${6:-}"

  # this parameter is mostly used on by CT nodes, although hoprd nodes also
  # support it
  private_key="${7:-}"

  # if set no additional arguments are used to start the container
  no_args="${8:-}"

  skip_update_if_exists="${9:-false}"

  args=""
  # the environment is optional, since each docker image has a default environment set
  if [ -n "${environment_id}" ]; then
    args="--container-arg=\"--environment\" --container-arg=\"${environment_id}\""
  fi

  if [ -n "${api_token}" ]; then
    extra_args="${extra_args} --container-arg=\"--apiToken\" --container-arg=\"${api_token}\""
  fi

  if [ -n "${password}" ]; then
    extra_args="${extra_args} --container-arg=\"--password\" --container-arg=\"${password}\""
  fi

  if [ -n "${private_key}" ]; then
    extra_args="${extra_args} --container-arg=\"--privateKey\" --container-arg=\"${private_key}\""
  fi

  if [ -n "${announce}" ]; then
    extra_args="${extra_args} --container-arg=\"--announce\""
  fi

  mount_path="/app/db"
  host_path="/var/hoprd"

  log "checking for instance template ${name}"
  if gcloud compute instance-templates describe "${name}" --quiet >/dev/null; then
    log "instance template ${name} already present"

    if [ "${skip_update_if_exists}" = "true" ]; then
      # short-circuit, stop operation
      return
    fi

    gcloud_delete_instance_template "${name}"
  fi

  log "creating instance template ${name}"

  if [ "${no_args}" = "true" ]; then
    eval gcloud compute instance-templates create-with-container "${name}" \
<<<<<<< HEAD
      --machine-type=n2-standard-4 \
=======
      --machine-type=c2d-highcpu-2 \
>>>>>>> 75070bc2
      --metadata=google-logging-enabled=true,google-monitoring-enabled=true,enable-oslogin=true \
      --maintenance-policy=MIGRATE \
      --tags=hopr-node,web-client,rest-client,portainer,healthcheck \
      --boot-disk-size=20GB \
      --boot-disk-type=pd-balanced \
      --image-family=cos-stable \
      --image-project=cos-cloud \
      --container-image="${image}" \
      --container-env=^,@^DEBUG=hopr\*,@NODE_OPTIONS=--max-old-space-size=4096,@GCLOUD=1 \
      --container-mount-host-path=mount-path="${mount_path}",host-path="${host_path}" \
      --container-mount-host-path=mount-path=/var/run/docker.sock,host-path=/var/run/docker.sock \
      --container-restart-policy=on-failure \
      ${args} \
      ${extra_args}
  else
    eval gcloud compute instance-templates create-with-container "${name}" \
<<<<<<< HEAD
      --machine-type=n2-standard-4 \
=======
      --machine-type=c2-standard-4 \
>>>>>>> 75070bc2
      --metadata=google-logging-enabled=true,google-monitoring-enabled=true,enable-oslogin=true \
      --maintenance-policy=MIGRATE \
      --tags=hopr-node,web-client,rest-client,portainer,healthcheck \
      --boot-disk-size=20GB \
      --boot-disk-type=pd-balanced \
      --image-family=cos-stable \
      --image-project=cos-cloud \
      --container-image="${image}" \
      --container-env=^,@^DEBUG=hopr\*,@NODE_OPTIONS=--max-old-space-size=4096,@GCLOUD=1 \
      --container-mount-host-path=mount-path="${mount_path}",host-path="${host_path}" \
      --container-mount-host-path=mount-path=/var/run/docker.sock,host-path=/var/run/docker.sock \
      --container-restart-policy=on-failure \
      --container-arg="--admin" \
      --container-arg="--adminHost" --container-arg="0.0.0.0" \
      --container-arg="--healthCheck" \
      --container-arg="--healthCheckHost" --container-arg="0.0.0.0" \
      --container-arg="--identity" --container-arg="${mount_path}/.hopr-identity" \
      --container-arg="--init" \
      --container-arg="--rest" \
      --container-arg="--restHost" --container-arg="0.0.0.0" \
      ${args} \
      ${extra_args}
  fi
}

# $1 - template name
gcloud_delete_instance_template() {
  local name="${1}"

  log "deleting instance template ${name}"
  gcloud compute instance-templates delete "${name}" --quiet
}

# $1=group name
# $2=group size
# $3=template name
gcloud_create_or_update_managed_instance_group() {
  local name="${1}"
  local size="${2}"
  local template="${3}"

  log "checking for managed instance group ${name}"
  if gcloud compute instance-groups managed describe "${name}" ${gcloud_region} --quiet; then
    # get current instance template name
    local group_instance_name="$(gcloud compute instance-groups list-instances \
      "${name}" ${gcloud_region} --format=json | jq '.[1].instance' | tr -d '"')"
    local previous_template="$(gcloud compute instances describe \
      ${group_instance_name} --format=json | \
      jq '.metadata.items[] | select(.key=="instance-template") | .value' | \
      tr -d '"' | awk -F'/' '{ print $5; }')"

    log "managed instance group ${name} already present, updating..."

    # ensure instances are not replaced to prevent IP re-assignments
    gcloud beta compute instance-groups managed rolling-action start-update \
      "${name}"\
      --version=template=${template} \
      --minimal-action=refresh \
      --most-disruptive-allowed-action=restart \
      ${gcloud_region}

    # delete previous template if different
    if [ "${previous_template}" != "${template}"]; then
      gcloud_delete_instance_template "${previous_template}"
    fi
  else
    log "creating managed instance group ${name}"
    gcloud compute instance-groups managed create "${name}" \
      --base-instance-name "${name}-vm" \
      --size ${size} \
      --template "${template}" \
      --instance-redistribution-type=NONE \
      ${gcloud_region}
  fi

  log "waiting for managed instance group ${name}"
  gcloud compute instance-groups managed wait-until "${name}" \
    --stable \
    ${gcloud_region}

  log "reserve all external addresses of the instance group ${name} instances"
  for instance_uri in $(gcloud compute instance-groups list-instances "${name}" ${gcloud_region} --uri); do
    local instance_name=$(gcloud compute instances describe ${instance_uri} --format 'csv[no-heading](name)')
    local instance_ip=$(gcloud compute instances describe ${instance_uri} \
      --flatten 'networkInterfaces[].accessConfigs[]' \
      --format 'csv[no-heading](networkInterfaces.accessConfigs.natIP)')

    gcloud_reserve_static_ip_address "${instance_name}" "${instance_ip}"
  done
}

# $1=group name
gcloud_delete_managed_instance_group() {
  local name="${1}"

  log "un-reserve all external addresses of the instance group ${name} instances"
  for instance_uri in $(gcloud compute instance-groups list-instances "${name}" ${gcloud_region} --uri); do
    local instance_name=$(gcloud compute instances describe ${instance_uri} --format 'csv[no-heading](name)')
    local isntance_ip=$(gcloud compute instances describe ${instance_uri} \
      --flatten 'networkInterfaces[].accessConfigs[]' \
      --format 'csv[no-heading](networkInterfaces.accessConfigs.natIP)')

    gcloud_delete_static_ip_address "${instance_name}"
  done

  log "deleting managed instance group ${name}"
  gcloud compute instance-groups managed delete "${name}" \
    --quiet \
    ${gcloud_region}
}

# $1=group name
gcloud_get_managed_instance_group_instances_ips() {
  local name="${1}"

  gcloud compute instance-groups list-instances "${name}" \
    ${gcloud_region} --uri | \
    xargs -P `nproc` -I '{}' gcloud compute instances describe '{}' \
      --flatten 'networkInterfaces[].accessConfigs[]' \
      --format 'csv[no-heading](networkInterfaces.accessConfigs.natIP)'
}

gcloud_get_unused_static_ip_addresses() {
  local json

  json=$(gcloud compute addresses list --filter='status != IN_USE' --format=json ${gcloud_region})

  echo "${json}"
}

# $1=address name
gcloud_delete_static_ip_address() {
  local address="${1}"

  gcloud compute addresses delete "${address}" --quiet ${gcloud_region}
}

# $1=address name
# $2=ip
gcloud_reserve_static_ip_address() {
  local address="${1}"
  local ip="${2}"

  if gcloud compute addresses describe "${address}" ${gcloud_region}; then
    # already reserved, no-op
    :
  else
    gcloud compute addresses create "${address}" --addresses="${ip}" ${gcloud_region}
  fi
}<|MERGE_RESOLUTION|>--- conflicted
+++ resolved
@@ -227,11 +227,7 @@
 
   if [ "${no_args}" = "true" ]; then
     eval gcloud compute instance-templates create-with-container "${name}" \
-<<<<<<< HEAD
-      --machine-type=n2-standard-4 \
-=======
       --machine-type=c2d-highcpu-2 \
->>>>>>> 75070bc2
       --metadata=google-logging-enabled=true,google-monitoring-enabled=true,enable-oslogin=true \
       --maintenance-policy=MIGRATE \
       --tags=hopr-node,web-client,rest-client,portainer,healthcheck \
@@ -248,11 +244,7 @@
       ${extra_args}
   else
     eval gcloud compute instance-templates create-with-container "${name}" \
-<<<<<<< HEAD
-      --machine-type=n2-standard-4 \
-=======
-      --machine-type=c2-standard-4 \
->>>>>>> 75070bc2
+      --machine-type=c2d-highcpu-2 \
       --metadata=google-logging-enabled=true,google-monitoring-enabled=true,enable-oslogin=true \
       --maintenance-policy=MIGRATE \
       --tags=hopr-node,web-client,rest-client,portainer,healthcheck \
