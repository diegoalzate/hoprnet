#!/usr/bin/env bash

# prevent execution of this script, only allow sourcing
$(return >/dev/null 2>&1)
test "$?" -eq "0" || { echo "This script should only be sourced." >&2; exit 1; }

# exit on errors, undefined variables, ensure errors in pipes are not hidden
set -Eeuo pipefail

# set log id and use shared log function for readable logs
declare mydir
mydir=$(cd "$(dirname "${BASH_SOURCE[0]}")" &>/dev/null && pwd -P)
declare HOPR_LOG_ID="gcloud"
source "${mydir}/utils.sh"

# ------ GCloud utilities ------
#
# NB. functions here should not rely on any external env. variables, or functions
# not in this file, as this is intended for reuse in various scenarios.

GCLOUD_INCLUDED=1 # So we can test for inclusion
ZONE="--zone=europe-west6-a"
declare gcloud_region="--region=europe-west6"
declare gcloud_disk_name="hoprd-data-disk"

GCLOUD_MACHINE="--machine-type=e2-medium"
GCLOUD_META="--metadata=google-logging-enabled=true,google-monitoring-enabled=true,enable-oslogin=true --maintenance-policy=TERMINATE"
GCLOUD_TAGS="--tags=hopr-node,web-client,rest-client,portainer,healthcheck"
GCLOUD_BOOTDISK="--boot-disk-size=20GB --boot-disk-type=pd-standard"
GCLOUD_IMAGE="--image-family=cos-stable --image-project=cos-cloud"
GCLOUD_SCOPES="--scopes=https://www.googleapis.com/auth/devstorage.read_only,https://www.googleapis.com/auth/logging.write,https://www.googleapis.com/auth/monitoring.write,https://www.googleapis.com/auth/servicecontrol,https://www.googleapis.com/auth/service.management.readonly,https://www.googleapis.com/auth/trace.append,https://www.googleapis.com/auth/compute"


GCLOUD_DEFAULTS="$ZONE $GCLOUD_MACHINE $GCLOUD_META $GCLOUD_TAGS $GCLOUD_BOOTDISK $GCLOUD_IMAGE $GCLOUD_SCOPES"

# let keys expire after 1 hour
alias gssh="gcloud compute ssh --force-key-file-overwrite --ssh-key-expire-after=1h --ssh-flag='-t' $ZONE"

# NB: This is useless for getting an IP of a VM
# Get or create an IP address
# $1=VM name
gcloud_get_address() {
  local vm_name="${1}"

  local ip=$(gcloud compute addresses describe ${vm_name} $gcloud_region 2>&1)
  # Google does not return an appropriate exit code :(
  if [ "$(echo "$ip" | grep 'ERROR')" ]; then
    log "No address, creating"
    gcloud compute addresses create ${vm_name} $gcloud_region
    ip=$(gcloud compute addresses describe ${vm_name} $gcloud_region 2>&1)
  fi
  echo $ip | awk '{ print $2 }'
}

# $1=ip
# $2=optional: healthcheck port, defaults to 8080
wait_until_node_is_ready() {
  local ip=${1}
  local port=${2:-8080}
  local cmd="curl --silent --max-time 5 ${ip}:${port}/healthcheck/v1/version"

  # try every 10 seconds for 5 minutes
  log "waiting for VM with IP $1 to have HOPR node up and running"
  try_cmd "${cmd}" 30 10 true
}

# Get external IP for running node or die
<<<<<<< HEAD
# $1 - name
# $2 - preemptible
# NB: If the instance is preemptible, the response will add an extra column which will
# make awk parse the wrong ip.
# e.g. w/preemptible
# NAME                       ZONE            MACHINE_TYPE  PREEMPTIBLE  INTERNAL_IP  EXTERNAL_IP  STATUS
# testing-1635856913-node-1  europe-west6-a  e2-medium     true         10.172.0.23  34.65.88.77  RUNNING
# e.g. w/o preemptible
# NAME                       ZONE            MACHINE_TYPE  INTERNAL_IP  EXTERNAL_IP  STATUS
# testing-1635856913-node-1  europe-west6-a  e2-medium     10.172.0.23  34.65.88.77  RUNNING
gcloud_get_ip() {
  local preemptible="${2:-}"
  local column_number="5"
  if [ -n "${preemptible}" ]; then
    column_number="6"
  fi
  gcloud compute instances list | grep "$1" | awk "{ print \$$column_number }"
=======
# $1 - VM name
gcloud_get_ip() {
  local vm_name="${1}"
  gcloud compute instances list | grep "${vm_name}" | awk '{ print $5 }'
>>>>>>> 756da1ad
}

# $1=VM name
gcloud_find_vm_with_name() {  
  local vm_name="${1}"
  gcloud compute instances list | grep "${vm_name}" | grep 'RUNNING'
}

# $1 - VM name
# Warning, using `--format='value[](metadata*)` is an unsupported API by gcloud and can change any time.
# More information on https://cloud.google.com/compute/docs/storing-retrieving-metadata
gcloud_get_image_running_on_vm() {
  local vm_name="${1}"

  gcloud compute instances describe ${vm_name} $ZONE \
    --format='value[](metadata.items.gce-container-declaration)' \
    | grep image \
    | tr -s ' ' \
    | cut -f3 -d' '
}

# $1=vm name
# $2=container-image
# $3=disk name
# $4=mount path
# $5=environment_id
gcloud_update_container_with_image() {
  local vm_name="${1}"
  local container_image="${2}"
  local disk_image="${3}"
  local mount_path="${4}"
  local environment_id="${5}"
  local api_token="${HOPRD_API_TOKEN}"
  local password="${BS_PASSWORD}"

  log "${vm_name}"
  log "${container_name}"
  log "${disk_image}"
  log "${mount_path}"

  log "Updating container on vm:${vm_name} - ${$container_name} (disk: ${disk_image}:${mount_path})"
  gcloud compute instances update-container $1 $ZONE \
    --container-image=${container_image} --container-mount-disk name=${disk_image},mount-path="${mount_path}" \
    --container-arg="--admin" \
    --container-arg="--adminHost" --container-arg="0.0.0.0" \
    --container-arg="--announce" \
    --container-arg="--apiToken" --container-arg="${api_token}" \
    --container-arg="--healthCheck" \
    --container-arg="--healthCheckHost" --container-arg="0.0.0.0" \
    --container-arg="--identity" --container-arg="${mount_path}/.hopr-identity" \
    --container-arg="--init" \
    --container-arg="--password" --container-arg="${password}" \
    --container-arg="--environment" --container-arg="${environment_id}" \
    --container-arg="--rest" \
    --container-arg="--restHost" --container-arg="0.0.0.0" \
    --container-restart-policy=always
}

# $1 - vm name
# $2 - docker image
gcloud_stop() {
  local vm_name="${1}"
  local docker_image="${2}"

  log "Stopping docker image:${docker_image} on vm ${vm_name}"
  gssh ${vm_name} -- "export DOCKER_IMAGE=${docker_image} && docker stop \$(docker ps -q --filter ancestor=\$DOCKER_IMAGE)"
}

# $1 - vm name
# $2 - docker image
gcloud_get_logs() {
  local vm_name="${1}"
  local docker_image="${2}"

  # Docker sucks and gives us warnings in stdout.
  local id=$(gssh ${vm_name} --command "docker ps -q --filter ancestor='${docker_image}' | xargs docker inspect --format='{{.Id}}'" | grep -v 'warning')
  gssh ${vm_name} --command "docker logs $id"
}

# $1 - vm name
gcloud_cleanup_docker_images() {
  local vm_name="${1}"

  log "pruning docker images on host ${vm_name}"
  gssh "${vm_name}" --command "sudo docker system prune -a -f"
}

# $1 - template name
# $2 - container image
# $3 - environment id
# $4 - optional: api token
# $5 - optional: password
# $6 - optional: private key
# $7 - optional: no args
gcloud_create_or_update_instance_template() {
  local args name mount_path image rpc api_token password host_path extra_args
  local no_args private_key

  name="${1}"
  image="${2}"
  environment_id="${3}"

  # these parameters are only used by hoprd nodes
  api_token="${4:-}"
  password="${5:-}"

  # this parameter is mostly used on by CT nodes, although hoprd nodes also
  # support it
  private_key="${6:-}"

  # if set no additional arguments are used to start the container
  no_args="${7:-}"

  args="--container-arg=\"--environment\" --container-arg=\"${environment_id}\""

  if [ -n "${api_token}" ]; then
    extra_args="${extra_args} --container-arg=\"--apiToken\" --container-arg=\"${api_token}\""
  fi

  if [ -n "${password}" ]; then
    extra_args="${extra_args} --container-arg=\"--password\" --container-arg=\"${password}\""
  fi

  if [ -n "${private_key}" ]; then
    extra_args="${extra_args} --container-arg=--privateKey --container-arg=\"${private_key}\""
  fi

  mount_path="/app/db"
  host_path="/var/hoprd"

  log "checking for instance template ${name}"
  if gcloud compute instance-templates describe "${name}" --quiet >/dev/null; then
    log "instance template ${name} already present"
    gcloud_delete_instance_template "${name}"
  fi

  log "creating instance template ${name}"

  if [ "${no_args}" = "true" ]; then
    gcloud compute instance-templates create-with-container "${name}" \
      --machine-type=e2-medium \
      --metadata=google-logging-enabled=true,google-monitoring-enabled=true,enable-oslogin=true \
      --maintenance-policy=TERMINATE \
      --tags=hopr-node,web-client,rest-client,portainer,healthcheck \
      --boot-disk-size=20GB \
      --boot-disk-type=pd-balanced \
      --image-family=cos-stable \
      --image-project=cos-cloud \
      --container-image="${image}" \
      --container-env=^,@^DEBUG=hopr\*,-hopr-connect\*,@NODE_OPTIONS=--max-old-space-size=4096,@GCLOUD=1 \
      --container-mount-host-path=mount-path="${mount_path}",host-path="${host_path}" \
      --container-restart-policy=always \
      ${args} \
      ${extra_args}
  else
    gcloud compute instance-templates create-with-container "${name}" \
      --machine-type=e2-medium \
      --metadata=google-logging-enabled=true,google-monitoring-enabled=true,enable-oslogin=true \
      --maintenance-policy=TERMINATE \
      --tags=hopr-node,web-client,rest-client,portainer,healthcheck \
      --boot-disk-size=20GB \
      --boot-disk-type=pd-balanced \
      --image-family=cos-stable \
      --image-project=cos-cloud \
      --container-image="${image}" \
      --container-env=^,@^DEBUG=hopr\*,@NODE_OPTIONS=--max-old-space-size=4096,@GCLOUD=1 \
      --container-mount-host-path=mount-path="${mount_path}",host-path="${host_path}" \
      --container-restart-policy=always \
      ${args} \
      ${extra_args} \
      --container-arg="--admin" \
      --container-arg="--adminHost" --container-arg="0.0.0.0" \
      --container-arg="--announce" \
      --container-arg="--healthCheck" \
      --container-arg="--healthCheckHost" --container-arg="0.0.0.0" \
      --container-arg="--identity" --container-arg="${mount_path}/.hopr-identity" \
      --container-arg="--init" \
      --container-arg="--rest" \
      --container-arg="--restHost" --container-arg="0.0.0.0"
  fi
}

# $1 - template name
gcloud_delete_instance_template() {
  local name="${1}"

  log "deleting instance template ${name}"
  gcloud compute instance-templates delete "${name}" --quiet
}

# $1=group name
# $2=group size
# $3=template name
gcloud_create_or_update_managed_instance_group() {
  local name="${1}"
  local size="${2}"
  local template="${3}"

  log "checking for managed instance group ${name}"
  if gcloud compute instance-groups managed describe "${name}" ${gcloud_region} --quiet; then
    log "managed instance group ${name} already present, updating..."
    gcloud compute instance-groups managed rolling-action start-update \
      "${name}"\
      --version=template=${template} \
      ${gcloud_region}
  else
    log "creating managed instance group ${name}"
    gcloud compute instance-groups managed create "${name}" \
      --base-instance-name "${name}-vm" \
      --size ${size} \
      --template "${template}" \
      --instance-redistribution-type=NONE \
      ${gcloud_region}
  fi

  log "waiting for managed instance group ${name}"
  gcloud compute instance-groups managed wait-until "${name}" \
    --stable \
    ${gcloud_region}
}

# $1=group name
gcloud_delete_managed_instance_group() {
  local name="${1}"

  log "deleting managed instance group ${name}"
  gcloud compute instance-groups managed delete "${name}" \
    --quiet \
    ${gcloud_region}
}

# $1=group name
gcloud_get_managed_instance_group_instances_ips() {
  local name="${1}"

  gcloud compute instance-groups list-instances "${name}" \
    ${gcloud_region} --uri | \
    xargs -P `nproc` -I '{}' gcloud compute instances describe '{}' \
      --flatten 'networkInterfaces[].accessConfigs[]' \
      --format 'csv[no-heading](networkInterfaces.accessConfigs.natIP)'
}<|MERGE_RESOLUTION|>--- conflicted
+++ resolved
@@ -65,8 +65,7 @@
 }
 
 # Get external IP for running node or die
-<<<<<<< HEAD
-# $1 - name
+# $1 - VM name
 # $2 - preemptible
 # NB: If the instance is preemptible, the response will add an extra column which will
 # make awk parse the wrong ip.
@@ -77,18 +76,13 @@
 # NAME                       ZONE            MACHINE_TYPE  INTERNAL_IP  EXTERNAL_IP  STATUS
 # testing-1635856913-node-1  europe-west6-a  e2-medium     10.172.0.23  34.65.88.77  RUNNING
 gcloud_get_ip() {
+  local vm_name="${1}"
   local preemptible="${2:-}"
   local column_number="5"
   if [ -n "${preemptible}" ]; then
     column_number="6"
   fi
-  gcloud compute instances list | grep "$1" | awk "{ print \$$column_number }"
-=======
-# $1 - VM name
-gcloud_get_ip() {
-  local vm_name="${1}"
-  gcloud compute instances list | grep "${vm_name}" | awk '{ print $5 }'
->>>>>>> 756da1ad
+  gcloud compute instances list | grep "${vm_name}" | awk "{ print \$$column_number }"
 }
 
 # $1=VM name
