---
id: grafana-dashboards
title: Using Grafana
---

The Grafana dashboards will give you an advanced look into your node, with a dashboard breaking down several key metrics. You can access Grafana Dashboards on all setups:

- [Dappnode](./grafana-dashboards.md#dappnode)
- [Avado](./grafana-dashboards.md#avado) 
- [Docker](./grafana-dashboards.md#docker)

![Grafana Dashboard](/img/node/Grafana-Dashboard.png)

## Setting up Grafana Dashboard

### Dappnode

To access your node's Grafana Dashboard, you just need to install the DMS package.

(**1**) Go to the DAppStore and install the package `DMS`. It stands for Dappnode Monitoring System and will give you access to your node's dashboards.

![Grafana packages](/img/node/Grafana-packages-edited.jpg)

(**2**) That's all! If your node and DMS package are running fine, you can access your Grafana dashboard by clicking the link on your DMS package.

![DMS package info](/img/node/Grafana-info-edited.jpg)

You should get a login screen, where you'll need to use the following credentials:

- Username: `admin`
- Password: `hopr`

![Grafana Login](/img/node/Grafana-login.png)

### Avado

For Avado, you can access the Grafana dashboards by just visiting the URL: [http://hopr.my.ava.do:3030/](http://hopr.my.ava.do:3030/). This is assuming you have HOPR installed on your Avado. You can view instructions on how to do so [here.](./using-avado.md)

You should get a login screen, where you'll need to use the following credentials:

- Username: `admin`
- Password: `hopr`

![Grafana Login](/img/node/Grafana-login.png)

### Docker

<<<<<<< HEAD
You'll need to have docker with docker-compose support; you may need to install this separately. You can read up on how to do so [here.](https://docs.docker.com/compose/install/)
=======
To set up Grafana with docker you will need to have installed:

- Docker with docker-compose support, you may need to install this seperately. Read [here.](https://docs.docker.com/compose/install/)
- git E.g. through shell with `sudo apt-get install git`
>>>>>>> 29875786

The following are command line instructions for Linux:

(**1**) Clone the hoprnet monorepo using the following command

```bash
git clone https://github.com/hoprnet/hoprnet.git
```

(**2**) Enter the downloaded file 

```bash
cd hoprnet
```

(**3**) Run the following command to start up a HOPRd node with monitoring capabilities:

```bash
docker compose --file scripts/compose/docker-compose.yml up -d
```

**Note:** Generating your node this way will give it the default api/secret token: `YOUR_SECURITY_TOKEN`. You will need this api token to access your node.

<<<<<<< HEAD
Once your HOPRd node is up and running, you should have Grafana exposed on port `3030`, E.g. if you're running this locally and not on a VPS, it would be at the endpoint [http://localhost:3000](http://localhost:3000) (replace `localhost` with your `server IP address` if you are using a VPS, for example, `http://142.93.5.175:3000`).
=======
Once your HOPRd node is up and running, you should have Grafana exposed on port `3030`, E.g. if you're running this locally and not on a VPS, it would be at the endpoint [http://localhost:3030](http://localhost:3030) (replace `localhost` with your `server IP address` if you are using a VPS, for example, `http://142.93.5.175:3030`).
>>>>>>> 29875786

You should get a login screen, where you'll need to use the following credentials:

- Username: `admin`
- Password: `hopr`

![Grafana Login](/img/node/Grafana-login.png)

## Using Grafana

Once you have logged into Grafana, you can access your node's metrics by locating the dashboard: `HOPR NODE Overview`.

(**1**) Under `Dashboard`, look/search for `HOPR NODE Overview`, under the `hopr` category.

![Gashboard searchbar](/img/node/Grafana-dashboard-searchbar.png)

(**2**) Opening this dashboard will give you access to your node metrics.

**Note:** The image below is of a node outside the network, hence why all the graphs are flat. Your graphs should not be flat if you have a registered working node within the network.

![Initial Dashboard](/img/node/Grafana-initial-dashboard.png)

Each dashboard will have a description and tooltip explaining what you are looking at for all the major and important metrics. 

## Heartbeat

Many of your Grafana metrics will relate to pings generated from the `heartbeat` of your node or other nodes on the network. The heartbeat mechanism is simply the periodic pings every node on the network sends to its visible peers.

Your node will send a ping to every node it can see and record whether or not it gets a response. If there is no response, it will wait twice as long to send the next ping. This exponential backoff starts with the default of one ping every two seconds and doubles until 512 seconds, the maximum delay between pings to a specific node. 

When a successful ping goes through, the pinging delay reduces to two seconds again. A node's ratio of successful pings to total pings generates the [connectivity score](./hoprd-commands.md#info) between those two nodes.<|MERGE_RESOLUTION|>--- conflicted
+++ resolved
@@ -45,14 +45,10 @@
 
 ### Docker
 
-<<<<<<< HEAD
-You'll need to have docker with docker-compose support; you may need to install this separately. You can read up on how to do so [here.](https://docs.docker.com/compose/install/)
-=======
 To set up Grafana with docker you will need to have installed:
 
 - Docker with docker-compose support, you may need to install this seperately. Read [here.](https://docs.docker.com/compose/install/)
 - git E.g. through shell with `sudo apt-get install git`
->>>>>>> 29875786
 
 The following are command line instructions for Linux:
 
@@ -76,11 +72,7 @@
 
 **Note:** Generating your node this way will give it the default api/secret token: `YOUR_SECURITY_TOKEN`. You will need this api token to access your node.
 
-<<<<<<< HEAD
-Once your HOPRd node is up and running, you should have Grafana exposed on port `3030`, E.g. if you're running this locally and not on a VPS, it would be at the endpoint [http://localhost:3000](http://localhost:3000) (replace `localhost` with your `server IP address` if you are using a VPS, for example, `http://142.93.5.175:3000`).
-=======
 Once your HOPRd node is up and running, you should have Grafana exposed on port `3030`, E.g. if you're running this locally and not on a VPS, it would be at the endpoint [http://localhost:3030](http://localhost:3030) (replace `localhost` with your `server IP address` if you are using a VPS, for example, `http://142.93.5.175:3030`).
->>>>>>> 29875786
 
 You should get a login screen, where you'll need to use the following credentials:
 
