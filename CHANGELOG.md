# Changelog

<<<<<<< HEAD
- Removal of HOPR admin from `hoprd` ([#4420](https://github.com/hoprnet/hoprnet/pull/4420))
  - Includes removal of CLI option `--admin`, `--adminHost` and `--adminPort`
  - HOPR admin may now be used as a stand-alone component, see https://github.com/hoprnet/hopr-admin

<a name="1.91"></a>

## [1.91](https://github.com/hoprnet/hoprnet/compare/release/valencia...hoprnet:release/bogota)

- Include HOPR Staking Season 5 smart contracts ([#4221](https://github.com/hoprnet/hoprnet/pull/4221))
- Various optimizations of Rust crates ([#4221](https://github.com/hoprnet/hoprnet/pull/4260))
- Add Metrics API for Prometheus, `metrics` API endpoint and collection of various metrics ([#4233](https://github.com/hoprnet/hoprnet/pull/4233))
- Improve pre-merge check to prevent PR from merging when the upstream deployment is in the failed state ([#4294](https://github.com/hoprnet/hoprnet/pull/4294))
- Add Health Status Indicator in the Admin UI ([#4197](https://github.com/hoprnet/hoprnet/pull/4197))
- Allow connectivity indicator to be GREEN on public nodes too ([#4314](https://github.com/hoprnet/hoprnet/pull/4314))
- Show correct counterparty in the `channels` command output ([#4370](https://github.com/hoprnet/hoprnet/pull/4370))
- Docker build pipeline refactor: use Alpine Linux + toolchain base image ([#4362](https://github.com/hoprnet/hoprnet/pull/4362))
- Improve error messages passed to the User ([#4375](https://github.com/hoprnet/hoprnet/pull/4375))
- Fix channel metrics, add channel balances metrics ([#4374](https://github.com/hoprnet/hoprnet/pull/4374))
- Fix ticket redemption ([#4382](https://github.com/hoprnet/hoprnet/pull/4382))
- Increase wait timeout for on-chain transactions to 60 seconds ([#4425](https://github.com/hoprnet/hoprnet/pull/4425))
- Fix bug in waiting logic for on-chain transactions ([#4425](https://github.com/hoprnet/hoprnet/pull/4425))

---

=======
>>>>>>> 6ed8dd64
<a name="1.90"></a>

## [1.90](https://github.com/hoprnet/hoprnet/compare/release/paleochora...hoprnet:release/valencia)

- Improve Network Registry smart contract to allow 1-to-many node registration, add enable/disable make targets ([#4008](https://github.com/hoprnet/hoprnet/pull/4091))
- Replace `yarn` with `npx` in `pluto` Docker image to run `hoprd` to fix binary discoverability issue
- Add support for communication between different releases within the same environment
- Avado: limit Docker container memory to maximum 1GB
- Reduce memory copy operations by reusing underlying memory pages ([#4168](https://github.com/hoprnet/hoprnet/pull/4168))
- Fix public node resolution for connectivity indicator ([#4205](https://github.com/hoprnet/hoprnet/pull/4205))
- Remove charset complexity validation on API token ([#4210](https://github.com/hoprnet/hoprnet/pull/4210))
- Properly encode API token passed from the Admin UI ([#4210](https://github.com/hoprnet/hoprnet/pull/4210))
- Refactor timeouts for more throughput and increase usage of iterables ([#4238](https://github.com/hoprnet/hoprnet/pull/4238))
- Refactor packet forward interaction for less locking ([#4232](https://github.com/hoprnet/hoprnet/pull/4243))
- Refactor mixer to migitate backpressure ([#4232](https://github.com/hoprnet/hoprnet/pull/4243))
- Filter addresses before adding them to libp2p's PeerStore ([#4246](https://github.com/hoprnet/hoprnet/pull/4246))
- Reuse existing connections to establish relayed connections over public relay ([#4245](https://github.com/hoprnet/hoprnet/pull/4245))
- Reuse existing connections to connections to entry nodes ([#4250](https://github.com/hoprnet/hoprnet/pull/4250))
- Remove recurring DHT ping queue cleanup and turn all public relay nodes into DHT servers ([#4247](https://github.com/hoprnet/hoprnet/pull/4247))
- Various enhancements regarding memory consumption and overall efficiency, spread over multiple PRs
- Remove obsolete stream compatibility layer ([#4276](https://github.com/hoprnet/hoprnet/pull/4276))
- Allow `info` command before node startup has finished ([#4273](https://github.com/hoprnet/hoprnet/pull/4273))
- Turn libp2p dual DHT into single DHT by forking DHT package in order to avoid a memory leak https://github.com/hoprnet/hoprnet/pull/4288
- Turn db operations into `zero-copy` operations ([#4293](https://github.com/hoprnet/hoprnet/pull/4293))
- Close existing connections once there is new one ([#4281](https://github.com/hoprnet/hoprnet/pull/4281))
- Properly remove closed connections from libp2p's `ConnectionManager`([#4281](https://github.com/hoprnet/hoprnet/pull/4281))
- Reimplement stream handling `class`es with `function`s in `connect` package for better performance ([#4285](https://github.com/hoprnet/hoprnet/pull/4285))
- Fix ticket redemption mechanism & acknowledged ticket fix in the DB ([#4437](https://github.com/hoprnet/hoprnet/pull/4437))
- Pluto: Fix initialization of channels once the cluster has started up ([#4436](https://github.com/hoprnet/hoprnet/pull/4436))

---

<a name="1.89"></a>

## [1.89](https://github.com/hoprnet/hoprnet/compare/release/ouagadougou...hoprnet:release/paleochora)

### Changes

- Reduce eth_getBlockByNumber calls when indexing and sending transactions ([#3814](https://github.com/hoprnet/hoprnet/pull/3814))
- Marge hopr-stake contracs into monorepo and relevant deploy scripts
- Add additional CLI parameters `--heartbeatThreshold`, `--networkQualityThreshold` and `--onChainConfirmations`
- Allow configuration via environment variables instead of CLI parameters for all supported options
- Reenable e2e tests and enhance REST API ([#3836](https://github.com/hoprnet/hoprnet/pull/3836))
- Fix decoding error when API token contains certain characters
- Bump `libp2p@0.37` ([#3879](https://github.com/hoprnet/hoprnet/pull/3879))
- Reimplement simulated NAT using libp2p's connection gater API ([#3879](https://github.com/hoprnet/hoprnet/pull/3879))
- Refactor module injection system of `connect` module to align with `libp2p@0.37` ([#3879](https://github.com/hoprnet/hoprnet/pull/3879))
- Automatically resend queuing transactions when provider is reset or a node receives sufficient native tokens
- Make environment variables for `hoprd` accessible in Avado package configuration ([#3885](https://github.com/hoprnet/hoprnet/pull/3885))
- Add Docker image (hopr-hardhat) running hardhat using the Hopr environment and smart contracts (useful for testing and development)
- Add Docker image (hopr-pluto) running a full hoprd test cluster for local dApp testing
- Add script that allow self register and self deregister on the Network Registry contract
- Add documentations around network registry
- Refactor and simplify stream handover functionality to be more robust ([#3898](https://github.com/hoprnet/hoprnet/pull/3898))
- Added possibility to specify custom RPC provider in Avado
- Add connectivity health indicator & NR eligibility status of the node to the `info` command ([#3921](https://github.com/hoprnet/hoprnet/pull/3921))
- Fix message encoding/decoding in HOPRd ([#3943](https://github.com/hoprnet/hoprnet/pull/3943))
- Properly display the reason of `ping` failure ([#3964](https://github.com/hoprnet/hoprnet/pull/3964))
- Removed deprecated `API V1`
- Removed deprecated `--rest`, `--restHost`, and `--restPort` HOPRd flags
- Removed deprecated `fund` command within `hopr-admin`
- Upgrades to `hopr-admin` ([#3647](https://github.com/hoprnet/hoprnet/pull/3647))
  - it now adheres to the [HOPR dApp standard](https://github.com/hoprnet/hopr-community/blob/main/DAPP_STANDARD.md)
  - uses `typescript`
  - command parsing has been overhauled to support more complex commands
  - improved user experience with more consistent messages
- Warn when manual path selection contains duplicate adjacent entries
- Correctly recognize Avado/Dappnode private subnet ([#4032](https://github.com/hoprnet/hoprnet/pull/4032))
- Redesign entry node code to recycle knowledge and automatically reconnect ([#3990]](https://github.com/hoprnet/hoprnet/pull/3990))
- Add `entryNodes` command to API and `hopr-admin` ([#4049](https://github.com/hoprnet/hoprnet/pull/4049))
- Refactor Docker build process to respect lockfiles generated by Yarn and Cargo ([#4060](https://github.com/hoprnet/hoprnet/pull/4060))
- Changed `release/paleochora` default environment to `monte_rosa` in preparation of next release
- Fix broken package link in Avado ([#4082](https://github.com/hoprnet/hoprnet/pull/4082))
- Automate contract verification on Gnosis chain and Goerli testnet.

# Breaking changes

Bump `libp2p@0.37` which came with many bugfixes, plenty of internal API changes and different module injection system and made lots of workarounds obsolete.

- Use npm-shrinkwrap to publish correct lockfiles
- Add `--provider` flag for setting a custom blockchain RPC provider
- Improvements in our API v2 unit tests ([#3643](https://github.com/hoprnet/hoprnet/pull/3643))
- Improvements in our integration E2E tests ([#3643](https://github.com/hoprnet/hoprnet/pull/3643))
- API v2 `/api/v2/node/peers` now returns `multiaddr` for connected peers ([#3643](https://github.com/hoprnet/hoprnet/pull/3643))
- Add connectivity health indicator updates to the logs ([#3816](https://github.com/hoprnet/hoprnet/pull/3816))
- Introduce Rust WASM support into the build toolchain ([#3829](https://github.com/hoprnet/hoprnet/pull/3829))
- Optimize build pipeline and migrate to Makefile ([#3851](https://github.com/hoprnet/hoprnet/pull/3851))
- When sending an Ethereum transaction, also release nonce lock if transaction is considered a duplicate ([#3856](https://github.com/hoprnet/hoprnet/pull/3856))
- Within E2E tests, disable hardhat autmining after deployment is done ([#3851](https://github.com/hoprnet/hoprnet/pull/3857))

- Migration to ECMAscript module standard (ESM), drop support for CommonJS ([#3825](https://github.com/hoprnet/hoprnet/pull/3825))

---

<a name="1.88"></a>

## [1.88](https://github.com/hoprnet/hoprnet/compare/release/lisbon...hoprnet:release/ouagadougou) (2022-03-18)

### Changes

- New API v2 endpoint `/api/v2/node/stream/websockets` ([#3514](https://github.com/hoprnet/hoprnet/issues/3514))
- Do not attempt to reconnect to relays we already have a connection to ([#3411](https://github.com/hoprnet/hoprnet/issues/3411))
- New API v2 endpoint `/api/v2/node/peers` ([#3617](https://github.com/hoprnet/hoprnet/pull/3617))
- Bug fix endpoint `/api/v2/channels/{peerId}` ([#3627](https://github.com/hoprnet/hoprnet/issues/3627))
- Various bug fixes in `core`
- Performance improvements in `core`
- Enhanced database queries through range queries and batched operations ([#3648](https://github.com/hoprnet/hoprnet/pull/3648))
- Automatically cleanup stale connections to correctly handle reconnects ([#3688](https://github.com/hoprnet/hoprnet/pull/3688))
- Add `--provider` flag for setting a custom blockchain RPC provider
- Use a default address sorter for all address classes ([#3731](https://github.com/hoprnet/hoprnet/pull/3731))
- Enhance TCP socket listening logic and cleanup keepAlive interval ([#3750](https://github.com/hoprnet/hoprnet/pull/3750))
- Try to reconnect to entry nodes after connection has been dropped ([#3751](https://github.com/hoprnet/hoprnet/pull/3751))
- Unhandled rejection in relay requests ([#3779](https://github.com/hoprnet/hoprnet/pull/3779))
- Ping & DHT query timeout increased ([#3780](https://github.com/hoprnet/hoprnet/pull/3780))
- Dial refactoring and optimization ([#3780](https://github.com/hoprnet/hoprnet/pull/3780))
- onAbort unhandled promise rejection workaround fix ([#3780](https://github.com/hoprnet/hoprnet/pull/3780))
- Fix event listener leak and increase maximum number of event listeners to 20 ([#3790](https://github.com/hoprnet/hoprnet/pull/3790))

---

<a name="1.87"></a>

## [1.87](https://github.com/hoprnet/hoprnet/compare/release/athens...hoprnet:release/lisbon) (2022-02-10)

### Changes

- Expanded API v2, covering most of the legacy hopr-admin commands ([#3367](https://github.com/hoprnet/hoprnet/pull/3367))
- New API v2 endpoints allow fetching and redeeming tickets from specific channels ([#3367](https://github.com/hoprnet/hoprnet/pull/3367))
- Flags `--rest`, `--restHost`, and `--restPort` are being deprecated in favor of `--api`, `--apiHost`, and `--apiPort`
- Fixed automatic and manual ticket redemption ([#3395](https://github.com/hoprnet/hoprnet/pull/3395))
- In-order processing of blocks and in-order processing of on-chain events ([#3392](https://github.com/hoprnet/hoprnet/pull/3392))

---

<a name="1.86"></a>

## [1.86](https://github.com/hoprnet/hoprnet/compare/release/budapest...hoprnet:release/athens) (2022-01-26)

### Changes

- Fixed behavior when no network was found or invalid password is entered ([#3147](https://github.com/hoprnet/hoprnet/pull/3147))
- Added new API v2 endpoint `/messages/sign` to support message authentication ([#3243](https://github.com/hoprnet/hoprnet/pull/3243))
- Fixed NAT-to-NAT connection using entry nodes ([#3237](https://github.com/hoprnet/hoprnet/pull/3237))
- Removed recursive reset of periodic checks and replaced recursive util function by iterative counterparts ([#3237](https://github.com/hoprnet/hoprnet/pull/3237))
- Use UPNP to determine external IP address ([#3237](https://github.com/hoprnet/hoprnet/pull/3237))
- Use a relay tag to announce in the DHT that a node acts as a relayer for a specific node ([#3237](https://github.com/hoprnet/hoprnet/pull/3237))
- Added simulated NAT to E2E tests ([#3237](https://github.com/hoprnet/hoprnet/pull/3237))
- Automatic deployment of NAT nodes to GCloud ([#3165](https://github.com/hoprnet/hoprnet/issues/3165))
- Automatically extend TTL of relay tokens in the DHT ([#3304](https://github.com/hoprnet/hoprnet/issues/3304))
- Do not dial localhost unless the port is different from the ones we're listening on ([#3321](https://github.com/hoprnet/hoprnet/pull/3321))
- Add CLI parameter `--allowLocalNodeConnections` to explicitly allow connections to localhost ([#3349](https://github.com/hoprnet/hoprnet/pull/3349))
- Add CLI parameter `--allowPrivateNodeConnections` to explicitly allow connections to private nodes ([#3390](https://github.com/hoprnet/hoprnet/pull/3390))
- Normalize protocol version before checking the relay usability ([#3442](https://github.com/hoprnet/hoprnet/pull/3442))
- Fix connection parameters to prevent stalling of the Node.js process and update maximal number of relays ([#3471](https://github.com/hoprnet/hoprnet/pull/3471))
- Fix locking issues in various parts of the code ([#3515](https://github.com/hoprnet/hoprnet/pull/3515))
- Fix unhandled promise rejection in strategy code and infinite loop in ticket redemption logic ([#3515](https://github.com/hoprnet/hoprnet/pull/3515))
- Fixed locking issues in transaction processing ([#3568](https://github.com/hoprnet/hoprnet/pull/3568))
- Publish `hoprd` and `cover-traffic-daemon` NPM packages with lockfiles for `npm` and `yarn` ([#3646](https://github.com/hoprnet/hoprnet/pull/3646))
- Upgraded libp2p to v0.36.2 which includes multiple memory-usage improvements ([#3620](https://github.com/hoprnet/hoprnet/pull/3620))
- Added new CLI parameters `--heartbeatInterval` and `--heartbeatVariance` to configure heartbeat behaviour ([#3515](https://github.com/hoprnet/hoprnet/pull/3515))

---

<a name="1.85"></a>

## [1.85](https://github.com/hoprnet/hoprnet/compare/release/prague...hoprnet:release/budapest) (2021-12-17)

### Changes

- Rest API v2 ([#3093](https://github.com/hoprnet/hoprnet/pull/3093)), see [API specification](./packages/hoprd/rest-api-v2-spec.yaml)
- Update ping to use Blake2s instead of SHA256 for response computation (([#3080](https://github.com/hoprnet/hoprnet/pull/3080)))
- Fix broken AVADO build ([#3150](https://github.com/hoprnet/hoprnet/pull/3150))

### Bugfixes

- Fix nodes talking to nodes deployed in other environments ([#3127](https://github.com/hoprnet/hoprnet/pull/3127))
- Fix issues with STUN code ([#3124](https://github.com/hoprnet/hoprnet/pull/3124))
- Fixes various issues with indexer ([#3132](https://github.com/hoprnet/hoprnet/pull/3132), [#3129](https://github.com/hoprnet/hoprnet/pull/3129), [#3111](https://github.com/hoprnet/hoprnet/pull/3111), [#3043](https://github.com/hoprnet/hoprnet/pull/3043))
- Improve handling of provider errors ([#3116](https://github.com/hoprnet/hoprnet/pull/3116))
- Improved unit tests and e2e tests and mocks ([#3115](https://github.com/hoprnet/hoprnet/pull/3115), [#3118](https://github.com/hoprnet/hoprnet/pull/3118), [#3097](https://github.com/hoprnet/hoprnet/pull/3097), [#3020](https://github.com/hoprnet/hoprnet/pull/3020))

---

<a name="1.84"></a>

## [1.84](https://github.com/hoprnet/hoprnet/compare/release/tuttlingen...hoprnet:release/prague) (2021-12-03)

### Changes

- Add better handler for unhandled Promise rejections ([#3037](https://github.com/hoprnet/hoprnet/pull/3037))
- Multiple bug fixes preventing crashes.
- `randomInteger` function is now cryptographically safe
- ECDSA signatures now use a more compact representation (64 instead 65 bytes)
- Initial commitment seed is derived using node key and channel information

---

<a name="1.83"></a>

## [1.83](https://github.com/hoprnet/hoprnet/compare/release/freiburg...hoprnet:release/tuttlingen) (2021-11-15)

# Breaking changes

Due to the configuration changes (refer to #2778), transport packets are now properly encapsulated between environments/releases.
Thus, existing nodes won't be able to communicate to new nodes.

### Changes

- Added git hash in `hopr-admin` page ([#2869](https://github.com/hoprnet/hoprnet/pull/2869))
- Remove legacy bi-directional channels code ([#2765](https://github.com/hoprnet/hoprnet/pull/2765))
- Use environments as central configuration for hoprd releases ([#2778](https://github.com/hoprnet/hoprnet/pull/2778))

<a name="1.82"></a>

## [1.82](https://github.com/hoprnet/hoprnet/compare/release/limassol...hoprnet:release/freiburg) (2021-10-15)

# Breaking changes

None

### Changes

- improve ticket redemption ([#2711](https://github.com/hoprnet/hoprnet/pull/2711))
- bump HoprChannels solidity compiler to `0.8.9` ([#2697](https://github.com/hoprnet/hoprnet/pull/2697))
- more tech team processes ([#2686](https://github.com/hoprnet/hoprnet/pull/2686))
- transaction confirmation improvements ([#2715](https://github.com/hoprnet/hoprnet/pull/2715))
- various CI/CD fixes ([#2494](https://github.com/hoprnet/hoprnet/pull/2494))
- various CT fixes ([#2634](https://github.com/hoprnet/hoprnet/pull/2634), [#2680](https://github.com/hoprnet/hoprnet/pull/2680))
- refactor commitments ([#2671](https://github.com/hoprnet/hoprnet/pull/2671))

## [1.81](https://github.com/hoprnet/hoprnet/compare/release/constantine...hoprnet:release/limassol) (2021-10-04)

# Breaking changes

Nodes are required to `Announce` before being able to have an open channel.

### Changes

- improve CI (#2466, #2475, #2540)
- switch to renovate
- require `Announce` (#2473)
- CT improvements (#2474)
- various bug fixes (#2529, #2556, #2558, #2562)
- various yellow paper updates
- dependancy version updates

---

<a name="1.75"></a>

## [1.75](https://github.com/hoprnet/hoprnet/compare/release/moscow...hoprnet:release/constantine) (2021-07-30)

# Breaking changes

Deprecate Node 14 and require Node 16

### Changes

- Automatically populate and use list of potential low-level relay nodes (#2133)
- Bind release to specific networks and contract addresses (#2104)
- Align yellow paper with smart contract
- UX improvement, including reachability of frontend and showing incoming channels (#2124)
- Allow transaction aggregation (Multicall) (#2113)
- Stack updates:
  - Node.js@16
  - libp2p@0.32
  - hopr-connect@0.2.40<|MERGE_RESOLUTION|>--- conflicted
+++ resolved
@@ -1,6 +1,5 @@
 # Changelog
 
-<<<<<<< HEAD
 - Removal of HOPR admin from `hoprd` ([#4420](https://github.com/hoprnet/hoprnet/pull/4420))
   - Includes removal of CLI option `--admin`, `--adminHost` and `--adminPort`
   - HOPR admin may now be used as a stand-alone component, see https://github.com/hoprnet/hopr-admin
@@ -25,8 +24,6 @@
 
 ---
 
-=======
->>>>>>> 6ed8dd64
 <a name="1.90"></a>
 
 ## [1.90](https://github.com/hoprnet/hoprnet/compare/release/paleochora...hoprnet:release/valencia)
