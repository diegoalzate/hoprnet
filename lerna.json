--- conflicted
+++ resolved
@@ -4,9 +4,5 @@
   ],
   "npmClient": "yarn",
   "useWorkspaces": true,
-<<<<<<< HEAD
-  "version": "1.67.3"
-=======
   "version": "1.68.0-next.0"
->>>>>>> b6794838
 }