--- conflicted
+++ resolved
@@ -4,9 +4,5 @@
   ],
   "npmClient": "yarn",
   "useWorkspaces": true,
-<<<<<<< HEAD
-  "version": "1.71.0-next.120"
-=======
   "version": "1.71.0-next.133"
->>>>>>> 4475921d
 }