--- conflicted
+++ resolved
@@ -6,11 +6,6 @@
     { "path": "packages/connect" },
     { "path": "packages/core" },
     { "path": "packages/core-ethereum" },
-<<<<<<< HEAD
-    { "path": "packages/cover-traffic-daemon" },
-=======
-    { "path": "packages/ethereum" },
->>>>>>> 48d3bc7b
     { "path": "packages/hoprd" },
     { "path": "packages/real" },
     { "path": "packages/utils" },
