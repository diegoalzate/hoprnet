# Release Process

The purpose of this process is to streamline the releases of HOPR packages.

- [Release Process](#release-process)
  - [Types of release](#types-of-release)
    - [Internal release](#internal-release)
    - [Public release](#public-release)
  - [When to release](#when-to-release)
    - [Milestone based releases](#milestone-based-releases)
    - [Deadline based releases](#deadline-based-releases)
  - [Testing phases](#testing-phases)
    - [Tech team testing](#tech-team-testing)
    - [HOPR team testing](#hopr-team-testing)
    - [Ambassador testing](#ambassador-testing)
  - [Release promotion](#release-promotion)
  - [On a new chain](#on-a-new-chain)
  - [On a new release](#on-a-new-release)
    - [Release Cycle](#release-cycle)
    - [Actions](#actions)
      - [Pre-release Version Bump (`feature` -> `master` = `x.y.z-0.next.*` -> `x.y.z-0.next.* + 1`)](#pre-release-version-bump-feature---master--xyz-0next---xyz-0next--1)
      - [Release Version Bump (`master` -> `release/**` = `x.y.z-0.next.*` -> `x.y.0`)](#release-version-bump-master---release--xyz-0next---xy0)
      - [Minor Version Bump (`release/**` -> `master` = `x.y.*` -> `x.y+1.0-next.0`)](#minor-version-bump-release---master--xy---xy10-next0)
    - [Deployment checklist](#deployment-checklist)
      - [Per $release](#per-release)
      - [Per $chain](#per-chain)
    - [Scripts](#scripts)
      - [`cover-traffic` deployment script](#cover-traffic-deployment-script)
      - [`topology` deployment script](#topology-deployment-script)

## Types of release

| Type     | Goal                                                   | Ambassadors | Public |
| -------- | ------------------------------------------------------ | ----------- | ------ |
| Internal | Test new features and bug fixes                        | MAYBE       | NO     |
| Public   | New HOPRd version, showcase new features and bug fixes | YES         | YES    |

### Internal release

- Internal releases are more frequent and their goal is to test new features and bug fixes.
- There should be no public involvement unless the [internal release](#internal-release) is promoted to a [public release](#public-release).
- All releases start as an [internal release](#internal-release) and may be promoted to a [public release](#public-release), see [release promotion](#release-promotion).
- When an internal release is created, one of the [representatives](./development.md#representatives) is assigned to oversee the release cycle, this includes:
  - notifies the HOPR team that the [internal release](#internal-release) has been created in element channel `releases`
  - [creating release](#release-cycle)
  - [testing release](#testing-phases)
  - [promoting release](#release-promotion)

### Public release

- Public releases are less frequent and their goal is to showcase new features and bug fixes.
- A [public release](#public-release) occurs when an [internal release](#internal-release) is promoted to a [public release](#public-release), see [release promotion](#release-promotion).

## When to release

### Milestone based releases

At the end of a sprint, if a sufficient amount of features / bug fixes were implemented since last release, the [Trifecta](./development.md#trifecta) may queue and prioritize a new release for the **upcoming** sprint, this happens during [epic prioritization](./development.md#epic-prioritization).
This new release is considered an [internal release](#internal-release) and may be [promoted](#release-promotion) to a [public release](#public-release) if [testing phases](#testing-phases) are successful.

### Deadline based releases

Deadline based releases are releases which have a defined deadline and scope agreed between the [Trifecta](./development.md#trifecta) and `founders`.
These releases should be of a large scope and occur only on occasions where a release is necessary.

## Testing phases

Testing phases occur only when a release is queued and prioritized during [epic prioritization](./development.md#epic-prioritization).

For every phase completed, release owner must update the release's PR with the current testing phase status.

| Phase name         | Description                                                  |
| ------------------ | ------------------------------------------------------------ |
| Tech team testing  | First phase, testing by tech team members only               |
| HOPR team testing  | Second phase, testing by available HOPR team members         |
| Ambassador testing | Third (optional) phase, testing with the help of ambassadors |

### Tech team testing

- Capture low-hanging bugs which are easily detectable.
- Test new features and bug fixes included in the release.
- Avoid taking resources from the HOPR team members.

### HOPR team testing

- Occurs after [Tech team testing](#tech-team-testing) is successful.
- With the help of a [changelog](#release-cycle), test HOPRd.

### Ambassador testing

A third and final phase of testing is to include ambassadors.
This is optional in the possibility we want to gather more data points and/or a specific feature requires larger network topology.

- May occur after [HOPR team testing](#hopr-team-testing) is successful.
- Launch and fund HOPRd, then follow release instructions.

## Release promotion

- All releases start by being internal releases.
- An [internal release](#internal-release) may be promoted to a [public release](#public-release) when all [testing phases](#testing-phases) are successful.
- Before promoting, release owner ensures that comm team actually needs this to be public.

An [internal release](#internal-release) is promoted to a [public release](#public-release) by tagging its binaries with the public facing release name. See [Deployment checklist](#deployment-checklist).

Once promoted, a release owner notifies the HOPR team that the [internal release](#internal-release) has been promoted to a [public release](#public-release):

- by commenting into the release's epic
- by writing in element channel `releases`

## On a new chain

Every chain has its own unique characteristics. While it may be EVM compatible, various other factors can make the chain incompatible with HOPR.
When an epic is prioritized to switch the default `HOPRd` chain to a new one, [this issue](../.github/ISSUE_TEMPLATE/new-chain-epic.md) must be added to the sprint as part of the new chain epic.

This requirement will become simpler once [#2140](https://github.com/hoprnet/hoprnet/issues/2140) is completed.

## On a new release

Before a new release is started, a release owner is picked by the [Tech Representatives](./development.md#representatives).

To release, we do a code-freeze in our codebase by branching out a specific
release by naming the branch `release/*`. New patches are then merged on that
particular branch to deploy on every change.

### Release Cycle

```

   hotfix/patch-constantine    release/constantine          master

         x                   x                       x 1.90.0-next.44
         x                   │ ◄─────────────────────x
         x                   │                       x
         x                   │ 1.90.0                x
         x                   │                       x
         x                   ▼                       x
         ┌◄──────────────────x                       x
         │                   x                       x
         │                   x                       x
         │                   x                       x
         ▼──────────────────►┐ 1.90.1                x
         x                   │                       x
         x                   ▼──────────────────────►x 1.91.0-next.0
         x                   x                       x
         x                   x                       x

```

1. Setup some environment variables:

- Give a name to the release like `paleochora`, `valencia`. For instance : `export RELEASE_NAME=bogota`.
- Give a name to the previous release: `export OLD_RELEASE_NAME=valencia`
- Give a name to the target environment of the release. For instance: `export ENVIRONMENT_NAME=monte_rosa`

2. Create a release tracking issue on GitHub. Use previous issues as [templates](https://github.com/hoprnet/hoprnet/issues/4275)
3. On the `master` branch, and before the creation of the release branch, there should be an entry in `packages/hoprd/releases.json` for the new release name.

- If the release will run in its own environment ($RELEASENAME == $ENVIRONMENT_NAME) then a new entry in `packages/core/protocol-config.json` should be created for the network.
- If the release will run in a multienvironment network like `monte_rosa` then update the monte_rosa entry to accespt the new `version_range` of the new release.

4. On the `master` branch, create the release branch locally by executing `git checkout -b release/${RELEASE_NAME}`.
5. On the `release/${RELEASE_NAME}` branch, and before pushing the branch to GitHub, some release-specific changes should be applied to ensure the resulting CD artifacts actually are proper release artifacts.

   - Change all occurences of the last release name to the new release name within documentation files and Docker files. Don't touch the `protocol-config.json` and `releases.json` files in this step. Changes should be committed locally.
   - Update `CHANGELOG.md` with the new release's information. Changes should be committed locally.
   - Release owner checks if docs are correctly updated by comparing with the changes in `CHANGELOG.md`.
   - If the release will run in a new environment then, copy contract deployment files from the old environment by executing these commands:

   ```
   mkdir -p packages/ethereum/deployments/${RELEASE_NAME}/xdai
   cp packages/ethereum/deployments/${ENVIRONMENT_NAME}/xdai/* packages/ethereum/deployments/${RELEASE_NAME}/xdai/
   cp packages/ethereum/deployments/${ENVIRONMENT_NAME}/xdai/.chainId packages/ethereum/deployments/${RELEASE_NAME}/xdai/
   rm packages/ethereum/deployments/${RELEASE_NAME}/xdai/HoprChannels.json
   ```

   NOTE: Don't include the deployment of HoprChannels, because this will be re-deployed anyway by the CD system.
   Changes should be committed locally.

6. Delete the topology VM instances of the ${OLD_RELEASE_NAME}

- Check `gcloud compute instance-groups managed list` for a list and delete the instance groups using

```sh
HOPRD_PERFORM_CLEANUP=true ./scripts/setup-gcloud-cluster.sh "${ENVIRONMENT_NAME}" "" "${OLD_RELEASE_NAME}-topology-1-91"
```

7. On the `release/${RELEASE_NAME}` branch, check that everything is ready and push it to GitHub by executing : `git push origin`. Wait until the [deployment of the cluster](https://github.com/hoprnet/hoprnet/actions/workflows/deploy.yaml) has finished successfully.
<<<<<<< HEAD
8. Create a Pull Request for tracking the release changes against the `master` branch. Remark in the PR description that it should never be merged!. Also use the label `DO NOT MERGE`, `release` and `release/${RELEASE_NAME}`. As a reference take a look at https://github.com/hoprnet/hoprnet/pull/4311
9. On the `release/${RELEASE_NAME}` branch, create a topology cluster using the [script](./release.md#topology-deployment-script) mentioned at the end of this document.
10. Create a release testnet page in the wiki at: https://www.notion.so/Testnets-e53255f7003f4c8eae2f1b6644a676e0
=======
8. Create a release tag for the new release: `git tag release/${RELEASE_NAME} && git push origin release/${RELEASE_NAME}`
9. Create a Pull Request for tracking the release changes against the `master` branch. Remark in the PR description that it should never be merged!. Also use the label `DO NOT MERGE` and `release`. As a reference take a look at https://github.com/hoprnet/hoprnet/pull/4311
10. On the `release/${RELEASE_NAME}` branch, create a topology cluster using the [script](./release.md#topology-deployment-script) mentioned at the end of this document.
11. Create a release testnet page in the wiki at: https://www.notion.so/Testnets-e53255f7003f4c8eae2f1b6644a676e0
>>>>>>> aee54158
    You may use previous testnet pages as templates. Ensure all started nodes are documented.
11. Share the links to the release tracking issue, tracking PR and testnet wiki page in the `#release` Element channel.
    On the `#testing` channel, members are expected to run their own nodes (either AVADO or via their workstation) to participate in the release.
12. Patches to the release are created via `hotfix/RELEASE_NAME/**` branches.
    Each of these merges will trigger a new release version, and re-build our infrastructure
    for that version. Upon successfully testing a release
13. Once the first release version has been built and is running, the release branch should be merged-back into `master` once to trigger version upgrades on `master`. See [the next](./release.md#release-merge-back) section for details.

Once the release testing has concluded, or if any significant amount of patches has been applied to the release branch, the release branch should be merged back into `master` again.

#### Release merge-back

1. On the `master` branch update the latest changes by executing: `git pull`
2. On the `release/${RELEASE_NAME}` branch, create a PR branch of the release branch: `git checkout -b merge-back-release-${RELEASE_NAME}`
3. On the `merge-back-release-${RELEASE_NAME}` branch, merge `master` into the branch: `git merge master`.
   For an example of a merge-back, take a look at older releases: https://github.com/hoprnet/hoprnet/pull/2956
   In case of conflicts (which is expected) changes from `master` have preference in the following cases:
   1. Revert changes in `packages/avado/docker-compose.yml`
   2. Revert any chain specific changes.
   3. Revert changes made to Avado configuration files as part of the initial release creation.
      In regards to version naming convention for the merge-back:
   - If it is the first merge-back, then the version number to be used should be the one being used in the release branch which does not have the suffix `-next.XX`.
   - If it is other merge-back, then the version number to be used should be the one being used in the master branch which it has the suffix `-next.XX`.
4. Modify the above created PR to add reviewers, and labels accordingly. Wait for the review before merge the `merge-back-release-${RELEASE_NAME}` branch to `master`.
5. If the release runs in a new environment, then redeploy `api.hoprnet.org` in Vercel to pickup release specific changes from the `protocol-config.json`.
6. Remind that the release must be merged-back every week (Friday) to minimise conflicts whenever we want to merge a hotfix back to master.

### Actions

We made active use of actions to automate tasks trivial to our workflow.

#### Pre-release Version Bump (`feature` -> `master` = `x.y.z-0.next.*` -> `x.y.z-0.next.* + 1`)

When a PR to `master` is merged, an action bumps the package.json pre-release
version and commits that change to `master`. When a PR to `master` is merged,
a tag on GitHub is pushed specifying that feature on that version.

#### Release Version Bump (`master` -> `release/**` = `x.y.z-0.next.*` -> `x.y.0`)

On first build, a `release/**` bumps the package.json by a `minor`, clearing
the `pre-release` tag. Subsequent commits on `release` branches bump the
`patch` version.

#### Minor Version Bump (`release/**` -> `master` = `x.y.*` -> `x.y+1.0-next.0`)

After testing a release, we can merge it back to `master` to trigger a bump on the
package.json by a `minor`, and restoring the `pre-release` tag, to keep our normal
daily workflow as it was before.

### Deployment checklist

#### Per $release

The following are a series of manual tasks that are needed to be executed for the launch of a release. Ideally, we automate these entirely and delete this document in the future, but in the meantime, we'll have this document to keep track of these.

- [ ] Deploy a set of `$release` CT nodes for our testnet using our **`cover-traffic` deployment script**.
- [ ] Deploy a set of `$release` cloud nodes for our testnet with a full topology connected to feed event data for our leaderboard using our **`topology` deployment script**.
- [ ] Verify the $release smart contract in the explorer platform, see [verification guide](../VERIFICATION_GUIDE.md).

##### Optional

- [ ] Create a DNS alias for each node (cloud, cover-traffic, topology), to be accessed via our `hoprnet.link` domain (e.g. ct-1-$release.hoprnet.link)
- [ ] Tag a distribution manually $release on npm and on Docker Hub.
  - `npm login`, `npm dist-tag add @hoprnet/hoprd@$version $mountain/$city`
  - `docker login`, `docker tag gcr.io/hoprassociation/hoprd:latest hopr/hoprd:$city/$mountain`

#### Per $chain

- [ ] Deploy HOPR token on $chain and mint 130M HOPR tokens for our Development Address `0x2402da10A6172ED018AEEa22CA60EDe1F766655C`.

- [ ] Transfer 1M HOPR token and 1 native $chain to our funding wallet in our CI/CD.

- [ ] Transfer 1M HOPR token and 20 native $chain to our leaderboard wallet in network.hoprnet.org.

### Scripts

#### `cover-traffic` deployment script

```
CT_PRIV_KEY=14e6...a6a5 \
  ./scripts/setup-ct-gcloud-cluster.sh athens
```

#### `topology` deployment script

```

export PRIVATE_KEY=
export FAUCET_SECRET_API_KEY=
export HOPRD_PASSWORD=open-sesame-iTwnsPNg0hpagP+o6T0KOwiH9RQ0
export HOPRD_API_TOKEN=^binary6wire6GLEEMAN9urbanebetween1watch^


HOPRD_PERFORM_CLEANUP=false \
HOPRD_SHOW_PRESTART_INFO=true \
./scripts/setup-gcloud-cluster.sh monte_rosa `pwd`/scripts/topologies/full_interconnected_cluster.sh bogota-topology-1-91 gcr.io/hoprassociation/hoprd:bogota 6 bogota-topology-1-91 true


```<|MERGE_RESOLUTION|>--- conflicted
+++ resolved
@@ -185,16 +185,9 @@
 ```
 
 7. On the `release/${RELEASE_NAME}` branch, check that everything is ready and push it to GitHub by executing : `git push origin`. Wait until the [deployment of the cluster](https://github.com/hoprnet/hoprnet/actions/workflows/deploy.yaml) has finished successfully.
-<<<<<<< HEAD
 8. Create a Pull Request for tracking the release changes against the `master` branch. Remark in the PR description that it should never be merged!. Also use the label `DO NOT MERGE`, `release` and `release/${RELEASE_NAME}`. As a reference take a look at https://github.com/hoprnet/hoprnet/pull/4311
 9. On the `release/${RELEASE_NAME}` branch, create a topology cluster using the [script](./release.md#topology-deployment-script) mentioned at the end of this document.
 10. Create a release testnet page in the wiki at: https://www.notion.so/Testnets-e53255f7003f4c8eae2f1b6644a676e0
-=======
-8. Create a release tag for the new release: `git tag release/${RELEASE_NAME} && git push origin release/${RELEASE_NAME}`
-9. Create a Pull Request for tracking the release changes against the `master` branch. Remark in the PR description that it should never be merged!. Also use the label `DO NOT MERGE` and `release`. As a reference take a look at https://github.com/hoprnet/hoprnet/pull/4311
-10. On the `release/${RELEASE_NAME}` branch, create a topology cluster using the [script](./release.md#topology-deployment-script) mentioned at the end of this document.
-11. Create a release testnet page in the wiki at: https://www.notion.so/Testnets-e53255f7003f4c8eae2f1b6644a676e0
->>>>>>> aee54158
     You may use previous testnet pages as templates. Ensure all started nodes are documented.
 11. Share the links to the release tracking issue, tracking PR and testnet wiki page in the `#release` Element channel.
     On the `#testing` channel, members are expected to run their own nodes (either AVADO or via their workstation) to participate in the release.
