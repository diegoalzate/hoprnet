--- conflicted
+++ resolved
@@ -1,10 +1,6 @@
 {
   "name": "@hoprnet/hopr-connect",
-<<<<<<< HEAD
-  "version": "1.91.19",
-=======
   "version": "1.92.0-next.10",
->>>>>>> e91d43e2
   "description": "A libp2p-complaint transport module that handles NAT traversal by using WebRTC",
   "repository": "https://github.com/hoprnet/hopr-connect.git",
   "homepage": "https://github.com/hoprnet/hopr-connect",
