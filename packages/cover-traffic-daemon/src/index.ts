#!/usr/bin/env node

import path from 'path'

import BN from 'bn.js'
import yargs from 'yargs/yargs'
import { hideBin } from 'yargs/helpers'
import {
  createHoprNode,
  resolveEnvironment,
  supportedEnvironments,
  type ResolvedEnvironment,
  HEARTBEAT_INTERVAL,
  HEARTBEAT_THRESHOLD,
  HEARTBEAT_INTERVAL_VARIANCE
} from '@hoprnet/hopr-core'

<<<<<<< HEAD
import { type ChannelEntry, privKeyToPeerId, PublicKey, debug } from '@hoprnet/hopr-utils'
=======
import {
  type ChannelEntry,
  privKeyToPeerId,
  PublicKey,
  debug,
  loadJson,
  get_package_version
} from '@hoprnet/hopr-utils'
>>>>>>> b746d992

import { PersistedState } from './state.js'
import { CoverTrafficStrategy } from './strategy.js'
import setupHealthcheck from './healthcheck.js'

import type PeerId from 'peer-id'
import type { HoprOptions } from '@hoprnet/hopr-core'
import type { PeerData, State } from './state.js'

const log = debug('hopr:cover-traffic')
const verbose = debug('hopr:cover-traffic:verbose')

function stopGracefully(signal: number) {
  console.log(`Process exiting with signal ${signal}`)
  process.exit()
}

export type DefaultEnvironment = {
  id?: string
}

function defaultEnvironment(): string {
  try {
    // Don't do typechecks on JSON files
    // @ts-ignore
<<<<<<< HEAD
    const config = import('../default-environment.json', { assert: { type: 'json' } }) as DefaultEnvironment
=======
    const config = loadJson('../default-environment.json') as DefaultEnvironment
>>>>>>> b746d992
    return config?.id || ''
  } catch (error) {
    // its ok if the file isn't there or cannot be read
    return ''
  }
}

// Use environment-specific default data path
const defaultDataPath = path.join(process.cwd(), 'hopr-cover-traffic-daemon-db', defaultEnvironment())

<<<<<<< HEAD
=======
// reading the version manually to ensure the path is read correctly
const packageFile = path.normalize(new URL('../package.json', import.meta.url).pathname)
const version = get_package_version(packageFile)

>>>>>>> b746d992
const yargsInstance = yargs(hideBin(process.argv))

const argv = yargsInstance
  .env('HOPR_CTD') // enable options to be set as environment variables with the HOPR_CTD prefix
  .epilogue(
    'All CLI options can be configured through environment variables as well. CLI parameters have precedence over environment variables.'
  )
<<<<<<< HEAD
=======
  .version(version)
>>>>>>> b746d992
  .option('environment', {
    string: true,
    describe: 'Environment id which the node shall run on (HOPR_CTD_ENVIRONMENT)',
    choices: supportedEnvironments().map((env) => env.id),
    default: defaultEnvironment()
  })
  .option('privateKey', {
    describe: 'A private key to be used for the node [env: HOPR_CTD_PRIVATE_KEY]',
    string: true,
    demandOption: true
  })
  .option('provider', {
    string: true,
    describe: 'A custom RPC provider to be used for the node to connect to blockchain [env: HOPR_CTD_PROVIDER]'
  })
  .option('dbFile', {
    describe: 'A path to DB file for persistent storage [env: HOPR_CTD_DB_FILE]',
    string: true,
    default: './ct.json'
  })
  .option('data', {
    string: true,
    describe: 'manually specify the data directory to use [env: HOPR_CTD_DATA]',
    default: defaultDataPath
  })
  .option('healthCheck', {
    boolean: true,
    describe: 'Run a health check end point on localhost:8080 [env: HOPR_CTD_HEALTH_CHECK]',
    default: false
  })
  .option('healthCheckHost', {
    describe: 'Host to listen on for health check [env: HOPR_CTD_HEALTH_CHECK_HOST]',
    default: 'localhost'
  })
  .option('healthCheckPort', {
    describe: 'Port to listen on for health check [env: HOPR_CTD_HEALTH_CHECK_PORT]',
    default: 8080
  })
  .option('allowLocalNodeConnections', {
    boolean: true,
    describe: 'Allow connections to other nodes running on localhost [env: HOPR_CTD_ALLOW_LOCAL_NODE_CONNECTIONS]',
    default: false
  })
  .option('testAnnounceLocalAddresses', {
    boolean: true,
    describe: 'For testing local testnets. Announce local addresses [env: HOPR_CTD_TEST_ANNOUNCE_LOCAL_ADDRESSES]',
    default: false
  })
  .option('testPreferLocalAddresses', {
    boolean: true,
    describe: 'For testing local testnets. Prefer local peers to remote [env: HOPR_CTD_TEST_PREFER_LOCAL_ADDRESSES]',
    default: false
  })
  .option('heartbeatInterval', {
    number: true,
    describe:
      'Interval in milliseconds in which the availability of other nodes get measured [env: HOPRD_HEARTBEAT_INTERVAL]',
    default: HEARTBEAT_INTERVAL
  })
  .option('heartbeatThreshold', {
    number: true,
    describe:
      "Timeframe in milliseconds after which a heartbeat to another peer is performed, if it hasn't been seen since [env: HOPRD_HEARTBEAT_THRESHOLD]",
    default: HEARTBEAT_THRESHOLD
  })
  .option('heartbeatVariance', {
    number: true,
    describe: 'Upper bound for variance applied to heartbeat interval in milliseconds [env: HOPRD_HEARTBEAT_VARIANCE]',
    default: HEARTBEAT_INTERVAL_VARIANCE
  })
  .wrap(Math.min(120, yargsInstance.terminalWidth()))
  .parseSync()

function generateNodeOptions(environment: ResolvedEnvironment): HoprOptions {
  const options: HoprOptions = {
    announce: false,
    createDbIfNotExist: true,
    environment,
    forceCreateDB: false,
    password: '',
    dataPath: argv.data,
    allowLocalConnections: argv.allowLocalNodeConnections,
    heartbeatInterval: argv.heartbeatInterval,
    heartbeatThreshold: argv.heartbeatThreshold,
    heartbeatVariance: argv.heartbeatVariance,
    testing: {
      announceLocalAddresses: argv.testAnnounceLocalAddresses,
      preferLocalAddresses: argv.testPreferLocalAddresses
    }
  }

  return options
}

export async function main(update: (State: State) => void, peerId?: PeerId) {
  const environment = resolveEnvironment(argv.environment, argv.provider)
  const options = generateNodeOptions(environment)
  if (!peerId) {
    peerId = privKeyToPeerId(argv.privateKey)
  }

  const selfPub = PublicKey.fromPeerId(peerId)
  const selfAddr = selfPub.toAddress()
  const data = new PersistedState(update, argv.dbFile)

  const onChannelUpdate = (newChannel: ChannelEntry) => {
    data.setChannel(newChannel)
  }

  function logMessageToNode(msg: Uint8Array) {
    log(`Received message ${msg.toString()}`)
  }

  const peerUpdate = (peer: PeerData) => {
    log('adding peer', peer.id.toB58String())
    data.setNode(peer)
  }

  log(`This is hopr-cover-traffic-daemon version ${version}`)

  log('creating a node')
  const node = await createHoprNode(peerId, options)

  node.on('hopr:message', logMessageToNode)

  log('setting up indexer')
  node.indexer.on('channel-update', onChannelUpdate)
  node.indexer.on('peer', peerUpdate)
  node.indexer.on('block', (blockNumber) => data.setBlock(new BN(blockNumber.toString())))

  log(`Address: ${selfAddr.toHex()}`)

  log('waiting for node to be funded')
  await node.waitForFunds()

  if (argv.healthCheck) {
    setupHealthcheck(node, argv.healthCheckHost, argv.healthCheckPort)
  }

  log('starting node ...')
  await node.start()
  log('node is running')

  log('hopr-core version: ', node.getVersion())
  log(node.smartContractInfo())

  const channels = await node.getChannelsFrom(selfAddr)
  data.setCTChannels(channels.map((c) => ({ destination: c.destination, latestQualityOf: 0, openFrom: Date.now() })))
  node.setChannelStrategy(new CoverTrafficStrategy(selfPub, node, data))

  setInterval(async () => {
    // CT stats
    verbose('-- CT Stats --')
    verbose(await node.connectionReport())
  }, 5000)
}

if (import.meta.url === `file://${process.argv[1]}`) {
  process.once('exit', stopGracefully)
  process.on('SIGINT', stopGracefully)
  process.on('SIGTERM', stopGracefully)

  process.on('uncaughtExceptionMonitor', (err, origin) => {
    // Make sure we get a log.
    log(`FATAL ERROR, exiting with uncaught exception:`, origin, err)
  })

  main((state: State) => {
    log(`State update: ${Object.keys(state.nodes).length} nodes, ${Object.keys(state.channels).length} channels`)
  })
}<|MERGE_RESOLUTION|>--- conflicted
+++ resolved
@@ -15,9 +15,6 @@
   HEARTBEAT_INTERVAL_VARIANCE
 } from '@hoprnet/hopr-core'
 
-<<<<<<< HEAD
-import { type ChannelEntry, privKeyToPeerId, PublicKey, debug } from '@hoprnet/hopr-utils'
-=======
 import {
   type ChannelEntry,
   privKeyToPeerId,
@@ -26,7 +23,6 @@
   loadJson,
   get_package_version
 } from '@hoprnet/hopr-utils'
->>>>>>> b746d992
 
 import { PersistedState } from './state.js'
 import { CoverTrafficStrategy } from './strategy.js'
@@ -52,11 +48,7 @@
   try {
     // Don't do typechecks on JSON files
     // @ts-ignore
-<<<<<<< HEAD
-    const config = import('../default-environment.json', { assert: { type: 'json' } }) as DefaultEnvironment
-=======
     const config = loadJson('../default-environment.json') as DefaultEnvironment
->>>>>>> b746d992
     return config?.id || ''
   } catch (error) {
     // its ok if the file isn't there or cannot be read
@@ -67,13 +59,10 @@
 // Use environment-specific default data path
 const defaultDataPath = path.join(process.cwd(), 'hopr-cover-traffic-daemon-db', defaultEnvironment())
 
-<<<<<<< HEAD
-=======
 // reading the version manually to ensure the path is read correctly
 const packageFile = path.normalize(new URL('../package.json', import.meta.url).pathname)
 const version = get_package_version(packageFile)
 
->>>>>>> b746d992
 const yargsInstance = yargs(hideBin(process.argv))
 
 const argv = yargsInstance
@@ -81,10 +70,7 @@
   .epilogue(
     'All CLI options can be configured through environment variables as well. CLI parameters have precedence over environment variables.'
   )
-<<<<<<< HEAD
-=======
   .version(version)
->>>>>>> b746d992
   .option('environment', {
     string: true,
     describe: 'Environment id which the node shall run on (HOPR_CTD_ENVIRONMENT)',
