--- conflicted
+++ resolved
@@ -37,9 +37,6 @@
   }
 }
 
-<<<<<<< HEAD
-export async function generateNodeOptions(environment: ResolvedEnvironment): Promise<HoprOptions> {
-=======
 const argv = yargs(process.argv.slice(2))
   .option('environment', {
     string: true,
@@ -69,7 +66,6 @@
   .parseSync()
 
 async function generateNodeOptions(environment: ResolvedEnvironment): Promise<HoprOptions> {
->>>>>>> c3643631
   const options: HoprOptions = {
     announce: false,
     createDbIfNotExist: true,
@@ -82,21 +78,6 @@
 }
 
 export async function main(update: (State: State) => void, peerId?: PeerId) {
-  const argv = yargs(process.argv.slice(2))
-    .option('environment', {
-      string: true,
-      describe: 'Environment id which the node shall run on',
-      choices: supportedEnvironments().map((env) => env.id),
-      default: defaultEnvironment()
-    })
-    .option('privateKey', {
-      describe: 'A private key to be used for the node',
-      string: true,
-      demandOption: true
-    })
-    .wrap(Math.min(120, terminalWidth()))
-    .parseSync()
-
   const environment = resolveEnvironment(argv.environment)
   const options = await generateNodeOptions(environment)
   if (!peerId) {
