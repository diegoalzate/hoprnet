--- conflicted
+++ resolved
@@ -24,8 +24,6 @@
 }
 ```
 
-<<<<<<< HEAD
-=======
 ## <a id="adding_mod"></a> Adding a new Rust WASM module
 
 To add a new Rust WASM module (crate) into the existing `real` package:
@@ -39,7 +37,6 @@
 Optionally if you want to make your crate available to other crates within the HOPR monorepo,
 add a path to it into the `members` section in `Cargo.toml` in the root of the monorepo.
 
->>>>>>> 6ed8dd64
 ## Testing
 
 Each WASM module can have its own unit tests and integration tests.
