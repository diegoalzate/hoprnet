--- conflicted
+++ resolved
@@ -1,10 +1,6 @@
 {
   "name": "@hoprnet/hopr-real",
-<<<<<<< HEAD
-  "version": "1.92.10",
-=======
   "version": "1.92.11-next.0",
->>>>>>> 8dd2d9ac
   "repository": "https://github.com/hoprnet/hoprnet.git",
   "homepage": "https://hoprnet.org",
   "license": "GPL-3.0-only",
