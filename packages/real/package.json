--- conflicted
+++ resolved
@@ -1,10 +1,6 @@
 {
   "name": "@hoprnet/hopr-real",
-<<<<<<< HEAD
-  "version": "1.92.8-next.6",
-=======
   "version": "1.92.8",
->>>>>>> 5e4bdb9d
   "repository": "https://github.com/hoprnet/hoprnet.git",
   "homepage": "https://hoprnet.org",
   "license": "GPL-3.0-only",
