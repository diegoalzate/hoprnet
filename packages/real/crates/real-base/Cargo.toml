--- conflicted
+++ resolved
@@ -13,23 +13,13 @@
 crate-type = ["cdylib", "rlib"] # rlib is necessary to run integration tests
 
 [features]
-<<<<<<< HEAD
-default = [ "wasm", "console_error_panic_hook" ]
-console_error_panic_hook = [ "dep:console_error_panic_hook" ]
-wasm = [ "dep:wasm-bindgen", "dep:js-sys" ]
-=======
 default = [ "wasm" ]
 wasm = [ "dep:wasm-bindgen" ]
->>>>>>> 974fbe0d
 
 [dependencies]
 console_error_panic_hook = { version = "0.1.7", optional = true }
 js-sys = { version = "0.3.63", optional = true }
 thiserror = "1.0"
-<<<<<<< HEAD
-utils-log = { path = "../../../utils/crates/utils-log" }
-=======
->>>>>>> 974fbe0d
 wasm-bindgen = { workspace = true, optional = true }
 
 [dev-dependencies]
