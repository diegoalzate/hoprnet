--- conflicted
+++ resolved
@@ -1,10 +1,6 @@
 use crate::error::{RealError, Result};
 
 // These functions are meant to be used in pure Rust code, since they are cleared from WASM types
-<<<<<<< HEAD
-
-=======
->>>>>>> 974fbe0d
 pub fn coerce_version(version: &str) -> Result<String> {
     wasm::coerce_version(version).map_err(RealError::from)
 }
