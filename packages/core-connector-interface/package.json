--- conflicted
+++ resolved
@@ -1,10 +1,6 @@
 {
   "name": "@hoprnet/hopr-core-connector-interface",
-<<<<<<< HEAD
-  "version": "1.17.0-alpha.76",
-=======
   "version": "1.17.1",
->>>>>>> b078afd7
   "description": "",
   "repository": "https://github.com/hoprnet/hoprnet.git",
   "homepage": "https://hoprnet.org",
