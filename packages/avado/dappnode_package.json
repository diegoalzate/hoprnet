{
  "name": "hopr.avado.dnp.dappnode.eth",
  "version": "1.76.3",
  "description": "The HOPR protocol ensures everyone has control of their privacy, data, and identity. By running a HOPR Node, you can obtain HOPR tokens by relaying data and connect to the HOPR Network.",
  "avatar": "/ipfs/QmX8oTreTovBjr3QmV4UT5nfNbjYxJJJy3dswYVgcYattE",
  "type": "service",
  "autoupdate": true,
  "image": {
    "volumes": [
      "db:/app/db"
    ],
    "environment": [
      "DEBUG=hopr*"
    ],
    "ports": [
      "3000:3000/tcp",
      "3001:3001/tcp",
      "8080:8080/tcp",
      "9091:9091/tcp"
    ],
<<<<<<< HEAD
    "path": "hopr.avado.dnp.dappnode.eth_1.76.3.tar.xz",
    "hash": "/ipfs/Qmbe5m2bMQS5vPqLeuHZXNUuf9X7mFWL3qKKYkEqBg45M7",
    "size": 60444884,
=======
    "path": "hopr.avado.dnp.dappnode.eth_0.100.0.tar.xz",
    "hash": "/ipfs/QmeMZBXEaF1DAAokaMkexohB6iNekK1MkNVsgj3aC5f96Y",
    "size": 60506068,
>>>>>>> 024ae4e2
    "restart": "always"
  },
  "author": "HOPR",
  "license": "(C)",
  "dependencies": {},
  "links": {
    "OnboardingWizard": "http://my.hopr.avado.dnp.dappnode.eth:3000"
  }
}<|MERGE_RESOLUTION|>--- conflicted
+++ resolved
@@ -18,15 +18,9 @@
       "8080:8080/tcp",
       "9091:9091/tcp"
     ],
-<<<<<<< HEAD
     "path": "hopr.avado.dnp.dappnode.eth_1.76.3.tar.xz",
     "hash": "/ipfs/Qmbe5m2bMQS5vPqLeuHZXNUuf9X7mFWL3qKKYkEqBg45M7",
     "size": 60444884,
-=======
-    "path": "hopr.avado.dnp.dappnode.eth_0.100.0.tar.xz",
-    "hash": "/ipfs/QmeMZBXEaF1DAAokaMkexohB6iNekK1MkNVsgj3aC5f96Y",
-    "size": 60506068,
->>>>>>> 024ae4e2
     "restart": "always"
   },
   "author": "HOPR",
