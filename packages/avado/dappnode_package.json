{
  "name": "hopr.avado.dnp.dappnode.eth",
  "version": "1.71.3",
  "description": "The HOPR protocol ensures everyone has control of their privacy, data, and identity. By running a HOPR Node, you can obtain HOPR tokens by relaying data and connect to the HOPR Network.",
  "avatar": "/ipfs/QmX8oTreTovBjr3QmV4UT5nfNbjYxJJJy3dswYVgcYattE",
  "type": "service",
  "autoupdate": true,
  "image": {
    "volumes": [
      "db:/app/db"
    ],
    "environment": [
      "DEBUG=hopr*"
    ],
    "ports": [
      "3000:3000/tcp",
      "3001:3001/tcp"
    ],
<<<<<<< HEAD
    "path": "hopr.avado.dnp.dappnode.eth_0.100.0.tar.xz",
    "hash": "/ipfs/QmYP8292UJWzLZtmyohAZmQnHej2tph6K9XiWSoaA7dyNm",
    "size": 221451904,
=======
    "path": "hopr.avado.dnp.dappnode.eth_1.71.3.tar.xz",
    "hash": "/ipfs/QmaqpK1cRZmnW9fLTAChY3SPrbz85kF6ydut4M6tG18zev",
    "size": 215462696,
>>>>>>> 63063dc8
    "restart": "always"
  },
  "author": "HOPR",
  "license": "(C)",
  "dependencies": {},
  "links": {
    "OnboardingWizard": "http://my.hopr.avado.dnp.dappnode.eth:3000"
  }
}<|MERGE_RESOLUTION|>--- conflicted
+++ resolved
@@ -16,15 +16,9 @@
       "3000:3000/tcp",
       "3001:3001/tcp"
     ],
-<<<<<<< HEAD
-    "path": "hopr.avado.dnp.dappnode.eth_0.100.0.tar.xz",
-    "hash": "/ipfs/QmYP8292UJWzLZtmyohAZmQnHej2tph6K9XiWSoaA7dyNm",
-    "size": 221451904,
-=======
     "path": "hopr.avado.dnp.dappnode.eth_1.71.3.tar.xz",
     "hash": "/ipfs/QmaqpK1cRZmnW9fLTAChY3SPrbz85kF6ydut4M6tG18zev",
     "size": 215462696,
->>>>>>> 63063dc8
     "restart": "always"
   },
   "author": "HOPR",
