--- conflicted
+++ resolved
@@ -1,6 +1,6 @@
 {
   "name": "hopr.avado.dnp.dappnode.eth",
-  "version": "1.85.28",
+  "version": "0.100.0",
   "description": "The HOPR protocol ensures everyone has control of their privacy, data, and identity. By running a HOPR Node, you can obtain HOPR tokens by relaying data and connect to the HOPR Network.",
   "avatar": "/ipfs/QmX8oTreTovBjr3QmV4UT5nfNbjYxJJJy3dswYVgcYattE",
   "type": "service",
@@ -18,15 +18,9 @@
       "8080:8080/tcp",
       "9091:9091/tcp"
     ],
-<<<<<<< HEAD
     "path": "hopr.avado.dnp.dappnode.eth_0.100.0.tar.xz",
     "hash": "/ipfs/QmfKzwQHNDXPKuko8jnSFnvVVnUeNyAvZR7VAg3MvGBVdx",
     "size": 77702272,
-=======
-    "path": "hopr.avado.dnp.dappnode.eth_1.85.28.tar.xz",
-    "hash": "/ipfs/QmRud8kAUNR7KhrWZq8z6NaJ3ha5qWu4mcZmqsJ2T25XHX",
-    "size": 84205720,
->>>>>>> c4eef5c3
     "restart": "always"
   },
   "author": "HOPR",
