--- conflicted
+++ resolved
@@ -2588,17 +2588,10 @@
     }
   },
   "0.200.0": {
-<<<<<<< HEAD
     "hash": "/ipfs/QmaLLhLSYNuu6SRfeWH2swUNhAQ88uz9iDnp8ixHgh2R1V",
     "type": "manifest",
     "uploadedTo": {
       "http://80.208.229.228:5001": "Wed, 15 Feb 2023 15:25:47 GMT"
-=======
-    "hash": "/ipfs/QmanU9XEuebgpCWM3TKMBAhK7EobdDxY7y5s37LP879nYZ",
-    "type": "manifest",
-    "uploadedTo": {
-      "http://80.208.229.228:5001": "Fri, 10 Feb 2023 13:56:26 GMT"
->>>>>>> 5e4bdb9d
     }
   },
   "1.91.19": {
@@ -2719,8 +2712,6 @@
     "uploadedTo": {
       "http://80.208.229.228:5001": "Wed, 08 Feb 2023 15:25:50 GMT"
     }
-<<<<<<< HEAD
-=======
   },
   "1.92.8": {
     "hash": "/ipfs/QmXxFkv6TpgpqotcjJkwvHBJR5KUYCZzGhWkf6q4EPnuYp",
@@ -2728,6 +2719,5 @@
     "uploadedTo": {
       "http://80.208.229.228:5001": "Fri, 10 Feb 2023 15:35:14 GMT"
     }
->>>>>>> 5e4bdb9d
   }
 }