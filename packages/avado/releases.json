{
  "0.0.1": {
    "hash": "/ipfs/QmZgdoo9uWH4vJfrXMHQ2mp2FMSVxe9PJZkbuvYbWziA2Y",
    "type": "manifest",
    "uploadedTo": {
      "dappnode": "Mon, 10 Aug 2020 13:02:05 GMT"
    }
  },
  "0.0.2": {
    "hash": "/ipfs/QmSnLNj4teyHkWyqHRGwRsZfiV7WuUYD5jKzBuF48iramT",
    "type": "manifest",
    "uploadedTo": {
      "dappnode": "Mon, 10 Aug 2020 14:25:18 GMT"
    }
  },
  "0.0.3": {
    "hash": "/ipfs/QmTsjVJmFZg7zZgrFBAibGB7wAyoMqPCESu8qs6ynavMzZ",
    "type": "manifest",
    "uploadedTo": {
      "dappnode": "Tue, 11 Aug 2020 10:30:40 GMT"
    }
  },
  "0.0.4": {
    "hash": "/ipfs/QmcHnbg7WjqBMWvSFFdCxMSxVGV2st5HXroixK6k7HgQax",
    "type": "manifest",
    "uploadedTo": {
      "dappnode": "Tue, 11 Aug 2020 11:33:51 GMT"
    }
  },
  "0.0.5": {
    "hash": "/ipfs/Qma7jea1pNhuw5thmz7T9yo2PWuPNNGxpU9ZQarCe8HyK8",
    "type": "manifest",
    "uploadedTo": {
      "dappnode": "Tue, 11 Aug 2020 13:17:30 GMT"
    }
  },
  "0.0.6": {
    "hash": "/ipfs/Qme3ukBGx4qBCR3MKTV3cacUqH81hSm6NmB5SY6Ez3NKfW",
    "type": "manifest",
    "uploadedTo": {
      "dappnode": "Tue, 11 Aug 2020 14:25:49 GMT"
    }
  },
  "0.0.7": {
    "hash": "/ipfs/QmWgiysWAsFZ86H1BzsiCygFNR9fbxujRLrZM3f7BecDCz",
    "type": "manifest",
    "uploadedTo": {
      "dappnode": "Tue, 11 Aug 2020 15:56:16 GMT"
    }
  },
  "0.0.8": {
    "hash": "/ipfs/QmdGfYDD6wfeoUGrtfrtsNQFqYmsfkTKqqCHDZneCfSSWo",
    "type": "manifest",
    "uploadedTo": {
      "dappnode": "Wed, 12 Aug 2020 07:27:36 GMT"
    }
  },
  "0.0.9": {
    "hash": "/ipfs/QmYctgFQA4oZkyAcoR7XjQDYniGGAAV5uUBGxpqCt1wjKG",
    "type": "manifest",
    "uploadedTo": {
      "dappnode": "Wed, 12 Aug 2020 15:51:31 GMT"
    }
  },
  "0.0.10": {
    "hash": "/ipfs/QmaoPrJTE4hcGRXjg8SWcMbKYMK1Gxx6LYjWK1pAcqhZPt",
    "type": "manifest",
    "uploadedTo": {
      "dappnode": "Thu, 13 Aug 2020 08:07:09 GMT",
      "http://23.254.227.151:5001": "Thu, 13 Aug 2020 10:06:36 GMT"
    }
  },
  "0.0.13": {
    "hash": "/ipfs/QmaGvPkU9xTDLjPAMpbnGTn9buYmoJjS4femm5hdYp33wP",
    "type": "manifest",
    "uploadedTo": {
      "dappnode": "Mon, 17 Aug 2020 07:32:31 GMT"
    }
  },
  "0.0.14": {
    "hash": "/ipfs/QmY5vordn9vkyHGBFt83nm9qKK5NwC98Qo366x8aN7F51Y",
    "type": "manifest",
    "uploadedTo": {
      "dappnode": "Mon, 17 Aug 2020 13:26:08 GMT"
    }
  },
  "0.0.15": {
    "hash": "/ipfs/QmfU8Xi5RXTygV47tN7ZsF4Env1LmF51P4MSan9C2i571M",
    "type": "manifest",
    "uploadedTo": {
      "dappnode": "Mon, 17 Aug 2020 14:04:51 GMT",
      "http://23.254.227.151:5001": "Mon, 17 Aug 2020 14:14:07 GMT"
    }
  },
  "0.0.17": {
    "hash": "/ipfs/QmZTua27LEBtBAMTKcpTQn7GjUmdQBF1im4WVQs79C6fbD",
    "type": "manifest",
    "uploadedTo": {
      "dappnode": "Tue, 18 Aug 2020 15:02:45 GMT",
      "http://23.254.227.151:5001": "Tue, 18 Aug 2020 15:08:35 GMT"
    }
  },
  "0.0.18": {
    "hash": "/ipfs/QmZE4iTxciLn7MWhirGT7xUpXKfqVrhMFT9wkBkxguMHtT",
    "type": "manifest",
    "uploadedTo": {
      "dappnode": "Thu, 20 Aug 2020 15:00:24 GMT",
      "http://23.254.227.151:5001": "Thu, 20 Aug 2020 15:13:09 GMT"
    }
  },
  "0.0.19": {
    "hash": "/ipfs/QmRZoT3NHaywEAkZQD6W7T82Q7KfLFu9mCxvSkvgEmR4Sg",
    "type": "manifest",
    "uploadedTo": {
      "dappnode": "Thu, 27 Aug 2020 08:46:59 GMT",
      "http://23.254.227.151:5001": "Thu, 27 Aug 2020 11:19:37 GMT"
    }
  },
  "0.1.0": {
    "hash": "/ipfs/QmRjZdwTYRYm5SRh7Bxo1gfrZ8pnJc4H9aj6EZh1sw2shk",
    "type": "manifest",
    "uploadedTo": {
      "dappnode": "Fri, 28 Aug 2020 10:13:04 GMT"
    }
  },
  "0.2.0": {
    "hash": "/ipfs/QmTTE8j8MUSt2if18nyNKzJMVPrJJH88MYFq5LVaZL1MrP",
    "type": "manifest",
    "uploadedTo": {
      "http://23.254.227.151:5001": "Mon, 31 Aug 2020 10:31:08 GMT"
    }
  },
  "0.3.0": {
    "hash": "/ipfs/QmWz1MLiGnzhzJnxKp4gLrBT6xVreoDpyBXmLXN8M7FjaS",
    "type": "manifest",
    "uploadedTo": {
      "http://23.254.227.151:5001": "Mon, 31 Aug 2020 12:24:14 GMT"
    }
  },
  "0.4.0": {
    "hash": "/ipfs/QmNiYJjWJu8q9J6JGaJJVMfNgfDFRdjGYESUS3hS8ciza7",
    "type": "manifest",
    "uploadedTo": {
      "http://23.254.227.151:5001": "Mon, 31 Aug 2020 14:24:07 GMT"
    }
  },
  "0.5.0": {
    "hash": "/ipfs/QmeeAMcE8HnULFxgBXxwBrHAcV23nn3DADvxkyySq1DcSj",
    "type": "manifest",
    "uploadedTo": {
      "http://23.254.227.151:5001": "Wed, 02 Sep 2020 13:33:24 GMT"
    }
  },
  "0.6.0": {
    "hash": "/ipfs/QmWTRC2WXFwGkW2T5F6f3N4tTekHcViFyVouaU59ms74TN",
    "type": "manifest",
    "uploadedTo": {
      "http://23.254.227.151:5001": "Tue, 08 Sep 2020 15:31:53 GMT"
    }
  },
  "0.7.0": {
    "hash": "/ipfs/Qmdscxb6hhVqLQ9nSy3dMB6pFkhhRrT3cKUJTQjfCJtUkS",
    "type": "manifest",
    "uploadedTo": {
      "http://23.254.227.151:5001": "Wed, 09 Sep 2020 10:08:52 GMT"
    }
  },
  "0.8.0": {
    "hash": "/ipfs/QmVikPMnku57h83xjs9NatNp2BCu6ZhymF3Xf2ByYTsqEB",
    "type": "manifest",
    "uploadedTo": {
      "http://23.254.227.151:5001": "Wed, 09 Sep 2020 12:31:52 GMT"
    }
  },
  "0.9.0": {
    "hash": "/ipfs/QmRwfM8beTVxtfqvLGTvRQBXYSDhbWRwdDz36oUZgRoTao",
    "type": "manifest",
    "uploadedTo": {
      "http://23.254.227.151:5001": "Wed, 09 Sep 2020 13:06:35 GMT"
    }
  },
  "0.10.0": {
    "hash": "/ipfs/QmY15Uh8cv22Fz6L49s77h6jtznH7eBMczuByEMD5fcJxf",
    "type": "manifest",
    "uploadedTo": {
      "http://23.254.227.151:5001": "Wed, 09 Sep 2020 14:23:59 GMT"
    }
  },
  "0.11.0": {
    "hash": "/ipfs/QmatcFo9VZMeiVsyTQexfZShiatrWAApeoZcZnUvytb8G7",
    "type": "manifest",
    "uploadedTo": {
      "http://23.254.227.151:5001": "Wed, 09 Sep 2020 15:06:57 GMT"
    }
  },
  "0.12.0": {
    "hash": "/ipfs/QmQQJF8XmF7aNHZDrXweJ6C4ZvY3wjCAt1pmXL5Hhfw9DX",
    "type": "manifest",
    "uploadedTo": {
      "http://23.254.227.151:5001": "Thu, 10 Sep 2020 07:32:56 GMT"
    }
  },
  "0.13.0": {
    "hash": "/ipfs/QmNmMFMR1rfpCwQr6VcqKWByfW2M9Tfjf9Gi35CcspRAFz",
    "type": "manifest",
    "uploadedTo": {
      "http://23.254.227.151:5001": "Thu, 10 Sep 2020 09:09:08 GMT"
    }
  },
  "0.14.0": {
    "hash": "/ipfs/QmWWzPm5AeQ1siifz7KzdqoZMRBVsdjewFDW9BmrT5bKTz",
    "type": "manifest",
    "uploadedTo": {
      "http://23.254.227.151:5001": "Thu, 10 Sep 2020 14:30:55 GMT"
    }
  },
  "0.15.0": {
    "hash": "/ipfs/QmbwrBMmq3yz5jFCfxmZ1s7JBvzHgfU5uk3nbF6NUS9BSe",
    "type": "manifest",
    "uploadedTo": {
      "http://23.254.227.151:5001": "Thu, 17 Sep 2020 14:32:46 GMT"
    }
  },
  "0.16.0": {
    "hash": "/ipfs/QmbYYZLdXbNtj5ky2dF6yyZR6P1n5FyGZxtpcqKtkykdjr",
    "type": "manifest",
    "uploadedTo": {
      "http://23.254.227.151:5001": "Thu, 24 Sep 2020 12:44:54 GMT"
    }
  },
  "0.17.0": {
    "hash": "/ipfs/QmQLMSCqjRJFrtNyaK7dKNMTgkYoZpduAKay59EimGfhiD",
    "type": "manifest",
    "uploadedTo": {
      "http://23.254.227.151:5001": "Thu, 24 Sep 2020 14:14:42 GMT"
    }
  },
  "0.18.0": {
    "hash": "/ipfs/QmTXDNpk6acUMAoUGPTJHbLBvkZTJ1u1iLU6xyXBJ7nZ1G",
    "type": "manifest",
    "uploadedTo": {
      "http://23.254.227.151:5001": "Thu, 24 Sep 2020 14:42:44 GMT"
    }
  },
  "0.19.0": {
    "hash": "/ipfs/Qmb2PTKvg1MaPB6zWthaujFmBnNrUMsYy6jcBSVkveYWSn",
    "type": "manifest",
    "uploadedTo": {
      "http://23.254.227.151:5001": "Fri, 25 Sep 2020 16:05:58 GMT"
    }
  },
  "0.20.0": {
    "hash": "/ipfs/QmTTLMrzMCU6bgEPXG9puKY8giPjfmkT9eYm19T7qbQmFU",
    "type": "manifest",
    "uploadedTo": {
      "http://23.254.227.151:5001": "Sat, 26 Sep 2020 11:21:38 GMT"
    }
  },
  "0.21.0": {
    "hash": "/ipfs/QmdncnhvdhbbZxkVj6iYWMsYty4Y7UsQsb8D47jdhKxaoS",
    "type": "manifest",
    "uploadedTo": {
      "http://23.254.227.151:5001": "Mon, 28 Sep 2020 09:36:11 GMT"
    }
  },
  "0.22.0": {
    "hash": "/ipfs/QmW99RMb5ZhhG21TmETakKtqtWMrUUsTbxYQBZDKaSfySz",
    "type": "manifest",
    "uploadedTo": {
      "http://23.254.227.151:5001": "Tue, 29 Sep 2020 07:26:50 GMT"
    }
  },
  "0.23.0": {
    "hash": "/ipfs/Qmd3Hjn4JNfEJZby5gBYCnfArcp7wJZ5g95zQyXhDf26wN",
    "type": "manifest",
    "uploadedTo": {
      "http://23.254.227.151:5001": "Tue, 29 Sep 2020 14:50:04 GMT"
    }
  },
  "0.24.0": {
    "hash": "/ipfs/Qmc8ry8ZvquK5qKqfPkT7ewFZV8mUxArRrGzVjTehkbyUY",
    "type": "manifest",
    "uploadedTo": {
      "http://23.254.227.151:5001": "Wed, 30 Sep 2020 07:16:36 GMT"
    }
  },
  "0.25.0": {
    "hash": "/ipfs/QmemAzjGZWctsNHFzF7WR6rUpFbDKJmSSqBTK6RiQjv7Vf",
    "type": "manifest",
    "uploadedTo": {
      "http://23.254.227.151:5001": "Wed, 30 Sep 2020 15:24:40 GMT"
    }
  },
  "0.26.0": {
    "hash": "/ipfs/QmNw6xmktD5GL4peB5QHUYmxdMqcSPA9hTrqfcP3gvPFog",
    "type": "manifest",
    "uploadedTo": {
      "http://23.254.227.151:5001": "Thu, 01 Oct 2020 16:08:19 GMT"
    }
  },
  "0.27.0": {
    "hash": "/ipfs/QmfJygow95uis3vHATeHCgW2Ze3WHMYEU4dX5E5aAuJhpF",
    "type": "manifest",
    "uploadedTo": {
      "http://23.254.227.151:5001": "Fri, 02 Oct 2020 08:49:40 GMT"
    }
  },
  "0.28.0": {
    "hash": "/ipfs/QmRHCXnUWQbvXgyQZmyQbDrR419SxSFgQyrqTGphZ3cd9u",
    "type": "manifest",
    "uploadedTo": {
      "http://23.254.227.151:5001": "Fri, 02 Oct 2020 12:12:50 GMT"
    }
  },
  "0.29.0": {
    "hash": "/ipfs/QmPNVGn3X4qBnGeL5mpaazbM9fP86eU8agZ9aiMpN9ZKHr",
    "type": "manifest",
    "uploadedTo": {
      "http://23.254.227.151:5001": "Fri, 02 Oct 2020 13:29:55 GMT"
    }
  },
  "0.30.0": {
    "hash": "/ipfs/Qmd517quTffJahLWQNZWf9VXpT2NkXkeYBgBjNdbUoNba2",
    "type": "manifest",
    "uploadedTo": {
      "http://23.254.227.151:5001": "Fri, 02 Oct 2020 14:57:31 GMT"
    }
  },
  "0.31.0": {
    "hash": "/ipfs/QmaiuEXXSr3tM4a8GMXoinEpfUidaCb4615E4xCaRpBowA",
    "type": "manifest",
    "uploadedTo": {
      "http://23.254.227.151:5001": "Mon, 05 Oct 2020 08:57:16 GMT"
    }
  },
  "0.32.0": {
    "hash": "/ipfs/Qmbu2mLcHBCaiN6poN3AtpDi9vt3FCEDrinP9a6Phq3mvE",
    "type": "manifest",
    "uploadedTo": {
      "http://23.254.227.151:5001": "Mon, 05 Oct 2020 09:24:30 GMT"
    }
  },
  "0.33.0": {
    "hash": "/ipfs/QmaCm5ckiqGxw1gLmbUsCUzZmuAs7HCLXJPGvMYEwXwzwz",
    "type": "manifest",
    "uploadedTo": {
      "http://23.254.227.151:5001": "Mon, 05 Oct 2020 10:39:21 GMT"
    }
  },
  "0.34.0": {
    "hash": "/ipfs/QmdTyC3B7zfFQksjeXWB59CS94SaXDZBUDZ9mehY9mbsvr",
    "type": "manifest",
    "uploadedTo": {
      "http://23.254.227.151:5001": "Mon, 05 Oct 2020 12:12:55 GMT"
    }
  },
  "0.35.0": {
    "hash": "/ipfs/QmWjaNXKLBTKcJcFLF4x98V9KuS285bfJ41NavqprvAGyz",
    "type": "manifest",
    "uploadedTo": {
      "http://23.254.227.151:5001": "Fri, 09 Oct 2020 11:57:39 GMT"
    }
  },
  "0.36.0": {
    "hash": "/ipfs/QmRBXVaWFdQ74fupj9GwfXyFQCeTQrdjhP3N4qMRT5WxaQ",
    "type": "manifest",
    "uploadedTo": {
      "http://23.254.227.151:5001": "Fri, 09 Oct 2020 14:13:55 GMT"
    }
  },
  "0.37.0": {
    "hash": "/ipfs/QmPtyWYb4BJd6PTcGBvvwdpn4k28K4FoFsshYKnmFzCxvb",
    "type": "manifest",
    "uploadedTo": {
      "http://23.254.227.151:5001": "Mon, 12 Oct 2020 07:24:52 GMT"
    }
  },
  "0.38.0": {
    "hash": "/ipfs/QmYNaC6dkjCFjidGuqMvi79q44Hsh869PLZqogS9G6jrSL",
    "type": "manifest",
    "uploadedTo": {
      "http://23.254.227.151:5001": "Mon, 12 Oct 2020 08:30:16 GMT"
    }
  },
  "0.39.0": {
    "hash": "/ipfs/QmbDDmMdAkzP7NoscJ92TKRvdTbUed95CfipMaGRuWUycV",
    "type": "manifest",
    "uploadedTo": {
      "http://23.254.227.151:5001": "Mon, 12 Oct 2020 08:57:52 GMT"
    }
  },
  "0.40.0": {
    "hash": "/ipfs/QmRNbQo3Y7kxCwbEaDYaq8PFTw7ET79VhG2vmi14S4Rczn",
    "type": "manifest",
    "uploadedTo": {
      "http://23.254.227.151:5001": "Mon, 12 Oct 2020 11:08:00 GMT"
    }
  },
  "0.41.0": {
    "hash": "/ipfs/QmPiM31dVDu4eXB6evESj1t4SVGZYnw6bbt4SXtLeAbtTh",
    "type": "manifest",
    "uploadedTo": {
      "http://23.254.227.151:5001": "Mon, 12 Oct 2020 12:53:45 GMT"
    }
  },
  "0.42.0": {
    "hash": "/ipfs/QmaLBhZmf9WyqoTiZdEpXFvtRYkpaPyUedUjAbZnthkcJ3",
    "type": "manifest",
    "uploadedTo": {
      "http://23.254.227.151:5001": "Mon, 12 Oct 2020 15:19:53 GMT"
    }
  },
  "0.43.0": {
    "hash": "/ipfs/QmX62NzvxAD9gtMsWVaVBaWndcbJWXZPPqwt9uA7vN9E7C",
    "type": "manifest",
    "uploadedTo": {
      "http://23.254.227.151:5001": "Mon, 12 Oct 2020 20:44:58 GMT"
    }
  },
  "0.44.0": {
    "hash": "/ipfs/QmWs2vJ1PGfkG9DVNJ2NAxmzN6ZJzBWYy3oEaKbKbB1aTT",
    "type": "manifest",
    "uploadedTo": {
      "http://23.254.227.151:5001": "Mon, 12 Oct 2020 21:59:38 GMT"
    }
  },
  "0.45.0": {
    "hash": "/ipfs/QmUsRwSmwYcvTt35yq7Sn9ydjk5c5q14M2AJcaidLd4WrS",
    "type": "manifest",
    "uploadedTo": {
      "http://23.254.227.151:5001": "Tue, 13 Oct 2020 07:35:03 GMT"
    }
  },
  "0.46.0": {
    "hash": "/ipfs/Qmc9qBY5yvDursvTVefZJzehVc7BDfn99wXwywYEbrCqiN",
    "type": "manifest",
    "uploadedTo": {
      "http://23.254.227.151:5001": "Tue, 13 Oct 2020 07:54:44 GMT"
    }
  },
  "0.47.0": {
    "hash": "/ipfs/QmSy4dsL2knr8LX3KqeX469Ac537mWSXMUdcvTDr3oXopq",
    "type": "manifest",
    "uploadedTo": {
      "http://23.254.227.151:5001": "Tue, 13 Oct 2020 09:12:49 GMT"
    }
  },
  "0.48.0": {
    "hash": "/ipfs/Qmb67fmFMBowo8uMUfe88dxr7ZUPonht2NvefecRCDCMzF",
    "type": "manifest",
    "uploadedTo": {
      "http://23.254.227.151:5001": "Tue, 13 Oct 2020 10:29:41 GMT"
    }
  },
  "0.49.0": {
    "hash": "/ipfs/QmXShdvKgmkokvjLkGVNvfCLZ3NBehG2ZKbAJrtGWwbT1L",
    "type": "manifest",
    "uploadedTo": {
      "http://23.254.227.151:5001": "Tue, 13 Oct 2020 12:49:47 GMT"
    }
  },
  "0.50.0": {
    "hash": "/ipfs/QmdzgspZpF4nVb2f4oDA6mV1eV9LXoewtR5qFiaVRNfwhr",
    "type": "manifest",
    "uploadedTo": {
      "http://23.254.227.151:5001": "Tue, 13 Oct 2020 13:13:56 GMT"
    }
  },
  "0.51.0": {
    "hash": "/ipfs/QmdsRmoFP8kBjw6bKXg8RTWXMZNR2U1LQhj5Q8TvxfuDdx",
    "type": "manifest",
    "uploadedTo": {
      "http://23.254.227.151:5001": "Tue, 13 Oct 2020 15:31:48 GMT"
    }
  },
  "0.52.0": {
    "hash": "/ipfs/QmVWZa7WMj81byjsWHkGWW3Rpb9NNAALYfqMEWUXLRfF8J",
    "type": "manifest",
    "uploadedTo": {
      "http://23.254.227.151:5001": "Wed, 14 Oct 2020 07:47:34 GMT"
    }
  },
  "0.53.0": {
    "hash": "/ipfs/QmREb8s1uzeuVgbPhy4xv4zo8TCY8imxmZhPtsx55gGf2L",
    "type": "manifest",
    "uploadedTo": {
      "http://23.254.227.151:5001": "Wed, 14 Oct 2020 09:14:27 GMT"
    }
  },
  "1.17.1": {
    "hash": "/ipfs/QmatxPAoCG8o1pjsuxD6zE6vvtq4SyMAuFHpqf8hn8JY7D",
    "type": "manifest",
    "uploadedTo": {
      "http://23.254.227.151:5001": "Thu, 15 Oct 2020 08:25:18 GMT"
    }
  },
  "1.17.10": {
    "hash": "/ipfs/Qmc71jVZWmabHAuHMwiVAtdWwvz3QAmCpvFSTYN7cFWwLc",
    "type": "manifest",
    "uploadedTo": {
      "http://23.254.227.151:5001": "Mon, 19 Oct 2020 08:13:44 GMT"
    }
  },
  "1.17.11": {
    "hash": "/ipfs/QmeWTXFf271LhLRUnBrkYwLiVQq4UBvDgvQ9GCsUxSjPf8",
    "type": "manifest",
    "uploadedTo": {
      "http://23.254.227.151:5001": "Mon, 19 Oct 2020 12:31:56 GMT"
    }
  },
  "1.17.12": {
    "hash": "/ipfs/QmPVutbv6T5ATyNSHCbFibjwkAtL7v7r6rvTrMHA5AXFCv",
    "type": "manifest",
    "uploadedTo": {
      "http://23.254.227.151:5001": "Mon, 19 Oct 2020 14:46:40 GMT"
    }
  },
  "1.17.13": {
    "hash": "/ipfs/QmQkt9Wk5eoYqDnzd4Bee2Yh95mCepd4oBWErk3mAjD5No",
    "type": "manifest",
    "uploadedTo": {
      "http://23.254.227.151:5001": "Mon, 19 Oct 2020 15:44:00 GMT"
    }
  },
  "1.17.14": {
    "hash": "/ipfs/QmTiChc6Vuc8MKhtHinPAZmU5cQLNjb3pmHinwX5L471hT",
    "type": "manifest",
    "uploadedTo": {
      "http://23.254.227.151:5001": "Tue, 20 Oct 2020 05:01:48 GMT"
    }
  },
  "1.17.15": {
    "hash": "/ipfs/QmaFmHVU8P8uUM2GTQPx51oj9yub4vPgeuXkRShdhRybex",
    "type": "manifest",
    "uploadedTo": {
      "http://23.254.227.151:5001": "Tue, 20 Oct 2020 10:26:41 GMT"
    }
  },
  "1.17.16": {
    "hash": "/ipfs/QmYuCVBWcH2rdW3EhoUEfy8yZwx9GuzTdwSDHUwJhJpuEW",
    "type": "manifest",
    "uploadedTo": {
      "http://23.254.227.151:5001": "Wed, 21 Oct 2020 13:33:53 GMT"
    }
  },
  "1.17.17": {
    "hash": "/ipfs/QmevWk1PQ5v1VBysMyEivVp7JgTgXBsEYCUT8rN5sWnybU",
    "type": "manifest",
    "uploadedTo": {
      "http://23.254.227.151:5001": "Thu, 22 Oct 2020 12:25:00 GMT"
    }
  },
  "1.54.2": {
    "hash": "/ipfs/QmWMUnNPsvRBerNk9n3sVA5hw8hZgTQ8bdBzuicoYTUihH",
    "type": "manifest",
    "uploadedTo": {
      "http://80.208.229.228:5001": "Wed, 11 Nov 2020 14:04:12 GMT"
    }
  },
  "0.100.0": {
<<<<<<< HEAD
    "hash": "/ipfs/QmcdUM4GJNjjHBd2DWpbJe7QaKQoDsVYPsLxqquonsvGL7",
    "type": "manifest",
    "uploadedTo": {
      "http://80.208.229.228:5001": "Thu, 10 Dec 2020 12:08:45 GMT"
=======
    "hash": "/ipfs/QmQKiiKtBA56Feon5UMskRpEvQYTvS4A9QUETDBYMJDPB1",
    "type": "manifest",
    "uploadedTo": {
      "http://80.208.229.228:5001": "Thu, 10 Dec 2020 14:48:19 GMT"
>>>>>>> 9ca8592f
    }
  },
  "1.55.0": {
    "hash": "/ipfs/QmeKD9LYAbGJY8wTNh2iKGotV47Ne6SDLmpgdeLLRWJRTF",
    "type": "manifest",
    "uploadedTo": {
      "http://80.208.229.228:5001": "Thu, 26 Nov 2020 15:04:31 GMT"
    }
  },
  "1.56.0": {
    "hash": "/ipfs/QmeVN7KgXUuziGaXjK7rwMJwQb93DqwcLD4sarxedNiHqm",
    "type": "manifest",
    "uploadedTo": {
      "http://80.208.229.228:5001": "Thu, 26 Nov 2020 16:14:32 GMT"
    }
  }
}<|MERGE_RESOLUTION|>--- conflicted
+++ resolved
@@ -558,17 +558,10 @@
     }
   },
   "0.100.0": {
-<<<<<<< HEAD
     "hash": "/ipfs/QmcdUM4GJNjjHBd2DWpbJe7QaKQoDsVYPsLxqquonsvGL7",
     "type": "manifest",
     "uploadedTo": {
       "http://80.208.229.228:5001": "Thu, 10 Dec 2020 12:08:45 GMT"
-=======
-    "hash": "/ipfs/QmQKiiKtBA56Feon5UMskRpEvQYTvS4A9QUETDBYMJDPB1",
-    "type": "manifest",
-    "uploadedTo": {
-      "http://80.208.229.228:5001": "Thu, 10 Dec 2020 14:48:19 GMT"
->>>>>>> 9ca8592f
     }
   },
   "1.55.0": {
