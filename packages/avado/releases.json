{
  "0.0.1": {
    "hash": "/ipfs/QmZgdoo9uWH4vJfrXMHQ2mp2FMSVxe9PJZkbuvYbWziA2Y",
    "type": "manifest",
    "uploadedTo": {
      "dappnode": "Mon, 10 Aug 2020 13:02:05 GMT"
    }
  },
  "0.0.2": {
    "hash": "/ipfs/QmSnLNj4teyHkWyqHRGwRsZfiV7WuUYD5jKzBuF48iramT",
    "type": "manifest",
    "uploadedTo": {
      "dappnode": "Mon, 10 Aug 2020 14:25:18 GMT"
    }
  },
  "0.0.3": {
    "hash": "/ipfs/QmTsjVJmFZg7zZgrFBAibGB7wAyoMqPCESu8qs6ynavMzZ",
    "type": "manifest",
    "uploadedTo": {
      "dappnode": "Tue, 11 Aug 2020 10:30:40 GMT"
    }
  },
  "0.0.4": {
    "hash": "/ipfs/QmcHnbg7WjqBMWvSFFdCxMSxVGV2st5HXroixK6k7HgQax",
    "type": "manifest",
    "uploadedTo": {
      "dappnode": "Tue, 11 Aug 2020 11:33:51 GMT"
    }
  },
  "0.0.5": {
    "hash": "/ipfs/Qma7jea1pNhuw5thmz7T9yo2PWuPNNGxpU9ZQarCe8HyK8",
    "type": "manifest",
    "uploadedTo": {
      "dappnode": "Tue, 11 Aug 2020 13:17:30 GMT"
    }
  },
  "0.0.6": {
    "hash": "/ipfs/Qme3ukBGx4qBCR3MKTV3cacUqH81hSm6NmB5SY6Ez3NKfW",
    "type": "manifest",
    "uploadedTo": {
      "dappnode": "Tue, 11 Aug 2020 14:25:49 GMT"
    }
  },
  "0.0.7": {
    "hash": "/ipfs/QmWgiysWAsFZ86H1BzsiCygFNR9fbxujRLrZM3f7BecDCz",
    "type": "manifest",
    "uploadedTo": {
      "dappnode": "Tue, 11 Aug 2020 15:56:16 GMT"
    }
  },
  "0.0.8": {
    "hash": "/ipfs/QmdGfYDD6wfeoUGrtfrtsNQFqYmsfkTKqqCHDZneCfSSWo",
    "type": "manifest",
    "uploadedTo": {
      "dappnode": "Wed, 12 Aug 2020 07:27:36 GMT"
    }
  },
  "0.0.9": {
    "hash": "/ipfs/QmYctgFQA4oZkyAcoR7XjQDYniGGAAV5uUBGxpqCt1wjKG",
    "type": "manifest",
    "uploadedTo": {
      "dappnode": "Wed, 12 Aug 2020 15:51:31 GMT"
    }
  },
  "0.0.10": {
    "hash": "/ipfs/QmaoPrJTE4hcGRXjg8SWcMbKYMK1Gxx6LYjWK1pAcqhZPt",
    "type": "manifest",
    "uploadedTo": {
      "dappnode": "Thu, 13 Aug 2020 08:07:09 GMT",
      "http://23.254.227.151:5001": "Thu, 13 Aug 2020 10:06:36 GMT"
    }
  },
  "0.0.13": {
    "hash": "/ipfs/QmaGvPkU9xTDLjPAMpbnGTn9buYmoJjS4femm5hdYp33wP",
    "type": "manifest",
    "uploadedTo": {
      "dappnode": "Mon, 17 Aug 2020 07:32:31 GMT"
    }
  },
  "0.0.14": {
    "hash": "/ipfs/QmY5vordn9vkyHGBFt83nm9qKK5NwC98Qo366x8aN7F51Y",
    "type": "manifest",
    "uploadedTo": {
      "dappnode": "Mon, 17 Aug 2020 13:26:08 GMT"
    }
  },
  "0.0.15": {
    "hash": "/ipfs/QmfU8Xi5RXTygV47tN7ZsF4Env1LmF51P4MSan9C2i571M",
    "type": "manifest",
    "uploadedTo": {
      "dappnode": "Mon, 17 Aug 2020 14:04:51 GMT",
      "http://23.254.227.151:5001": "Mon, 17 Aug 2020 14:14:07 GMT"
    }
  },
  "0.0.17": {
    "hash": "/ipfs/QmZTua27LEBtBAMTKcpTQn7GjUmdQBF1im4WVQs79C6fbD",
    "type": "manifest",
    "uploadedTo": {
      "dappnode": "Tue, 18 Aug 2020 15:02:45 GMT",
      "http://23.254.227.151:5001": "Tue, 18 Aug 2020 15:08:35 GMT"
    }
  },
  "0.0.18": {
    "hash": "/ipfs/QmZE4iTxciLn7MWhirGT7xUpXKfqVrhMFT9wkBkxguMHtT",
    "type": "manifest",
    "uploadedTo": {
      "dappnode": "Thu, 20 Aug 2020 15:00:24 GMT",
      "http://23.254.227.151:5001": "Thu, 20 Aug 2020 15:13:09 GMT"
    }
  },
  "0.0.19": {
    "hash": "/ipfs/QmRZoT3NHaywEAkZQD6W7T82Q7KfLFu9mCxvSkvgEmR4Sg",
    "type": "manifest",
    "uploadedTo": {
      "dappnode": "Thu, 27 Aug 2020 08:46:59 GMT",
      "http://23.254.227.151:5001": "Thu, 27 Aug 2020 11:19:37 GMT"
    }
  },
  "0.1.0": {
    "hash": "/ipfs/QmRjZdwTYRYm5SRh7Bxo1gfrZ8pnJc4H9aj6EZh1sw2shk",
    "type": "manifest",
    "uploadedTo": {
      "dappnode": "Fri, 28 Aug 2020 10:13:04 GMT"
    }
  },
  "0.2.0": {
    "hash": "/ipfs/QmTTE8j8MUSt2if18nyNKzJMVPrJJH88MYFq5LVaZL1MrP",
    "type": "manifest",
    "uploadedTo": {
      "http://23.254.227.151:5001": "Mon, 31 Aug 2020 10:31:08 GMT"
    }
  },
  "0.3.0": {
    "hash": "/ipfs/QmWz1MLiGnzhzJnxKp4gLrBT6xVreoDpyBXmLXN8M7FjaS",
    "type": "manifest",
    "uploadedTo": {
      "http://23.254.227.151:5001": "Mon, 31 Aug 2020 12:24:14 GMT"
    }
  },
  "0.4.0": {
    "hash": "/ipfs/QmNiYJjWJu8q9J6JGaJJVMfNgfDFRdjGYESUS3hS8ciza7",
    "type": "manifest",
    "uploadedTo": {
      "http://23.254.227.151:5001": "Mon, 31 Aug 2020 14:24:07 GMT"
    }
  },
  "0.5.0": {
    "hash": "/ipfs/QmeeAMcE8HnULFxgBXxwBrHAcV23nn3DADvxkyySq1DcSj",
    "type": "manifest",
    "uploadedTo": {
      "http://23.254.227.151:5001": "Wed, 02 Sep 2020 13:33:24 GMT"
    }
  },
  "0.6.0": {
    "hash": "/ipfs/QmWTRC2WXFwGkW2T5F6f3N4tTekHcViFyVouaU59ms74TN",
    "type": "manifest",
    "uploadedTo": {
      "http://23.254.227.151:5001": "Tue, 08 Sep 2020 15:31:53 GMT"
    }
  },
  "0.7.0": {
    "hash": "/ipfs/Qmdscxb6hhVqLQ9nSy3dMB6pFkhhRrT3cKUJTQjfCJtUkS",
    "type": "manifest",
    "uploadedTo": {
      "http://23.254.227.151:5001": "Wed, 09 Sep 2020 10:08:52 GMT"
    }
  },
  "0.8.0": {
    "hash": "/ipfs/QmVikPMnku57h83xjs9NatNp2BCu6ZhymF3Xf2ByYTsqEB",
    "type": "manifest",
    "uploadedTo": {
      "http://23.254.227.151:5001": "Wed, 09 Sep 2020 12:31:52 GMT"
    }
  },
  "0.9.0": {
    "hash": "/ipfs/QmRwfM8beTVxtfqvLGTvRQBXYSDhbWRwdDz36oUZgRoTao",
    "type": "manifest",
    "uploadedTo": {
      "http://23.254.227.151:5001": "Wed, 09 Sep 2020 13:06:35 GMT"
    }
  },
  "0.10.0": {
    "hash": "/ipfs/QmY15Uh8cv22Fz6L49s77h6jtznH7eBMczuByEMD5fcJxf",
    "type": "manifest",
    "uploadedTo": {
      "http://23.254.227.151:5001": "Wed, 09 Sep 2020 14:23:59 GMT"
    }
  },
  "0.11.0": {
    "hash": "/ipfs/QmatcFo9VZMeiVsyTQexfZShiatrWAApeoZcZnUvytb8G7",
    "type": "manifest",
    "uploadedTo": {
      "http://23.254.227.151:5001": "Wed, 09 Sep 2020 15:06:57 GMT"
    }
  },
  "0.12.0": {
    "hash": "/ipfs/QmQQJF8XmF7aNHZDrXweJ6C4ZvY3wjCAt1pmXL5Hhfw9DX",
    "type": "manifest",
    "uploadedTo": {
      "http://23.254.227.151:5001": "Thu, 10 Sep 2020 07:32:56 GMT"
    }
  },
  "0.13.0": {
    "hash": "/ipfs/QmNmMFMR1rfpCwQr6VcqKWByfW2M9Tfjf9Gi35CcspRAFz",
    "type": "manifest",
    "uploadedTo": {
      "http://23.254.227.151:5001": "Thu, 10 Sep 2020 09:09:08 GMT"
    }
  },
  "0.14.0": {
    "hash": "/ipfs/QmWWzPm5AeQ1siifz7KzdqoZMRBVsdjewFDW9BmrT5bKTz",
    "type": "manifest",
    "uploadedTo": {
      "http://23.254.227.151:5001": "Thu, 10 Sep 2020 14:30:55 GMT"
    }
  },
  "0.15.0": {
    "hash": "/ipfs/QmbwrBMmq3yz5jFCfxmZ1s7JBvzHgfU5uk3nbF6NUS9BSe",
    "type": "manifest",
    "uploadedTo": {
      "http://23.254.227.151:5001": "Thu, 17 Sep 2020 14:32:46 GMT"
    }
  },
  "0.16.0": {
    "hash": "/ipfs/QmbYYZLdXbNtj5ky2dF6yyZR6P1n5FyGZxtpcqKtkykdjr",
    "type": "manifest",
    "uploadedTo": {
      "http://23.254.227.151:5001": "Thu, 24 Sep 2020 12:44:54 GMT"
    }
  },
  "0.17.0": {
    "hash": "/ipfs/QmQLMSCqjRJFrtNyaK7dKNMTgkYoZpduAKay59EimGfhiD",
    "type": "manifest",
    "uploadedTo": {
      "http://23.254.227.151:5001": "Thu, 24 Sep 2020 14:14:42 GMT"
    }
  },
  "0.18.0": {
    "hash": "/ipfs/QmTXDNpk6acUMAoUGPTJHbLBvkZTJ1u1iLU6xyXBJ7nZ1G",
    "type": "manifest",
    "uploadedTo": {
      "http://23.254.227.151:5001": "Thu, 24 Sep 2020 14:42:44 GMT"
    }
  },
  "0.19.0": {
    "hash": "/ipfs/Qmb2PTKvg1MaPB6zWthaujFmBnNrUMsYy6jcBSVkveYWSn",
    "type": "manifest",
    "uploadedTo": {
      "http://23.254.227.151:5001": "Fri, 25 Sep 2020 16:05:58 GMT"
    }
  },
  "0.20.0": {
    "hash": "/ipfs/QmTTLMrzMCU6bgEPXG9puKY8giPjfmkT9eYm19T7qbQmFU",
    "type": "manifest",
    "uploadedTo": {
      "http://23.254.227.151:5001": "Sat, 26 Sep 2020 11:21:38 GMT"
    }
  },
  "0.21.0": {
    "hash": "/ipfs/QmdncnhvdhbbZxkVj6iYWMsYty4Y7UsQsb8D47jdhKxaoS",
    "type": "manifest",
    "uploadedTo": {
      "http://23.254.227.151:5001": "Mon, 28 Sep 2020 09:36:11 GMT"
    }
  },
  "0.22.0": {
    "hash": "/ipfs/QmW99RMb5ZhhG21TmETakKtqtWMrUUsTbxYQBZDKaSfySz",
    "type": "manifest",
    "uploadedTo": {
      "http://23.254.227.151:5001": "Tue, 29 Sep 2020 07:26:50 GMT"
    }
  },
  "0.23.0": {
    "hash": "/ipfs/Qmd3Hjn4JNfEJZby5gBYCnfArcp7wJZ5g95zQyXhDf26wN",
    "type": "manifest",
    "uploadedTo": {
      "http://23.254.227.151:5001": "Tue, 29 Sep 2020 14:50:04 GMT"
    }
  },
  "0.24.0": {
    "hash": "/ipfs/Qmc8ry8ZvquK5qKqfPkT7ewFZV8mUxArRrGzVjTehkbyUY",
    "type": "manifest",
    "uploadedTo": {
      "http://23.254.227.151:5001": "Wed, 30 Sep 2020 07:16:36 GMT"
    }
  },
  "0.25.0": {
    "hash": "/ipfs/QmemAzjGZWctsNHFzF7WR6rUpFbDKJmSSqBTK6RiQjv7Vf",
    "type": "manifest",
    "uploadedTo": {
      "http://23.254.227.151:5001": "Wed, 30 Sep 2020 15:24:40 GMT"
    }
  },
  "0.26.0": {
    "hash": "/ipfs/QmNw6xmktD5GL4peB5QHUYmxdMqcSPA9hTrqfcP3gvPFog",
    "type": "manifest",
    "uploadedTo": {
      "http://23.254.227.151:5001": "Thu, 01 Oct 2020 16:08:19 GMT"
    }
  },
  "0.27.0": {
    "hash": "/ipfs/QmfJygow95uis3vHATeHCgW2Ze3WHMYEU4dX5E5aAuJhpF",
    "type": "manifest",
    "uploadedTo": {
      "http://23.254.227.151:5001": "Fri, 02 Oct 2020 08:49:40 GMT"
    }
  },
  "0.28.0": {
    "hash": "/ipfs/QmRHCXnUWQbvXgyQZmyQbDrR419SxSFgQyrqTGphZ3cd9u",
    "type": "manifest",
    "uploadedTo": {
      "http://23.254.227.151:5001": "Fri, 02 Oct 2020 12:12:50 GMT"
    }
  },
  "0.29.0": {
    "hash": "/ipfs/QmPNVGn3X4qBnGeL5mpaazbM9fP86eU8agZ9aiMpN9ZKHr",
    "type": "manifest",
    "uploadedTo": {
      "http://23.254.227.151:5001": "Fri, 02 Oct 2020 13:29:55 GMT"
    }
  },
  "0.30.0": {
    "hash": "/ipfs/Qmd517quTffJahLWQNZWf9VXpT2NkXkeYBgBjNdbUoNba2",
    "type": "manifest",
    "uploadedTo": {
      "http://23.254.227.151:5001": "Fri, 02 Oct 2020 14:57:31 GMT"
    }
  },
  "0.31.0": {
    "hash": "/ipfs/QmaiuEXXSr3tM4a8GMXoinEpfUidaCb4615E4xCaRpBowA",
    "type": "manifest",
    "uploadedTo": {
      "http://23.254.227.151:5001": "Mon, 05 Oct 2020 08:57:16 GMT"
    }
  },
  "0.32.0": {
    "hash": "/ipfs/Qmbu2mLcHBCaiN6poN3AtpDi9vt3FCEDrinP9a6Phq3mvE",
    "type": "manifest",
    "uploadedTo": {
      "http://23.254.227.151:5001": "Mon, 05 Oct 2020 09:24:30 GMT"
    }
  },
  "0.33.0": {
    "hash": "/ipfs/QmaCm5ckiqGxw1gLmbUsCUzZmuAs7HCLXJPGvMYEwXwzwz",
    "type": "manifest",
    "uploadedTo": {
      "http://23.254.227.151:5001": "Mon, 05 Oct 2020 10:39:21 GMT"
    }
  },
  "0.34.0": {
    "hash": "/ipfs/QmdTyC3B7zfFQksjeXWB59CS94SaXDZBUDZ9mehY9mbsvr",
    "type": "manifest",
    "uploadedTo": {
      "http://23.254.227.151:5001": "Mon, 05 Oct 2020 12:12:55 GMT"
    }
  },
  "0.35.0": {
    "hash": "/ipfs/QmWjaNXKLBTKcJcFLF4x98V9KuS285bfJ41NavqprvAGyz",
    "type": "manifest",
    "uploadedTo": {
      "http://23.254.227.151:5001": "Fri, 09 Oct 2020 11:57:39 GMT"
    }
  },
  "0.36.0": {
    "hash": "/ipfs/QmRBXVaWFdQ74fupj9GwfXyFQCeTQrdjhP3N4qMRT5WxaQ",
    "type": "manifest",
    "uploadedTo": {
      "http://23.254.227.151:5001": "Fri, 09 Oct 2020 14:13:55 GMT"
    }
  },
  "0.37.0": {
    "hash": "/ipfs/QmPtyWYb4BJd6PTcGBvvwdpn4k28K4FoFsshYKnmFzCxvb",
    "type": "manifest",
    "uploadedTo": {
      "http://23.254.227.151:5001": "Mon, 12 Oct 2020 07:24:52 GMT"
    }
  },
  "0.38.0": {
    "hash": "/ipfs/QmYNaC6dkjCFjidGuqMvi79q44Hsh869PLZqogS9G6jrSL",
    "type": "manifest",
    "uploadedTo": {
      "http://23.254.227.151:5001": "Mon, 12 Oct 2020 08:30:16 GMT"
    }
  },
  "0.39.0": {
    "hash": "/ipfs/QmbDDmMdAkzP7NoscJ92TKRvdTbUed95CfipMaGRuWUycV",
    "type": "manifest",
    "uploadedTo": {
      "http://23.254.227.151:5001": "Mon, 12 Oct 2020 08:57:52 GMT"
    }
  },
  "0.40.0": {
    "hash": "/ipfs/QmRNbQo3Y7kxCwbEaDYaq8PFTw7ET79VhG2vmi14S4Rczn",
    "type": "manifest",
    "uploadedTo": {
      "http://23.254.227.151:5001": "Mon, 12 Oct 2020 11:08:00 GMT"
    }
  },
  "0.41.0": {
    "hash": "/ipfs/QmPiM31dVDu4eXB6evESj1t4SVGZYnw6bbt4SXtLeAbtTh",
    "type": "manifest",
    "uploadedTo": {
      "http://23.254.227.151:5001": "Mon, 12 Oct 2020 12:53:45 GMT"
    }
  },
  "0.42.0": {
    "hash": "/ipfs/QmaLBhZmf9WyqoTiZdEpXFvtRYkpaPyUedUjAbZnthkcJ3",
    "type": "manifest",
    "uploadedTo": {
      "http://23.254.227.151:5001": "Mon, 12 Oct 2020 15:19:53 GMT"
    }
  },
  "0.43.0": {
    "hash": "/ipfs/QmX62NzvxAD9gtMsWVaVBaWndcbJWXZPPqwt9uA7vN9E7C",
    "type": "manifest",
    "uploadedTo": {
      "http://23.254.227.151:5001": "Mon, 12 Oct 2020 20:44:58 GMT"
    }
  },
  "0.44.0": {
    "hash": "/ipfs/QmWs2vJ1PGfkG9DVNJ2NAxmzN6ZJzBWYy3oEaKbKbB1aTT",
    "type": "manifest",
    "uploadedTo": {
      "http://23.254.227.151:5001": "Mon, 12 Oct 2020 21:59:38 GMT"
    }
  },
  "0.45.0": {
    "hash": "/ipfs/QmUsRwSmwYcvTt35yq7Sn9ydjk5c5q14M2AJcaidLd4WrS",
    "type": "manifest",
    "uploadedTo": {
      "http://23.254.227.151:5001": "Tue, 13 Oct 2020 07:35:03 GMT"
    }
  },
  "0.46.0": {
    "hash": "/ipfs/Qmc9qBY5yvDursvTVefZJzehVc7BDfn99wXwywYEbrCqiN",
    "type": "manifest",
    "uploadedTo": {
      "http://23.254.227.151:5001": "Tue, 13 Oct 2020 07:54:44 GMT"
    }
  },
  "0.47.0": {
    "hash": "/ipfs/QmSy4dsL2knr8LX3KqeX469Ac537mWSXMUdcvTDr3oXopq",
    "type": "manifest",
    "uploadedTo": {
      "http://23.254.227.151:5001": "Tue, 13 Oct 2020 09:12:49 GMT"
    }
  },
  "0.48.0": {
    "hash": "/ipfs/Qmb67fmFMBowo8uMUfe88dxr7ZUPonht2NvefecRCDCMzF",
    "type": "manifest",
    "uploadedTo": {
      "http://23.254.227.151:5001": "Tue, 13 Oct 2020 10:29:41 GMT"
    }
  },
  "0.49.0": {
    "hash": "/ipfs/QmXShdvKgmkokvjLkGVNvfCLZ3NBehG2ZKbAJrtGWwbT1L",
    "type": "manifest",
    "uploadedTo": {
      "http://23.254.227.151:5001": "Tue, 13 Oct 2020 12:49:47 GMT"
    }
  },
  "0.50.0": {
    "hash": "/ipfs/QmdzgspZpF4nVb2f4oDA6mV1eV9LXoewtR5qFiaVRNfwhr",
    "type": "manifest",
    "uploadedTo": {
      "http://23.254.227.151:5001": "Tue, 13 Oct 2020 13:13:56 GMT"
    }
  },
  "0.51.0": {
    "hash": "/ipfs/QmdsRmoFP8kBjw6bKXg8RTWXMZNR2U1LQhj5Q8TvxfuDdx",
    "type": "manifest",
    "uploadedTo": {
      "http://23.254.227.151:5001": "Tue, 13 Oct 2020 15:31:48 GMT"
    }
  },
  "0.52.0": {
    "hash": "/ipfs/QmVWZa7WMj81byjsWHkGWW3Rpb9NNAALYfqMEWUXLRfF8J",
    "type": "manifest",
    "uploadedTo": {
      "http://23.254.227.151:5001": "Wed, 14 Oct 2020 07:47:34 GMT"
    }
  },
  "0.53.0": {
    "hash": "/ipfs/QmREb8s1uzeuVgbPhy4xv4zo8TCY8imxmZhPtsx55gGf2L",
    "type": "manifest",
    "uploadedTo": {
      "http://23.254.227.151:5001": "Wed, 14 Oct 2020 09:14:27 GMT"
    }
  },
  "1.17.1": {
    "hash": "/ipfs/QmatxPAoCG8o1pjsuxD6zE6vvtq4SyMAuFHpqf8hn8JY7D",
    "type": "manifest",
    "uploadedTo": {
      "http://23.254.227.151:5001": "Thu, 15 Oct 2020 08:25:18 GMT"
    }
  },
  "1.17.10": {
    "hash": "/ipfs/Qmc71jVZWmabHAuHMwiVAtdWwvz3QAmCpvFSTYN7cFWwLc",
    "type": "manifest",
    "uploadedTo": {
      "http://23.254.227.151:5001": "Mon, 19 Oct 2020 08:13:44 GMT"
    }
  },
  "1.17.11": {
    "hash": "/ipfs/QmeWTXFf271LhLRUnBrkYwLiVQq4UBvDgvQ9GCsUxSjPf8",
    "type": "manifest",
    "uploadedTo": {
      "http://23.254.227.151:5001": "Mon, 19 Oct 2020 12:31:56 GMT"
    }
  },
  "1.17.12": {
    "hash": "/ipfs/QmPVutbv6T5ATyNSHCbFibjwkAtL7v7r6rvTrMHA5AXFCv",
    "type": "manifest",
    "uploadedTo": {
      "http://23.254.227.151:5001": "Mon, 19 Oct 2020 14:46:40 GMT"
    }
  },
  "1.17.13": {
    "hash": "/ipfs/QmQkt9Wk5eoYqDnzd4Bee2Yh95mCepd4oBWErk3mAjD5No",
    "type": "manifest",
    "uploadedTo": {
      "http://23.254.227.151:5001": "Mon, 19 Oct 2020 15:44:00 GMT"
    }
  },
  "1.17.14": {
    "hash": "/ipfs/QmTiChc6Vuc8MKhtHinPAZmU5cQLNjb3pmHinwX5L471hT",
    "type": "manifest",
    "uploadedTo": {
      "http://23.254.227.151:5001": "Tue, 20 Oct 2020 05:01:48 GMT"
    }
  },
  "1.17.15": {
    "hash": "/ipfs/QmaFmHVU8P8uUM2GTQPx51oj9yub4vPgeuXkRShdhRybex",
    "type": "manifest",
    "uploadedTo": {
      "http://23.254.227.151:5001": "Tue, 20 Oct 2020 10:26:41 GMT"
    }
  },
  "1.17.16": {
    "hash": "/ipfs/QmYuCVBWcH2rdW3EhoUEfy8yZwx9GuzTdwSDHUwJhJpuEW",
    "type": "manifest",
    "uploadedTo": {
      "http://23.254.227.151:5001": "Wed, 21 Oct 2020 13:33:53 GMT"
    }
  },
  "1.17.17": {
    "hash": "/ipfs/QmevWk1PQ5v1VBysMyEivVp7JgTgXBsEYCUT8rN5sWnybU",
    "type": "manifest",
    "uploadedTo": {
      "http://23.254.227.151:5001": "Thu, 22 Oct 2020 12:25:00 GMT"
    }
  },
  "1.54.2": {
    "hash": "/ipfs/QmWMUnNPsvRBerNk9n3sVA5hw8hZgTQ8bdBzuicoYTUihH",
    "type": "manifest",
    "uploadedTo": {
      "http://80.208.229.228:5001": "Wed, 11 Nov 2020 14:04:12 GMT"
    }
  },
  "0.100.0": {
<<<<<<< HEAD
    "hash": "/ipfs/QmcdUM4GJNjjHBd2DWpbJe7QaKQoDsVYPsLxqquonsvGL7",
    "type": "manifest",
    "uploadedTo": {
      "http://80.208.229.228:5001": "Tue, 15 Dec 2020 13:33:14 GMT"
=======
    "hash": "/ipfs/QmTZ1dnptNWbt8DW8uaThM2LUMRXAnvucG3kzvNfmajecM",
    "type": "manifest",
    "uploadedTo": {
      "http://80.208.229.228:5001": "Wed, 16 Dec 2020 08:20:42 GMT"
>>>>>>> 43a7304a
    }
  },
  "1.55.0": {
    "hash": "/ipfs/QmeKD9LYAbGJY8wTNh2iKGotV47Ne6SDLmpgdeLLRWJRTF",
    "type": "manifest",
    "uploadedTo": {
      "http://80.208.229.228:5001": "Thu, 26 Nov 2020 15:04:31 GMT"
    }
  },
  "1.56.0": {
    "hash": "/ipfs/QmeVN7KgXUuziGaXjK7rwMJwQb93DqwcLD4sarxedNiHqm",
    "type": "manifest",
    "uploadedTo": {
      "http://80.208.229.228:5001": "Thu, 26 Nov 2020 16:14:32 GMT"
    }
  }
}<|MERGE_RESOLUTION|>--- conflicted
+++ resolved
@@ -558,17 +558,10 @@
     }
   },
   "0.100.0": {
-<<<<<<< HEAD
-    "hash": "/ipfs/QmcdUM4GJNjjHBd2DWpbJe7QaKQoDsVYPsLxqquonsvGL7",
-    "type": "manifest",
-    "uploadedTo": {
-      "http://80.208.229.228:5001": "Tue, 15 Dec 2020 13:33:14 GMT"
-=======
     "hash": "/ipfs/QmTZ1dnptNWbt8DW8uaThM2LUMRXAnvucG3kzvNfmajecM",
     "type": "manifest",
     "uploadedTo": {
       "http://80.208.229.228:5001": "Wed, 16 Dec 2020 08:20:42 GMT"
->>>>>>> 43a7304a
     }
   },
   "1.55.0": {
