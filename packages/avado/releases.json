{
  "0.0.1": {
    "hash": "/ipfs/QmZgdoo9uWH4vJfrXMHQ2mp2FMSVxe9PJZkbuvYbWziA2Y",
    "type": "manifest",
    "uploadedTo": {
      "dappnode": "Mon, 10 Aug 2020 13:02:05 GMT"
    }
  },
  "0.0.2": {
    "hash": "/ipfs/QmSnLNj4teyHkWyqHRGwRsZfiV7WuUYD5jKzBuF48iramT",
    "type": "manifest",
    "uploadedTo": {
      "dappnode": "Mon, 10 Aug 2020 14:25:18 GMT"
    }
  },
  "0.0.3": {
    "hash": "/ipfs/QmTsjVJmFZg7zZgrFBAibGB7wAyoMqPCESu8qs6ynavMzZ",
    "type": "manifest",
    "uploadedTo": {
      "dappnode": "Tue, 11 Aug 2020 10:30:40 GMT"
    }
  },
  "0.0.4": {
    "hash": "/ipfs/QmcHnbg7WjqBMWvSFFdCxMSxVGV2st5HXroixK6k7HgQax",
    "type": "manifest",
    "uploadedTo": {
      "dappnode": "Tue, 11 Aug 2020 11:33:51 GMT"
    }
  },
  "0.0.5": {
    "hash": "/ipfs/Qma7jea1pNhuw5thmz7T9yo2PWuPNNGxpU9ZQarCe8HyK8",
    "type": "manifest",
    "uploadedTo": {
      "dappnode": "Tue, 11 Aug 2020 13:17:30 GMT"
    }
  },
  "0.0.6": {
    "hash": "/ipfs/Qme3ukBGx4qBCR3MKTV3cacUqH81hSm6NmB5SY6Ez3NKfW",
    "type": "manifest",
    "uploadedTo": {
      "dappnode": "Tue, 11 Aug 2020 14:25:49 GMT"
    }
  },
  "0.0.7": {
    "hash": "/ipfs/QmWgiysWAsFZ86H1BzsiCygFNR9fbxujRLrZM3f7BecDCz",
    "type": "manifest",
    "uploadedTo": {
      "dappnode": "Tue, 11 Aug 2020 15:56:16 GMT"
    }
  },
  "0.0.8": {
    "hash": "/ipfs/QmdGfYDD6wfeoUGrtfrtsNQFqYmsfkTKqqCHDZneCfSSWo",
    "type": "manifest",
    "uploadedTo": {
      "dappnode": "Wed, 12 Aug 2020 07:27:36 GMT"
    }
  },
  "0.0.9": {
    "hash": "/ipfs/QmYctgFQA4oZkyAcoR7XjQDYniGGAAV5uUBGxpqCt1wjKG",
    "type": "manifest",
    "uploadedTo": {
      "dappnode": "Wed, 12 Aug 2020 15:51:31 GMT"
    }
  },
  "0.0.10": {
    "hash": "/ipfs/QmaoPrJTE4hcGRXjg8SWcMbKYMK1Gxx6LYjWK1pAcqhZPt",
    "type": "manifest",
    "uploadedTo": {
      "dappnode": "Thu, 13 Aug 2020 08:07:09 GMT",
      "http://23.254.227.151:5001": "Thu, 13 Aug 2020 10:06:36 GMT"
    }
  },
  "0.0.13": {
    "hash": "/ipfs/QmaGvPkU9xTDLjPAMpbnGTn9buYmoJjS4femm5hdYp33wP",
    "type": "manifest",
    "uploadedTo": {
      "dappnode": "Mon, 17 Aug 2020 07:32:31 GMT"
    }
  },
  "0.0.14": {
    "hash": "/ipfs/QmY5vordn9vkyHGBFt83nm9qKK5NwC98Qo366x8aN7F51Y",
    "type": "manifest",
    "uploadedTo": {
      "dappnode": "Mon, 17 Aug 2020 13:26:08 GMT"
    }
  },
  "0.0.15": {
    "hash": "/ipfs/QmfU8Xi5RXTygV47tN7ZsF4Env1LmF51P4MSan9C2i571M",
    "type": "manifest",
    "uploadedTo": {
      "dappnode": "Mon, 17 Aug 2020 14:04:51 GMT",
      "http://23.254.227.151:5001": "Mon, 17 Aug 2020 14:14:07 GMT"
    }
  },
  "0.0.17": {
    "hash": "/ipfs/QmZTua27LEBtBAMTKcpTQn7GjUmdQBF1im4WVQs79C6fbD",
    "type": "manifest",
    "uploadedTo": {
      "dappnode": "Tue, 18 Aug 2020 15:02:45 GMT",
      "http://23.254.227.151:5001": "Tue, 18 Aug 2020 15:08:35 GMT"
    }
  },
  "0.0.18": {
    "hash": "/ipfs/QmZE4iTxciLn7MWhirGT7xUpXKfqVrhMFT9wkBkxguMHtT",
    "type": "manifest",
    "uploadedTo": {
      "dappnode": "Thu, 20 Aug 2020 15:00:24 GMT",
      "http://23.254.227.151:5001": "Thu, 20 Aug 2020 15:13:09 GMT"
    }
  },
  "0.0.19": {
    "hash": "/ipfs/QmRZoT3NHaywEAkZQD6W7T82Q7KfLFu9mCxvSkvgEmR4Sg",
    "type": "manifest",
    "uploadedTo": {
      "dappnode": "Thu, 27 Aug 2020 08:46:59 GMT",
      "http://23.254.227.151:5001": "Thu, 27 Aug 2020 11:19:37 GMT"
    }
  },
  "0.1.0": {
    "hash": "/ipfs/QmRjZdwTYRYm5SRh7Bxo1gfrZ8pnJc4H9aj6EZh1sw2shk",
    "type": "manifest",
    "uploadedTo": {
      "dappnode": "Fri, 28 Aug 2020 10:13:04 GMT"
    }
  },
  "0.2.0": {
    "hash": "/ipfs/QmTTE8j8MUSt2if18nyNKzJMVPrJJH88MYFq5LVaZL1MrP",
    "type": "manifest",
    "uploadedTo": {
      "http://23.254.227.151:5001": "Mon, 31 Aug 2020 10:31:08 GMT"
    }
  },
  "0.3.0": {
    "hash": "/ipfs/QmWz1MLiGnzhzJnxKp4gLrBT6xVreoDpyBXmLXN8M7FjaS",
    "type": "manifest",
    "uploadedTo": {
      "http://23.254.227.151:5001": "Mon, 31 Aug 2020 12:24:14 GMT"
    }
  },
  "0.4.0": {
    "hash": "/ipfs/QmNiYJjWJu8q9J6JGaJJVMfNgfDFRdjGYESUS3hS8ciza7",
    "type": "manifest",
    "uploadedTo": {
      "http://23.254.227.151:5001": "Mon, 31 Aug 2020 14:24:07 GMT"
    }
  },
  "0.5.0": {
    "hash": "/ipfs/QmeeAMcE8HnULFxgBXxwBrHAcV23nn3DADvxkyySq1DcSj",
    "type": "manifest",
    "uploadedTo": {
      "http://23.254.227.151:5001": "Wed, 02 Sep 2020 13:33:24 GMT"
    }
  },
  "0.6.0": {
    "hash": "/ipfs/QmWTRC2WXFwGkW2T5F6f3N4tTekHcViFyVouaU59ms74TN",
    "type": "manifest",
    "uploadedTo": {
      "http://23.254.227.151:5001": "Tue, 08 Sep 2020 15:31:53 GMT"
    }
  },
  "0.7.0": {
    "hash": "/ipfs/Qmdscxb6hhVqLQ9nSy3dMB6pFkhhRrT3cKUJTQjfCJtUkS",
    "type": "manifest",
    "uploadedTo": {
      "http://23.254.227.151:5001": "Wed, 09 Sep 2020 10:08:52 GMT"
    }
  },
  "0.8.0": {
    "hash": "/ipfs/QmVikPMnku57h83xjs9NatNp2BCu6ZhymF3Xf2ByYTsqEB",
    "type": "manifest",
    "uploadedTo": {
      "http://23.254.227.151:5001": "Wed, 09 Sep 2020 12:31:52 GMT"
    }
  },
  "0.9.0": {
    "hash": "/ipfs/QmRwfM8beTVxtfqvLGTvRQBXYSDhbWRwdDz36oUZgRoTao",
    "type": "manifest",
    "uploadedTo": {
      "http://23.254.227.151:5001": "Wed, 09 Sep 2020 13:06:35 GMT"
    }
  },
  "0.10.0": {
    "hash": "/ipfs/QmY15Uh8cv22Fz6L49s77h6jtznH7eBMczuByEMD5fcJxf",
    "type": "manifest",
    "uploadedTo": {
      "http://23.254.227.151:5001": "Wed, 09 Sep 2020 14:23:59 GMT"
    }
  },
  "0.11.0": {
    "hash": "/ipfs/QmatcFo9VZMeiVsyTQexfZShiatrWAApeoZcZnUvytb8G7",
    "type": "manifest",
    "uploadedTo": {
      "http://23.254.227.151:5001": "Wed, 09 Sep 2020 15:06:57 GMT"
    }
  },
  "0.12.0": {
    "hash": "/ipfs/QmQQJF8XmF7aNHZDrXweJ6C4ZvY3wjCAt1pmXL5Hhfw9DX",
    "type": "manifest",
    "uploadedTo": {
      "http://23.254.227.151:5001": "Thu, 10 Sep 2020 07:32:56 GMT"
    }
  },
  "0.13.0": {
    "hash": "/ipfs/QmNmMFMR1rfpCwQr6VcqKWByfW2M9Tfjf9Gi35CcspRAFz",
    "type": "manifest",
    "uploadedTo": {
      "http://23.254.227.151:5001": "Thu, 10 Sep 2020 09:09:08 GMT"
    }
  },
  "0.14.0": {
    "hash": "/ipfs/QmWWzPm5AeQ1siifz7KzdqoZMRBVsdjewFDW9BmrT5bKTz",
    "type": "manifest",
    "uploadedTo": {
      "http://23.254.227.151:5001": "Thu, 10 Sep 2020 14:30:55 GMT"
    }
  },
  "0.15.0": {
    "hash": "/ipfs/QmbwrBMmq3yz5jFCfxmZ1s7JBvzHgfU5uk3nbF6NUS9BSe",
    "type": "manifest",
    "uploadedTo": {
      "http://23.254.227.151:5001": "Thu, 17 Sep 2020 14:32:46 GMT"
    }
  },
  "0.16.0": {
    "hash": "/ipfs/QmbYYZLdXbNtj5ky2dF6yyZR6P1n5FyGZxtpcqKtkykdjr",
    "type": "manifest",
    "uploadedTo": {
      "http://23.254.227.151:5001": "Thu, 24 Sep 2020 12:44:54 GMT"
    }
  },
  "0.17.0": {
    "hash": "/ipfs/QmQLMSCqjRJFrtNyaK7dKNMTgkYoZpduAKay59EimGfhiD",
    "type": "manifest",
    "uploadedTo": {
      "http://23.254.227.151:5001": "Thu, 24 Sep 2020 14:14:42 GMT"
    }
  },
  "0.18.0": {
    "hash": "/ipfs/QmTXDNpk6acUMAoUGPTJHbLBvkZTJ1u1iLU6xyXBJ7nZ1G",
    "type": "manifest",
    "uploadedTo": {
      "http://23.254.227.151:5001": "Thu, 24 Sep 2020 14:42:44 GMT"
    }
  },
  "0.19.0": {
    "hash": "/ipfs/Qmb2PTKvg1MaPB6zWthaujFmBnNrUMsYy6jcBSVkveYWSn",
    "type": "manifest",
    "uploadedTo": {
      "http://23.254.227.151:5001": "Fri, 25 Sep 2020 16:05:58 GMT"
    }
  },
  "0.20.0": {
    "hash": "/ipfs/QmTTLMrzMCU6bgEPXG9puKY8giPjfmkT9eYm19T7qbQmFU",
    "type": "manifest",
    "uploadedTo": {
      "http://23.254.227.151:5001": "Sat, 26 Sep 2020 11:21:38 GMT"
    }
  },
  "0.21.0": {
    "hash": "/ipfs/QmdncnhvdhbbZxkVj6iYWMsYty4Y7UsQsb8D47jdhKxaoS",
    "type": "manifest",
    "uploadedTo": {
      "http://23.254.227.151:5001": "Mon, 28 Sep 2020 09:36:11 GMT"
    }
  },
  "0.22.0": {
    "hash": "/ipfs/QmW99RMb5ZhhG21TmETakKtqtWMrUUsTbxYQBZDKaSfySz",
    "type": "manifest",
    "uploadedTo": {
      "http://23.254.227.151:5001": "Tue, 29 Sep 2020 07:26:50 GMT"
    }
  },
  "0.23.0": {
    "hash": "/ipfs/Qmd3Hjn4JNfEJZby5gBYCnfArcp7wJZ5g95zQyXhDf26wN",
    "type": "manifest",
    "uploadedTo": {
      "http://23.254.227.151:5001": "Tue, 29 Sep 2020 14:50:04 GMT"
    }
  },
  "0.24.0": {
    "hash": "/ipfs/Qmc8ry8ZvquK5qKqfPkT7ewFZV8mUxArRrGzVjTehkbyUY",
    "type": "manifest",
    "uploadedTo": {
      "http://23.254.227.151:5001": "Wed, 30 Sep 2020 07:16:36 GMT"
    }
  },
  "0.25.0": {
    "hash": "/ipfs/QmemAzjGZWctsNHFzF7WR6rUpFbDKJmSSqBTK6RiQjv7Vf",
    "type": "manifest",
    "uploadedTo": {
      "http://23.254.227.151:5001": "Wed, 30 Sep 2020 15:24:40 GMT"
    }
  },
  "0.26.0": {
    "hash": "/ipfs/QmNw6xmktD5GL4peB5QHUYmxdMqcSPA9hTrqfcP3gvPFog",
    "type": "manifest",
    "uploadedTo": {
      "http://23.254.227.151:5001": "Thu, 01 Oct 2020 16:08:19 GMT"
    }
  },
  "0.27.0": {
    "hash": "/ipfs/QmfJygow95uis3vHATeHCgW2Ze3WHMYEU4dX5E5aAuJhpF",
    "type": "manifest",
    "uploadedTo": {
      "http://23.254.227.151:5001": "Fri, 02 Oct 2020 08:49:40 GMT"
    }
  },
  "0.28.0": {
    "hash": "/ipfs/QmRHCXnUWQbvXgyQZmyQbDrR419SxSFgQyrqTGphZ3cd9u",
    "type": "manifest",
    "uploadedTo": {
      "http://23.254.227.151:5001": "Fri, 02 Oct 2020 12:12:50 GMT"
    }
  },
  "0.29.0": {
    "hash": "/ipfs/QmPNVGn3X4qBnGeL5mpaazbM9fP86eU8agZ9aiMpN9ZKHr",
    "type": "manifest",
    "uploadedTo": {
      "http://23.254.227.151:5001": "Fri, 02 Oct 2020 13:29:55 GMT"
    }
  },
  "0.30.0": {
    "hash": "/ipfs/Qmd517quTffJahLWQNZWf9VXpT2NkXkeYBgBjNdbUoNba2",
    "type": "manifest",
    "uploadedTo": {
      "http://23.254.227.151:5001": "Fri, 02 Oct 2020 14:57:31 GMT"
    }
  },
  "0.31.0": {
    "hash": "/ipfs/QmaiuEXXSr3tM4a8GMXoinEpfUidaCb4615E4xCaRpBowA",
    "type": "manifest",
    "uploadedTo": {
      "http://23.254.227.151:5001": "Mon, 05 Oct 2020 08:57:16 GMT"
    }
  },
  "0.32.0": {
    "hash": "/ipfs/Qmbu2mLcHBCaiN6poN3AtpDi9vt3FCEDrinP9a6Phq3mvE",
    "type": "manifest",
    "uploadedTo": {
      "http://23.254.227.151:5001": "Mon, 05 Oct 2020 09:24:30 GMT"
    }
  },
  "0.33.0": {
    "hash": "/ipfs/QmaCm5ckiqGxw1gLmbUsCUzZmuAs7HCLXJPGvMYEwXwzwz",
    "type": "manifest",
    "uploadedTo": {
      "http://23.254.227.151:5001": "Mon, 05 Oct 2020 10:39:21 GMT"
    }
  },
  "0.34.0": {
    "hash": "/ipfs/QmdTyC3B7zfFQksjeXWB59CS94SaXDZBUDZ9mehY9mbsvr",
    "type": "manifest",
    "uploadedTo": {
      "http://23.254.227.151:5001": "Mon, 05 Oct 2020 12:12:55 GMT"
    }
  },
  "0.35.0": {
    "hash": "/ipfs/QmWjaNXKLBTKcJcFLF4x98V9KuS285bfJ41NavqprvAGyz",
    "type": "manifest",
    "uploadedTo": {
      "http://23.254.227.151:5001": "Fri, 09 Oct 2020 11:57:39 GMT"
    }
  },
  "0.36.0": {
    "hash": "/ipfs/QmRBXVaWFdQ74fupj9GwfXyFQCeTQrdjhP3N4qMRT5WxaQ",
    "type": "manifest",
    "uploadedTo": {
      "http://23.254.227.151:5001": "Fri, 09 Oct 2020 14:13:55 GMT"
    }
  },
  "0.37.0": {
    "hash": "/ipfs/QmPtyWYb4BJd6PTcGBvvwdpn4k28K4FoFsshYKnmFzCxvb",
    "type": "manifest",
    "uploadedTo": {
      "http://23.254.227.151:5001": "Mon, 12 Oct 2020 07:24:52 GMT"
    }
  },
  "0.38.0": {
    "hash": "/ipfs/QmYNaC6dkjCFjidGuqMvi79q44Hsh869PLZqogS9G6jrSL",
    "type": "manifest",
    "uploadedTo": {
      "http://23.254.227.151:5001": "Mon, 12 Oct 2020 08:30:16 GMT"
    }
  },
  "0.39.0": {
    "hash": "/ipfs/QmbDDmMdAkzP7NoscJ92TKRvdTbUed95CfipMaGRuWUycV",
    "type": "manifest",
    "uploadedTo": {
      "http://23.254.227.151:5001": "Mon, 12 Oct 2020 08:57:52 GMT"
    }
  },
  "0.40.0": {
    "hash": "/ipfs/QmRNbQo3Y7kxCwbEaDYaq8PFTw7ET79VhG2vmi14S4Rczn",
    "type": "manifest",
    "uploadedTo": {
      "http://23.254.227.151:5001": "Mon, 12 Oct 2020 11:08:00 GMT"
    }
  },
  "0.41.0": {
    "hash": "/ipfs/QmPiM31dVDu4eXB6evESj1t4SVGZYnw6bbt4SXtLeAbtTh",
    "type": "manifest",
    "uploadedTo": {
      "http://23.254.227.151:5001": "Mon, 12 Oct 2020 12:53:45 GMT"
    }
  },
  "0.42.0": {
    "hash": "/ipfs/QmaLBhZmf9WyqoTiZdEpXFvtRYkpaPyUedUjAbZnthkcJ3",
    "type": "manifest",
    "uploadedTo": {
      "http://23.254.227.151:5001": "Mon, 12 Oct 2020 15:19:53 GMT"
    }
  },
  "0.43.0": {
    "hash": "/ipfs/QmX62NzvxAD9gtMsWVaVBaWndcbJWXZPPqwt9uA7vN9E7C",
    "type": "manifest",
    "uploadedTo": {
      "http://23.254.227.151:5001": "Mon, 12 Oct 2020 20:44:58 GMT"
    }
  },
  "0.44.0": {
    "hash": "/ipfs/QmWs2vJ1PGfkG9DVNJ2NAxmzN6ZJzBWYy3oEaKbKbB1aTT",
    "type": "manifest",
    "uploadedTo": {
      "http://23.254.227.151:5001": "Mon, 12 Oct 2020 21:59:38 GMT"
    }
  },
  "0.45.0": {
    "hash": "/ipfs/QmUsRwSmwYcvTt35yq7Sn9ydjk5c5q14M2AJcaidLd4WrS",
    "type": "manifest",
    "uploadedTo": {
      "http://23.254.227.151:5001": "Tue, 13 Oct 2020 07:35:03 GMT"
    }
  },
  "0.46.0": {
    "hash": "/ipfs/Qmc9qBY5yvDursvTVefZJzehVc7BDfn99wXwywYEbrCqiN",
    "type": "manifest",
    "uploadedTo": {
      "http://23.254.227.151:5001": "Tue, 13 Oct 2020 07:54:44 GMT"
    }
  },
  "0.47.0": {
    "hash": "/ipfs/QmSy4dsL2knr8LX3KqeX469Ac537mWSXMUdcvTDr3oXopq",
    "type": "manifest",
    "uploadedTo": {
      "http://23.254.227.151:5001": "Tue, 13 Oct 2020 09:12:49 GMT"
    }
  },
  "0.48.0": {
    "hash": "/ipfs/Qmb67fmFMBowo8uMUfe88dxr7ZUPonht2NvefecRCDCMzF",
    "type": "manifest",
    "uploadedTo": {
      "http://23.254.227.151:5001": "Tue, 13 Oct 2020 10:29:41 GMT"
    }
  },
  "0.49.0": {
    "hash": "/ipfs/QmXShdvKgmkokvjLkGVNvfCLZ3NBehG2ZKbAJrtGWwbT1L",
    "type": "manifest",
    "uploadedTo": {
      "http://23.254.227.151:5001": "Tue, 13 Oct 2020 12:49:47 GMT"
    }
  },
  "0.50.0": {
    "hash": "/ipfs/QmdzgspZpF4nVb2f4oDA6mV1eV9LXoewtR5qFiaVRNfwhr",
    "type": "manifest",
    "uploadedTo": {
      "http://23.254.227.151:5001": "Tue, 13 Oct 2020 13:13:56 GMT"
    }
  },
  "0.51.0": {
    "hash": "/ipfs/QmdsRmoFP8kBjw6bKXg8RTWXMZNR2U1LQhj5Q8TvxfuDdx",
    "type": "manifest",
    "uploadedTo": {
      "http://23.254.227.151:5001": "Tue, 13 Oct 2020 15:31:48 GMT"
    }
  },
  "0.52.0": {
    "hash": "/ipfs/QmVWZa7WMj81byjsWHkGWW3Rpb9NNAALYfqMEWUXLRfF8J",
    "type": "manifest",
    "uploadedTo": {
      "http://23.254.227.151:5001": "Wed, 14 Oct 2020 07:47:34 GMT"
    }
  },
  "0.53.0": {
    "hash": "/ipfs/QmREb8s1uzeuVgbPhy4xv4zo8TCY8imxmZhPtsx55gGf2L",
    "type": "manifest",
    "uploadedTo": {
      "http://23.254.227.151:5001": "Wed, 14 Oct 2020 09:14:27 GMT"
    }
  },
  "1.17.1": {
    "hash": "/ipfs/QmatxPAoCG8o1pjsuxD6zE6vvtq4SyMAuFHpqf8hn8JY7D",
    "type": "manifest",
    "uploadedTo": {
      "http://23.254.227.151:5001": "Thu, 15 Oct 2020 08:25:18 GMT"
    }
  },
  "1.17.10": {
    "hash": "/ipfs/Qmc71jVZWmabHAuHMwiVAtdWwvz3QAmCpvFSTYN7cFWwLc",
    "type": "manifest",
    "uploadedTo": {
      "http://23.254.227.151:5001": "Mon, 19 Oct 2020 08:13:44 GMT"
    }
  },
  "1.17.11": {
    "hash": "/ipfs/QmeWTXFf271LhLRUnBrkYwLiVQq4UBvDgvQ9GCsUxSjPf8",
    "type": "manifest",
    "uploadedTo": {
      "http://23.254.227.151:5001": "Mon, 19 Oct 2020 12:31:56 GMT"
    }
  },
  "1.17.12": {
    "hash": "/ipfs/QmPVutbv6T5ATyNSHCbFibjwkAtL7v7r6rvTrMHA5AXFCv",
    "type": "manifest",
    "uploadedTo": {
      "http://23.254.227.151:5001": "Mon, 19 Oct 2020 14:46:40 GMT"
    }
  },
  "1.17.13": {
    "hash": "/ipfs/QmQkt9Wk5eoYqDnzd4Bee2Yh95mCepd4oBWErk3mAjD5No",
    "type": "manifest",
    "uploadedTo": {
      "http://23.254.227.151:5001": "Mon, 19 Oct 2020 15:44:00 GMT"
    }
  },
  "1.17.14": {
    "hash": "/ipfs/QmTiChc6Vuc8MKhtHinPAZmU5cQLNjb3pmHinwX5L471hT",
    "type": "manifest",
    "uploadedTo": {
      "http://23.254.227.151:5001": "Tue, 20 Oct 2020 05:01:48 GMT"
    }
  },
  "1.17.15": {
    "hash": "/ipfs/QmaFmHVU8P8uUM2GTQPx51oj9yub4vPgeuXkRShdhRybex",
    "type": "manifest",
    "uploadedTo": {
      "http://23.254.227.151:5001": "Tue, 20 Oct 2020 10:26:41 GMT"
    }
  },
  "1.17.16": {
    "hash": "/ipfs/QmYuCVBWcH2rdW3EhoUEfy8yZwx9GuzTdwSDHUwJhJpuEW",
    "type": "manifest",
    "uploadedTo": {
      "http://23.254.227.151:5001": "Wed, 21 Oct 2020 13:33:53 GMT"
    }
  },
  "1.17.17": {
    "hash": "/ipfs/QmevWk1PQ5v1VBysMyEivVp7JgTgXBsEYCUT8rN5sWnybU",
    "type": "manifest",
    "uploadedTo": {
      "http://23.254.227.151:5001": "Thu, 22 Oct 2020 12:25:00 GMT"
    }
  },
  "1.54.2": {
    "hash": "/ipfs/QmWMUnNPsvRBerNk9n3sVA5hw8hZgTQ8bdBzuicoYTUihH",
    "type": "manifest",
    "uploadedTo": {
      "http://80.208.229.228:5001": "Wed, 11 Nov 2020 14:04:12 GMT"
    }
  },
  "0.100.0": {
    "hash": "/ipfs/QmaqzwkB93ERYFF4uq8eKQhWq58EJH4BzxSctWBS1J3iba",
    "type": "manifest",
    "uploadedTo": {
      "http://80.208.229.228:5001": "Wed, 20 Jan 2021 10:46:00 GMT"
    }
  },
  "1.55.0": {
    "hash": "/ipfs/QmeKD9LYAbGJY8wTNh2iKGotV47Ne6SDLmpgdeLLRWJRTF",
    "type": "manifest",
    "uploadedTo": {
      "http://80.208.229.228:5001": "Thu, 26 Nov 2020 15:04:31 GMT"
    }
  },
  "1.56.0": {
    "hash": "/ipfs/QmeVN7KgXUuziGaXjK7rwMJwQb93DqwcLD4sarxedNiHqm",
    "type": "manifest",
    "uploadedTo": {
      "http://80.208.229.228:5001": "Thu, 26 Nov 2020 16:14:32 GMT"
    }
  },
  "1.59.0": {
    "hash": "/ipfs/QmR6hXRdMQnEpSpMDqwshRVpM1FCKM4AyWQc1pDEdXdFrL",
    "type": "manifest",
    "uploadedTo": {
      "http://80.208.229.228:5001": "Thu, 17 Dec 2020 11:17:07 GMT"
    }
  },
  "1.59.2": {
    "hash": "/ipfs/QmW4LNx4uH7tGfE6vousY17Kf9KMrfa7RT4UyGnByJjUBq",
    "type": "manifest",
    "uploadedTo": {
      "http://80.208.229.228:5001": "Thu, 17 Dec 2020 12:22:22 GMT"
    }
  },
  "1.59.3": {
    "hash": "/ipfs/QmabUkiLFYwRBA3kDSo8ZdEXJEEMeePb7Xj35rLSJYzAGe",
    "type": "manifest",
    "uploadedTo": {
      "http://80.208.229.228:5001": "Thu, 17 Dec 2020 14:24:36 GMT"
    }
  },
  "1.59.4": {
    "hash": "/ipfs/QmUqUeVuJUgfziLo4S2UJiTDUW4xzkuRYLMnd6wBmb7iGx",
    "type": "manifest",
    "uploadedTo": {
      "http://80.208.229.228:5001": "Thu, 17 Dec 2020 14:59:15 GMT"
    }
  },
  "1.59.10": {
    "hash": "/ipfs/Qmd9ChT42tj9s8GpqXTJTUUHsdP6wYH7XC1scyqZooEErp",
    "type": "manifest",
    "uploadedTo": {
      "http://80.208.229.228:5001": "Thu, 17 Dec 2020 15:45:08 GMT"
    }
  },
  "1.59.13": {
    "hash": "/ipfs/QmakBBU7XixUgNp9e2ZKrWbmN4mYi7GrJrgYx3tUJ2CHf2",
    "type": "manifest",
    "uploadedTo": {
      "http://80.208.229.228:5001": "Fri, 18 Dec 2020 13:45:01 GMT"
    }
  },
  "1.59.15": {
    "hash": "/ipfs/QmfQMwp8JyuKPatMhj9HhMFrbGPCacPzSypsaKrdoC6zSM",
    "type": "manifest",
    "uploadedTo": {
      "http://80.208.229.228:5001": "Fri, 18 Dec 2020 15:34:36 GMT"
    }
  },
  "1.59.16": {
    "hash": "/ipfs/QmdF6AxxRe6MXUy4KGe4fLttF545dFWo7tGQj3hJnvH7uR",
    "type": "manifest",
    "uploadedTo": {
      "http://80.208.229.228:5001": "Fri, 18 Dec 2020 16:14:42 GMT"
    }
  },
  "1.59.18": {
    "hash": "/ipfs/Qmb8DJoZNoozzgy5Rg67z9qBLnfWcck5M6wckRedWbxnYt",
    "type": "manifest",
    "uploadedTo": {
      "http://80.208.229.228:5001": "Fri, 18 Dec 2020 16:38:19 GMT"
    }
  },
  "1.60.0": {
    "hash": "/ipfs/QmNjRcgupPnkHxQaTBfQa8wWDsk43jdHtDDXFvqfVdi2MF",
    "type": "manifest",
    "uploadedTo": {
      "http://80.208.229.228:5001": "Wed, 23 Dec 2020 13:46:43 GMT"
    }
  },
  "1.60.1": {
    "hash": "/ipfs/QmSLbcG5EaoUcht3UCj6vn7Ybh2piWNPtCH3rRDhLVrpB4",
    "type": "manifest",
    "uploadedTo": {
      "http://80.208.229.228:5001": "Wed, 23 Dec 2020 14:52:29 GMT"
    }
  },
  "1.61.3": {
    "hash": "/ipfs/QmWN5oUp5Nb45PEGqgJGhs5XVgYC83nX9Svbh8wPPoi7KK",
    "type": "manifest",
    "uploadedTo": {
      "http://80.208.229.228:5001": "Fri, 08 Jan 2021 17:03:09 GMT"
    }
  },
  "1.61.4": {
    "hash": "/ipfs/QmZuqdYbytUQ215oPAPapx8QRNKi6AqFDGuceogCHWy3qo",
    "type": "manifest",
    "uploadedTo": {
      "http://80.208.229.228:5001": "Mon, 11 Jan 2021 19:17:48 GMT"
    }
  },
  "1.61.5": {
    "hash": "/ipfs/Qmc9sT26o4x6Bobkqn3iWCie6dX1sB55dYQpm6tVgiX1cj",
    "type": "manifest",
    "uploadedTo": {
      "http://80.208.229.228:5001": "Tue, 12 Jan 2021 03:04:24 GMT"
    }
  },
  "1.61.6": {
    "hash": "/ipfs/QmdwB2gjmQuoQ3siooQieoYxUpnLvwCyPKHp5xCgYHtgnh",
    "type": "manifest",
    "uploadedTo": {
      "http://80.208.229.228:5001": "Tue, 12 Jan 2021 09:06:38 GMT"
    }
  },
  "1.61.7": {
    "hash": "/ipfs/QmV7U5QyP4oc4ciQPVzqrBDskxkxkbfyL1AsYuAec6uCz9",
    "type": "manifest",
    "uploadedTo": {
      "http://80.208.229.228:5001": "Tue, 12 Jan 2021 10:22:03 GMT"
    }
  },
  "1.61.8": {
    "hash": "/ipfs/QmdcoijjsUEjac4caPQ4U93efg7c2FjL9QsU2DDbuWYJ31",
    "type": "manifest",
    "uploadedTo": {
      "http://80.208.229.228:5001": "Tue, 12 Jan 2021 16:07:56 GMT"
    }
  },
  "1.61.9": {
    "hash": "/ipfs/QmUUzWkccn9eg9VbriU2CnppgW5tde3oUTWECTb2VoGtMa",
    "type": "manifest",
    "uploadedTo": {
      "http://80.208.229.228:5001": "Wed, 13 Jan 2021 08:34:37 GMT"
    }
  },
  "1.61.10": {
    "hash": "/ipfs/QmYtRH6GswfjQsameV58zgf3r6jBxunWXeyjZMBkydDDgN",
    "type": "manifest",
    "uploadedTo": {
      "http://80.208.229.228:5001": "Wed, 13 Jan 2021 09:14:52 GMT"
    }
  },
  "1.61.11": {
    "hash": "/ipfs/QmRx9XjFCquievPHiMM8B3aKqnuKFh87J88d7DwDH6RyK1",
    "type": "manifest",
    "uploadedTo": {
      "http://80.208.229.228:5001": "Wed, 13 Jan 2021 10:28:19 GMT"
    }
  },
  "1.61.12": {
    "hash": "/ipfs/QmT4i1nX9Tt84F7HcNQRcqfigf63oAw9eEbfAgZo3jfqgb",
    "type": "manifest",
    "uploadedTo": {
      "http://80.208.229.228:5001": "Wed, 13 Jan 2021 11:24:12 GMT"
    }
  },
  "1.61.13": {
    "hash": "/ipfs/QmS1odCotkFdeS6nkbb3hLYdPwYbyaPAnSSETAqvQCcZ6W",
    "type": "manifest",
    "uploadedTo": {
      "http://80.208.229.228:5001": "Wed, 13 Jan 2021 12:01:10 GMT"
    }
  },
  "1.61.14": {
    "hash": "/ipfs/QmatnDLMexKoPF7t5jYjkf9nz6vDiYEC8opb9TZQfw9pwb",
    "type": "manifest",
    "uploadedTo": {
      "http://80.208.229.228:5001": "Wed, 13 Jan 2021 12:56:48 GMT"
    }
  },
  "1.61.15": {
    "hash": "/ipfs/QmNjzRPoJ29JC5MrNvRYkef4FAx3C6nmafzTKrELG1BqF4",
    "type": "manifest",
    "uploadedTo": {
      "http://80.208.229.228:5001": "Wed, 13 Jan 2021 14:37:56 GMT"
    }
  },
  "1.61.16": {
    "hash": "/ipfs/QmSeUvQPsc4Ut76T7whebndGcEJoNHtMYHPkBgoYePwrmK",
    "type": "manifest",
    "uploadedTo": {
      "http://80.208.229.228:5001": "Wed, 13 Jan 2021 17:09:19 GMT"
    }
  },
  "1.61.17": {
    "hash": "/ipfs/QmeSmXtzXecqbXnjkosiCLjV27UqXMRwXiXtyVUpvwnf8i",
    "type": "manifest",
    "uploadedTo": {
      "http://80.208.229.228:5001": "Wed, 13 Jan 2021 19:11:15 GMT"
    }
  },
  "1.61.19": {
    "hash": "/ipfs/QmaHd6ug3TpXwNAvPX2Q8JpFUUvtfZHcCdoT9gq385T3cJ",
    "type": "manifest",
    "uploadedTo": {
      "http://80.208.229.228:5001": "Thu, 14 Jan 2021 03:38:16 GMT"
    }
  },
  "1.61.20": {
    "hash": "/ipfs/QmcDmg1QF3MyiG6xg6csoGEuQXWQ6rHGcwjhDgevVMVZgh",
    "type": "manifest",
    "uploadedTo": {
      "http://80.208.229.228:5001": "Thu, 14 Jan 2021 10:01:09 GMT"
    }
  },
  "1.61.21": {
    "hash": "/ipfs/QmSFR2fktpqnzf9q3ZtQzJaU4RdDBHc2cKsYaKkQaCzpvA",
    "type": "manifest",
    "uploadedTo": {
      "http://80.208.229.228:5001": "Thu, 14 Jan 2021 15:35:48 GMT"
    }
  },
  "1.61.22": {
    "hash": "/ipfs/QmYNBBLhsUUSaPFyGM3bjXDBnbsHUbYJGjLvmYGqfAnUsR",
    "type": "manifest",
    "uploadedTo": {
      "http://80.208.229.228:5001": "Thu, 14 Jan 2021 15:49:03 GMT"
    }
  },
  "1.61.23": {
    "hash": "/ipfs/QmbVTPZQmUU9Fge2vZcUGnAGit2NgycXiyyHxu9ZdcaQua",
    "type": "manifest",
    "uploadedTo": {
      "http://80.208.229.228:5001": "Fri, 15 Jan 2021 14:49:03 GMT"
    }
  },
  "1.61.24": {
    "hash": "/ipfs/QmUxfkPTNoyy9guZFYpaqdaz1XUQqk16CUkrs3We3ZeeGz",
    "type": "manifest",
    "uploadedTo": {
      "http://80.208.229.228:5001": "Mon, 18 Jan 2021 10:01:23 GMT"
    }
  },
  "1.61.25": {
    "hash": "/ipfs/QmXevqwg6WMHWFzepXdiiBTRr395RG5DXdjo5qHhc17w7i",
    "type": "manifest",
    "uploadedTo": {
      "http://80.208.229.228:5001": "Mon, 18 Jan 2021 10:56:24 GMT"
    }
  },
  "1.61.26": {
    "hash": "/ipfs/QmSQAwGzbdpbQfr5gcns3RoSEg4SQbngr6sF64yw7sFB4o",
    "type": "manifest",
    "uploadedTo": {
      "http://80.208.229.228:5001": "Mon, 18 Jan 2021 15:30:47 GMT"
    }
  },
  "1.61.27": {
    "hash": "/ipfs/QmWumzAu8KvJoJNSKMCwWeZ9Gs3jqnRzE7ek5GYmuYmfJ7",
    "type": "manifest",
    "uploadedTo": {
      "http://80.208.229.228:5001": "Tue, 19 Jan 2021 16:12:58 GMT"
    }
<<<<<<< HEAD
=======
  },
  "1.61.28": {
    "hash": "/ipfs/QmUcZ23L2Mf7eP9NXrWdvBcrNY35Ps5EMFR4gLD6uNHXG9",
    "type": "manifest",
    "uploadedTo": {
      "http://80.208.229.228:5001": "Wed, 20 Jan 2021 09:58:24 GMT"
    }
>>>>>>> bf0f521a
  }
}<|MERGE_RESOLUTION|>--- conflicted
+++ resolved
@@ -822,8 +822,6 @@
     "uploadedTo": {
       "http://80.208.229.228:5001": "Tue, 19 Jan 2021 16:12:58 GMT"
     }
-<<<<<<< HEAD
-=======
   },
   "1.61.28": {
     "hash": "/ipfs/QmUcZ23L2Mf7eP9NXrWdvBcrNY35Ps5EMFR4gLD6uNHXG9",
@@ -831,6 +829,5 @@
     "uploadedTo": {
       "http://80.208.229.228:5001": "Wed, 20 Jan 2021 09:58:24 GMT"
     }
->>>>>>> bf0f521a
   }
 }