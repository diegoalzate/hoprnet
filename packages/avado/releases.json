--- conflicted
+++ resolved
@@ -908,17 +908,10 @@
     }
   },
   "0.100.0": {
-<<<<<<< HEAD
-    "hash": "/ipfs/QmRQVqzGqnzu9U754q1LoQiaec7FgpHfRBB1cgDRvpeV4H",
-    "type": "manifest",
-    "uploadedTo": {
-      "http://80.208.229.228:5001": "Mon, 10 Oct 2022 18:24:30 GMT"
-=======
     "hash": "/ipfs/Qmdxh3AMvKT5KETuhKKzp1f8vEnwWmHNBhiDFCFrYCufcm",
     "type": "manifest",
     "uploadedTo": {
       "http://80.208.229.228:5001": "Thu, 03 Nov 2022 14:18:03 GMT"
->>>>>>> 792cc06a
     }
   },
   "1.64.0": {
