--- conflicted
+++ resolved
@@ -31,15 +31,9 @@
     "prepublishOnly": "yarn build"
   },
   "dependencies": {
-<<<<<<< HEAD
     "@hoprnet/hopr-connect": "0.2.12",
-    "@hoprnet/hopr-core-ethereum": "1.68.0-next.18",
-    "@hoprnet/hopr-utils": "1.68.0-next.18",
-=======
-    "@hoprnet/hopr-connect": "0.2.11",
     "@hoprnet/hopr-core-ethereum": "1.68.0-next.19",
     "@hoprnet/hopr-utils": "1.68.0-next.19",
->>>>>>> fa29443b
     "abort-controller": "^3.0.0",
     "bn.js": "5.1.2",
     "chalk": "~4.1.0",
