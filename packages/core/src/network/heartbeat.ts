import type NetworkPeerStore from './network-peers'
import type PeerId from 'peer-id'
import debug from 'debug'
import { Hash } from '@hoprnet/hopr-core-ethereum'
import { randomInteger, limitConcurrency, LibP2PHandlerFunction, u8aEquals, DialOpts } from '@hoprnet/hopr-utils'
import { HEARTBEAT_INTERVAL, HEARTBEAT_INTERVAL_VARIANCE, MAX_PARALLEL_CONNECTIONS } from '../constants'
import { PROTOCOL_HEARTBEAT, HEARTBEAT_TIMEOUT } from '../constants'
import { randomBytes } from 'crypto'

const log = debug('hopr-core:heartbeat')

export default class Heartbeat {
  private timeout: NodeJS.Timeout

  constructor(
    private networkPeers: NetworkPeerStore,
    subscribe: (protocol: string, handler: LibP2PHandlerFunction, includeReply: boolean) => void,
<<<<<<< HEAD
    private sendMessageAndExpectResponse: ( dst: PeerId, proto: string, msg: Uint8Array, opts: DialOpts) => Promise<Uint8Array>,
=======
    private sendMessageAndExpectResponse: (dst: PeerId, proto: string, msg: Uint8Array, opts) => Promise<Uint8Array>,
>>>>>>> d6713956
    private hangUp: (addr: PeerId) => Promise<void>
  ) {
    subscribe(PROTOCOL_HEARTBEAT, this.handleHeartbeatRequest.bind(this), true)
  }

  public handleHeartbeatRequest(msg: Uint8Array, remotePeer: PeerId): Uint8Array {
    this.networkPeers.register(remotePeer)
    log('beat')
    return Hash.create(msg).serialize()
  }

  public async pingNode(id: PeerId): Promise<boolean> {
    log('ping', id.toB58String())

    const challenge = randomBytes(16)
    const expectedResponse = Hash.create(challenge).serialize()

    try {
      const pingResponse = await this.sendMessageAndExpectResponse(
        id, 
        PROTOCOL_HEARTBEAT,
        challenge,
        { timeout: HEARTBEAT_TIMEOUT}
      )

      if (pingResponse == null || !u8aEquals(expectedResponse, pingResponse)) {
        log(`Mismatched challenge. ${pingResponse}`)
        await this.hangUp(id)
        return false
      }

      log('ping success to', id.toB58String())
      return true
    } catch (e) {
      log(`Connection to ${id.toB58String()} failed`)
      return false
    }
  }

  private async checkNodes(): Promise<void> {
    const thresholdTime = Date.now() - HEARTBEAT_INTERVAL
    log(`Checking nodes since ${thresholdTime} (${new Date(thresholdTime).toLocaleString()})`)

    const toPing = this.networkPeers.pingSince(thresholdTime)

    const doPing = async (): Promise<void> => {
<<<<<<< HEAD
      await this.networkPeers.ping(toPing.pop(), async (id: PeerId) => await this.pingNode(id))  
=======
      await this.networkPeers.ping(toPing.pop(), async (id: PeerId) => {
        log('ping', id.toB58String())

        const challenge = randomBytes(16)
        const expectedResponse = Hash.create(challenge).serialize()

        try {
          const pingResponse = await this.sendMessageAndExpectResponse(id, PROTOCOL_HEARTBEAT, challenge, {
            timeout: HEARTBEAT_TIMEOUT
          })

          if (pingResponse == null || !u8aEquals(expectedResponse, pingResponse)) {
            log(`Mismatched challenge. ${pingResponse}`)
            await this.hangUp(id)
            return false
          }

          log('ping success to', id.toB58String())
          return true
        } catch (e) {
          log(`Connection to ${id.toB58String()} failed`)
          return false
        }
      })
>>>>>>> d6713956
    }

    await limitConcurrency<void>(MAX_PARALLEL_CONNECTIONS, () => toPing.length <= 0, doPing)
    log(this.networkPeers.debugLog())
  }

  private tick() {
    this.timeout = setTimeout(async () => {
      await this.checkNodes()
      this.tick()
    }, randomInteger(HEARTBEAT_INTERVAL, HEARTBEAT_INTERVAL + HEARTBEAT_INTERVAL_VARIANCE))
  }

  public start() {
    this.tick()
    log(`Heartbeat started`)
  }

  public stop() {
    clearTimeout(this.timeout)
    log(`Heartbeat stopped`)
  }

  public async __forTestOnly_checkNodes() {
    return await this.checkNodes()
  }
}<|MERGE_RESOLUTION|>--- conflicted
+++ resolved
@@ -15,11 +15,7 @@
   constructor(
     private networkPeers: NetworkPeerStore,
     subscribe: (protocol: string, handler: LibP2PHandlerFunction, includeReply: boolean) => void,
-<<<<<<< HEAD
     private sendMessageAndExpectResponse: ( dst: PeerId, proto: string, msg: Uint8Array, opts: DialOpts) => Promise<Uint8Array>,
-=======
-    private sendMessageAndExpectResponse: (dst: PeerId, proto: string, msg: Uint8Array, opts) => Promise<Uint8Array>,
->>>>>>> d6713956
     private hangUp: (addr: PeerId) => Promise<void>
   ) {
     subscribe(PROTOCOL_HEARTBEAT, this.handleHeartbeatRequest.bind(this), true)
@@ -66,34 +62,7 @@
     const toPing = this.networkPeers.pingSince(thresholdTime)
 
     const doPing = async (): Promise<void> => {
-<<<<<<< HEAD
       await this.networkPeers.ping(toPing.pop(), async (id: PeerId) => await this.pingNode(id))  
-=======
-      await this.networkPeers.ping(toPing.pop(), async (id: PeerId) => {
-        log('ping', id.toB58String())
-
-        const challenge = randomBytes(16)
-        const expectedResponse = Hash.create(challenge).serialize()
-
-        try {
-          const pingResponse = await this.sendMessageAndExpectResponse(id, PROTOCOL_HEARTBEAT, challenge, {
-            timeout: HEARTBEAT_TIMEOUT
-          })
-
-          if (pingResponse == null || !u8aEquals(expectedResponse, pingResponse)) {
-            log(`Mismatched challenge. ${pingResponse}`)
-            await this.hangUp(id)
-            return false
-          }
-
-          log('ping success to', id.toB58String())
-          return true
-        } catch (e) {
-          log(`Connection to ${id.toB58String()} failed`)
-          return false
-        }
-      })
->>>>>>> d6713956
     }
 
     await limitConcurrency<void>(MAX_PARALLEL_CONNECTIONS, () => toPing.length <= 0, doPing)
