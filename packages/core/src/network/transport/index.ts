import net from 'net'
import { AbortError } from 'abortable-iterator'
import type { Socket } from 'net'
import mafmt from 'mafmt'
import errCode from 'err-code'
import debug from 'debug'
import { socketToConn } from './socket-to-conn'
<<<<<<< HEAD
import myHandshake from './handshake'
import libp2p from 'libp2p'
=======
// @ts-ignore
import libp2p = require('libp2p')
>>>>>>> dcaf0ee0
import Listener from './listener'
import { USE_WEBRTC, CODE_P2P } from './constants'
import Multiaddr from 'multiaddr'
import PeerInfo from 'peer-info'
import PeerId from 'peer-id'
import type { Connection, Upgrader, DialOptions, ConnHandler, Handler, Stream, MultiaddrConnection } from './types'
import chalk from 'chalk'
import { WebRTCUpgrader } from './webrtc'
import Relay from './relay'

const log = debug('hopr-core:transport')
const error = debug('hopr-core:transport:error')
const verbose = debug('hopr-core:verbose:transport')

/**
 * @class TCP
 */
class TCP {
  get [Symbol.toStringTag]() {
    // @TODO change this to sth more meaningful
    return 'TCP'
  }

  private _useWebRTC: boolean
  private _upgrader: Upgrader
  private _peerInfo: PeerInfo
  private relays?: PeerInfo[]
  private stunServers: Multiaddr[]
  private _relay: Relay
  private _webRTCUpgrader: WebRTCUpgrader
  private connHandler: ConnHandler

  // ONLY FOR TESTING
  private _failIntentionallyOnWebRTC?: boolean
  private _timeoutIntentionallyOnWebRTC?: Promise<void>
  private _answerIntentionallyWithIncorrectMessages?: boolean
  // END ONLY FOR TESTING

  constructor({
    upgrader,
    libp2p,
    bootstrapServers,
    useWebRTC,
    failIntentionallyOnWebRTC,
    timeoutIntentionallyOnWebRTC,
    answerIntentionallyWithIncorrectMessages,
  }: {
    upgrader: Upgrader
    libp2p: libp2p
    bootstrapServers?: PeerInfo[]
    useWebRTC?: boolean
    failIntentionallyOnWebRTC?: boolean
    timeoutIntentionallyOnWebRTC?: Promise<void>
    answerIntentionallyWithIncorrectMessages?: boolean
  }) {
    if (!upgrader) {
      throw new Error('An upgrader must be provided. See https://github.com/libp2p/interface-transport#upgrader.')
    }

    if (!libp2p) {
      throw new Error('Transport module needs access to libp2p.')
    }

    if (bootstrapServers?.length > 0) {
      this.relays = bootstrapServers.filter(
        (peerInfo: PeerInfo) => peerInfo !== undefined && !libp2p.peerInfo.id.isEqual(peerInfo.id)
      )

      this.stunServers = []
      for (let i = 0; i < this.relays.length; i++) {
        const multiaddrs = this.relays[i].multiaddrs.toArray()
        for (let j = 0; j < multiaddrs.length; j++) {
          const opts = multiaddrs[j].toOptions()

          switch (opts.family) {
            case 'ipv6':
              // We do not use STUN for IPv6 for the moment
              break
            case 'ipv4':
              this.stunServers.push(multiaddrs[j])
              break
            default:
              throw Error('Invalid family')
          }
        }
      }
    }

    this._timeoutIntentionallyOnWebRTC = timeoutIntentionallyOnWebRTC
    this._answerIntentionallyWithIncorrectMessages = answerIntentionallyWithIncorrectMessages
    this._failIntentionallyOnWebRTC = failIntentionallyOnWebRTC || false
    this._useWebRTC = useWebRTC === undefined ? USE_WEBRTC : useWebRTC
    this._peerInfo = libp2p.peerInfo
    this._upgrader = upgrader

    if (this._useWebRTC) {
      this._webRTCUpgrader = new WebRTCUpgrader({ stunServers: this.stunServers })
    }

    this._relay = new Relay(libp2p, this.handleDelivery.bind(this), this._webRTCUpgrader)
    verbose(`Created TCP stack (Stun: ${this.stunServers?.map((x) => x.toString()).join(',')}`)
  }

  async handleDelivery(relayConn: MultiaddrConnection) {
    //verbose('handle delivery', connection.remoteAddr.toString(), counterparty.toB58String())
    let conn: Connection

    try {
      // @ts-ignore
      conn = await this._upgrader.upgradeInbound(relayConn)
    } catch (err) {
      error(`Could not upgrade relayed connection. Error was: ${err}`)
      return
    }

    this.connHandler?.(conn)
  }

  /**
   * @async
   * @param {Multiaddr} ma
   * @param {object} options
   * @param {AbortSignal} options.signal Used to abort dial requests
   * @returns {Connection} An upgraded Connection
   */
  async dial(ma: Multiaddr, options?: DialOptions): Promise<Connection> {
    options = options || {}

    let error: Error
    if (['ip4', 'ip6', 'dns4', 'dns6'].includes(ma.protoNames()[0]) && this.isRealisticAddress(ma)) {
      try {
        verbose('attempting to dial directly', ma.toString())
        return await this.dialDirectly(ma, options)
      } catch (err) {
        if (err.code != null && ['ECONNREFUSED', 'ECONNRESET', 'EPIPE'].includes(err.code)) {
          // expected case, continue
          error = err
        } else {
          // Unexpected error, ie:
          // type === aborted
          verbose(`Dial directly unexpected error ${err}`)
          throw err
        }
      }
    }

    if (this.relays === undefined) {
      throw Error(
        `Could not connect ${chalk.yellow(
          ma.toString()
        )} because we can't connect directly and we have no potential relays.${
          error != null ? ` Connection error was:\n${error}` : ''
        }`
      )
    }

    const destination = PeerId.createFromCID(ma.getPeerId())

    // Check whether we know some relays that we can use
    const potentialRelays = this.relays?.filter((peerInfo: PeerInfo) => !peerInfo.id.equals(destination))

    if (potentialRelays == null || potentialRelays.length == 0) {
      throw Error(
        `Destination ${chalk.yellow(
          ma.toString()
        )} cannot be accessed and directly and there is no other relay node known.${
          error != null ? ` Connection error was:\n${error}` : ''
        }`
      )
    }

    verbose('dialing with relay ', ma)
    return await this.dialWithRelay(ma, potentialRelays, options)
  }

  async dialWithRelay(ma: Multiaddr, relays: PeerInfo[], options?: DialOptions): Promise<Connection> {
    if (this._useWebRTC) {
      const relayConnection = await this._relay.establishRelayedConnection(ma, relays, options)

      return await this._upgrader.upgradeOutbound(relayConnection)
    } else {
      const relayConnection = await this._relay.establishRelayedConnection(ma, relays, options)

      return await this._upgrader.upgradeOutbound(relayConnection)
    }
  }

  async dialDirectly(ma: Multiaddr, options?: DialOptions): Promise<Connection> {
    log(`[${chalk.blue(this._peerInfo.id.toB58String())}] dialing ${chalk.yellow(ma.toString())} directly`)
    const socket = await this._connect(ma, options)
    const maConn = socketToConn(socket, { remoteAddr: ma, signal: options?.signal })

    log('new outbound direct connection %s', maConn.remoteAddr)
    const conn = await this._upgrader.upgradeOutbound(maConn)
    log('outbound direct connection %s upgraded', maConn.remoteAddr)
    return conn
  }

  /**
   * @private
   * @param {Multiaddr} ma
   * @param {object} options
   * @param {AbortSignal} options.signal Used to abort dial requests
   * @returns {Promise<Socket>} Resolves a TCP Socket
   */
  _connect(ma: Multiaddr, options: DialOptions): Promise<Socket> {
    if (options.signal && options.signal.aborted) {
      throw new AbortError()
    }

    return new Promise<Socket>((resolve, reject) => {
      const start = Date.now()
      const cOpts = ma.toOptions()

      log('dialing %j', cOpts)
      const rawSocket = net.createConnection({
        host: cOpts.host,
        port: cOpts.port,
      })

      const onError = (err: Error) => {
        verbose('Error connecting:', err)
        // ENETUNREACH
        // ECONNREFUSED
        err.message = `connection error ${cOpts.host}:${cOpts.port}: ${err.message}`
        done(err)
      }

      const onTimeout = () => {
        log('connnection timeout %s:%s', cOpts.host, cOpts.port)
        const err = errCode(new Error(`connection timeout after ${Date.now() - start}ms`), 'ERR_CONNECT_TIMEOUT')
        // Note: this will result in onError() being called
        rawSocket.emit('error', err)
      }

      const onConnect = () => {
        log('connection opened %j', cOpts)
        done()
      }

      const onAbort = () => {
        log('connection aborted %j', cOpts)
        rawSocket.destroy()
        done(new AbortError())
      }

      const done = (err?: Error) => {
        rawSocket.removeListener('error', onError)
        rawSocket.removeListener('timeout', onTimeout)
        rawSocket.removeListener('connect', onConnect)
        options.signal?.removeEventListener('abort', onAbort)

        if (err) {
          return reject(err)
        }
        resolve(rawSocket)
      }

      rawSocket.on('error', onError)
      rawSocket.on('timeout', onTimeout)
      rawSocket.on('connect', onConnect)
      options.signal?.addEventListener('abort', onAbort)
    })
  }

  /**
   * Creates a TCP listener. The provided `handler` function will be called
   * anytime a new incoming Connection has been successfully upgraded via
   * `upgrader.upgradeInbound`.
   * @param {function(Connection)} handler
   * @returns {Listener} A TCP listener
   */
  createListener(options: any, handler: (connection: Connection) => void): Listener {
    if (options == null) {
      this.connHandler = options
    } else {
      this.connHandler = handler
    }

    console.log(`creating listener`)
    return new Listener(this.connHandler, this._upgrader, this.stunServers)
  }

  /**
   * Takes a list of `Multiaddr`s and returns only valid TCP addresses
   * @param multiaddrs
   * @returns Valid TCP multiaddrs
   */
  filter(multiaddrs: Multiaddr[]): Multiaddr[] {
    multiaddrs = Array.isArray(multiaddrs) ? multiaddrs : [multiaddrs]
    verbose('filtering multiaddrs')
    return multiaddrs.filter((ma: Multiaddr) => {
      return mafmt.TCP.matches(ma.decapsulateCode(CODE_P2P)) || mafmt.P2P.matches(ma)
    })
  }

  /**
   * Filters unrealistic addresses
   * @param ma Multiaddr to check
   */
  private isRealisticAddress(ma: Multiaddr): boolean {
    if (ma.getPeerId() === this._peerInfo.id.toB58String()) {
      log('Tried to dial self, skipping.')
      return false
    }

    if (ma.protoNames()[0] === 'p2p') {
      return true
    }

    if (
      this._peerInfo.multiaddrs
        .toArray()
        .map((ma: Multiaddr) => ma.nodeAddress())
        .filter(
          (x) =>
            x.address === ma.nodeAddress().address || // Same private network
            ma.nodeAddress().address === '127.0.0.1' // localhost
        )
        .filter((x) => x.port == ma.nodeAddress().port).length // Same port // Therefore dialing self.
    ) {
      log(`Tried to dial host on same network / port - aborting: ${ma.toString()}`)
      return false
    }

    return true
  }
}

export default TCP<|MERGE_RESOLUTION|>--- conflicted
+++ resolved
@@ -5,13 +5,7 @@
 import errCode from 'err-code'
 import debug from 'debug'
 import { socketToConn } from './socket-to-conn'
-<<<<<<< HEAD
-import myHandshake from './handshake'
 import libp2p from 'libp2p'
-=======
-// @ts-ignore
-import libp2p = require('libp2p')
->>>>>>> dcaf0ee0
 import Listener from './listener'
 import { USE_WEBRTC, CODE_P2P } from './constants'
 import Multiaddr from 'multiaddr'
