--- conflicted
+++ resolved
@@ -7,11 +7,8 @@
 // Time to wait for a connection to close gracefully before destroying it manually
 export const CLOSE_TIMEOUT = 6000
 export const RELAY_CIRCUIT_TIMEOUT = 6000
-<<<<<<< HEAD
 export const USE_OWN_STUN_SERVERS = false
-=======
 
->>>>>>> bc89ffb4
 export const USE_WEBRTC = true
 export const WEBRTC_TRAFFIC_PREFIX = 1
 export const REMAINING_TRAFFIC_PREFIX = 0
