--- conflicted
+++ resolved
@@ -219,23 +219,7 @@
     log('libp2p started')
     this.libp2p = libp2p
 
-<<<<<<< HEAD
-    chain.indexer.on('peer', ({ id, multiaddrs }: { id: PeerId; multiaddrs: Multiaddr[] }) => {
-      if (id.equals(this.id)) {
-        // Ignore announcements from ourself
-        return
-      }
-
-      const dialables = multiaddrs.filter((ma: Multiaddr) => {
-        const tuples = ma.tuples()
-        return tuples.length > 1 && tuples[0][0] != protocols.names['p2p'].code
-      })
-
-      // @ts-ignore
-      this.libp2p.peerStore.keyBook.set(id)
-=======
     this.addPreviousNodes(initialNodes)
->>>>>>> 22c8f8fe
 
     chain.indexer.on('peer', this.onPeerAnnouncement.bind(this))
 
@@ -326,8 +310,6 @@
       this.emit('hopr:warning:unfunded', address)
       await this.getBalance()
     }
-<<<<<<< HEAD
-=======
   }
 
   /**
@@ -381,7 +363,6 @@
       }
       this.libp2p.peerStore.addressBook.add(peer.id, peer.multiaddrs)
     }
->>>>>>> 22c8f8fe
   }
 
   private async tickChannelStrategy() {
@@ -651,13 +632,6 @@
   private async announce(includeRouting: boolean = false): Promise<void> {
     log('announcing self, include routing:', includeRouting)
     const chain = await this.startedPaymentChannels()
-<<<<<<< HEAD
-    //const account = await chain.getAccount(await this.getEthereumAddress())
-    // exit if we already announced
-    //if (account.hasAnnounced()) return
-
-=======
->>>>>>> 22c8f8fe
     const multiaddrs = await this.getAnnouncedAddresses()
 
     const ip4 = multiaddrs.find((s) => s.toString().startsWith('/ip4/'))
@@ -817,11 +791,7 @@
 
     let txHash: string
     try {
-<<<<<<< HEAD
-      if (channelState.status === ChannelStatus.Open || channelState.status == ChannelStatus.WaitingForCommitment){
-=======
       if (channelState.status === ChannelStatus.Open || channelState.status == ChannelStatus.WaitingForCommitment) {
->>>>>>> 22c8f8fe
         txHash = await channel.initializeClosure()
       } else {
         txHash = await channel.finalizeClosure()
