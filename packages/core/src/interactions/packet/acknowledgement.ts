<<<<<<< HEAD
import { AcknowledgementMessage } from '../../messages/acknowledgement'
import { Logger } from '@hoprnet/hopr-utils'
=======
import debug from 'debug'
import { PublicKey, Hash, durations } from '@hoprnet/hopr-utils'
import PeerId from 'peer-id'
import HoprCoreEthereum from '@hoprnet/hopr-core-ethereum'
>>>>>>> 7c2fa9bb
import { PROTOCOL_ACKNOWLEDGEMENT } from '../../constants'
import { Acknowledgement, Packet } from '../../messages'
import { HoprDB } from '@hoprnet/hopr-utils'
const log = Logger.getLogger('hopr-core.acknowledgement')

const ACKNOWLEDGEMENT_TIMEOUT = durations.seconds(2)

export function subscribeToAcknowledgements(
  subscribe: any,
  db: HoprDB,
  chain: HoprCoreEthereum,
  pubKey: PeerId,
  onMessage: (ackMessage: Acknowledgement) => void
) {
  subscribe(PROTOCOL_ACKNOWLEDGEMENT, async function (msg: Uint8Array, remotePeer: PeerId) {
    const ackMsg = Acknowledgement.deserialize(msg, pubKey, remotePeer)
    let unacknowledgedTicket = await db.getUnacknowledgedTicketsByKey(ackMsg.ackChallenge)

    if (!unacknowledgedTicket) {
      // Could be dummy, could be error.
<<<<<<< HEAD
      log.info('Dropping unknown ticket')
      return await db.deleteTicket(ackMsg.getHashedKey())
=======
      log('dropping unknown ticket')
      return await db.deleteTicket(ackMsg.ackChallenge)
>>>>>>> 7c2fa9bb
    }

    const channel = chain.getChannel(new PublicKey(pubKey.pubKey.marshal()), new PublicKey(remotePeer.pubKey.marshal()))

<<<<<<< HEAD
    if (acknowledgement === null) {
      log.info(`Got a ticket that is not a win. Dropping ticket.`)
      await db.deleteTicket(ackMsg.getHashedKey())
    } else {
      log.info(`Storing winning ticket`)
      await db.replaceTicketWithAcknowledgement(ackMsg.getHashedKey(), acknowledgement)
=======
    const ackedTicket = await channel.acknowledge(unacknowledgedTicket, new Hash(ackMsg.ackKeyShare))

    if (ackedTicket === null) {
      log(`Got a ticket that is not a win. Dropping ticket.`)
      await db.deleteTicket(ackMsg.ackChallenge)
    } else {
      log(`Storing winning ticket`)
      await db.replaceTicketWithAcknowledgement(ackMsg.ackChallenge, ackedTicket)
>>>>>>> 7c2fa9bb
    }

    onMessage(ackMsg)
  })
}

export function sendAcknowledgement(packet: Packet, destination: PeerId, sendMessage: any, privKey: PeerId): void {
  setImmediate(async () => {
    const ack = packet.createAcknowledgement(privKey)

    sendMessage(destination, PROTOCOL_ACKNOWLEDGEMENT, ack.serialize(), {
      timeout: ACKNOWLEDGEMENT_TIMEOUT
    })
  })
}<|MERGE_RESOLUTION|>--- conflicted
+++ resolved
@@ -1,12 +1,6 @@
-<<<<<<< HEAD
-import { AcknowledgementMessage } from '../../messages/acknowledgement'
-import { Logger } from '@hoprnet/hopr-utils'
-=======
-import debug from 'debug'
-import { PublicKey, Hash, durations } from '@hoprnet/hopr-utils'
+import { PublicKey, Hash, Logger, durations } from '@hoprnet/hopr-utils'
 import PeerId from 'peer-id'
 import HoprCoreEthereum from '@hoprnet/hopr-core-ethereum'
->>>>>>> 7c2fa9bb
 import { PROTOCOL_ACKNOWLEDGEMENT } from '../../constants'
 import { Acknowledgement, Packet } from '../../messages'
 import { HoprDB } from '@hoprnet/hopr-utils'
@@ -27,34 +21,20 @@
 
     if (!unacknowledgedTicket) {
       // Could be dummy, could be error.
-<<<<<<< HEAD
       log.info('Dropping unknown ticket')
-      return await db.deleteTicket(ackMsg.getHashedKey())
-=======
-      log('dropping unknown ticket')
       return await db.deleteTicket(ackMsg.ackChallenge)
->>>>>>> 7c2fa9bb
     }
 
     const channel = chain.getChannel(new PublicKey(pubKey.pubKey.marshal()), new PublicKey(remotePeer.pubKey.marshal()))
 
-<<<<<<< HEAD
-    if (acknowledgement === null) {
-      log.info(`Got a ticket that is not a win. Dropping ticket.`)
-      await db.deleteTicket(ackMsg.getHashedKey())
-    } else {
-      log.info(`Storing winning ticket`)
-      await db.replaceTicketWithAcknowledgement(ackMsg.getHashedKey(), acknowledgement)
-=======
     const ackedTicket = await channel.acknowledge(unacknowledgedTicket, new Hash(ackMsg.ackKeyShare))
 
     if (ackedTicket === null) {
-      log(`Got a ticket that is not a win. Dropping ticket.`)
+      log.info(`Got a ticket that is not a win. Dropping ticket.`)
       await db.deleteTicket(ackMsg.ackChallenge)
     } else {
-      log(`Storing winning ticket`)
+      log.info(`Storing winning ticket`)
       await db.replaceTicketWithAcknowledgement(ackMsg.ackChallenge, ackedTicket)
->>>>>>> 7c2fa9bb
     }
 
     onMessage(ackMsg)
