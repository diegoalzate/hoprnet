--- conflicted
+++ resolved
@@ -1,11 +1,4 @@
-<<<<<<< HEAD
-import type { Handler } from '../network/transport/types'
-=======
-import type Hopr from '..'
-import type HoprCoreConnector from '@hoprnet/hopr-core-connector-interface'
-
 import type { Handler } from '../@types/transport'
->>>>>>> 48209a3e
 
 interface AbstractInteraction {
   protocols: string[]
