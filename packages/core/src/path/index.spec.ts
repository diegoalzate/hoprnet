--- conflicted
+++ resolved
@@ -70,12 +70,8 @@
       fakePublicKey(6),
       2,
       RELIABLE_NETWORK,
-<<<<<<< HEAD
-      fakeIndexer(STAR, STAKE_1).getOpenChannelsFrom
-=======
       fakeChannels(STAR, STAKE_1),
       weight
->>>>>>> 22c8f8fe
     )
     checkPath(path, STAR)
     assert(path.length == 2, 'Should find a valid acyclic path')
@@ -87,12 +83,8 @@
       fakePublicKey(6),
       2,
       RELIABLE_NETWORK,
-<<<<<<< HEAD
-      fakeIndexer(STAR, STAKE_N).getOpenChannelsFrom
-=======
       fakeChannels(STAR, STAKE_N),
       weight
->>>>>>> 22c8f8fe
     )
     checkPath(path, STAR)
     // @ts-ignore
@@ -102,17 +94,7 @@
   it('should not find a path if it doesnt exist', async () => {
     let thrown = false
     try {
-<<<<<<< HEAD
-      await findPath(
-        TEST_NODES[1],
-        fakePublicKey(6),
-        4,
-        RELIABLE_NETWORK,
-        fakeIndexer(STAR, STAKE_1).getOpenChannelsFrom
-      )
-=======
       await findPath(TEST_NODES[1], fakePublicKey(6), 4, RELIABLE_NETWORK, fakeChannels(STAR, STAKE_1), weight)
->>>>>>> 22c8f8fe
     } catch (e) {
       thrown = true
     }
@@ -125,12 +107,8 @@
       fakePublicKey(6),
       4,
       RELIABLE_NETWORK,
-<<<<<<< HEAD
-      fakeIndexer(ARROW, STAKE_1).getOpenChannelsFrom
-=======
       fakeChannels(ARROW, STAKE_1),
       weight
->>>>>>> 22c8f8fe
     )
     checkPath(path, ARROW)
     assert(path.length == 4, 'Should find a valid acyclic path')
@@ -139,17 +117,7 @@
   it('should not find a path if a node is unreliable', async () => {
     let thrown = false
     try {
-<<<<<<< HEAD
-      await findPath(
-        TEST_NODES[0],
-        fakePublicKey(6),
-        4,
-        UNRELIABLE_NETWORK,
-        fakeIndexer(ARROW, STAKE_1).getOpenChannelsFrom
-      )
-=======
       await findPath(TEST_NODES[0], fakePublicKey(6), 4, UNRELIABLE_NETWORK, fakeChannels(ARROW, STAKE_1), weight)
->>>>>>> 22c8f8fe
     } catch (e) {
       thrown = true
     }
