import assert from 'assert'
import { findPath } from '.'
import type NetworkPeers from '../network/network-peers'
import BN from 'bn.js'
import { Indexer } from '@hoprnet/hopr-core-ethereum'
import { Balance, PublicKey } from '@hoprnet/hopr-utils'

function checkPath(path: PublicKey[], edges: Map<PublicKey, PublicKey[]>) {
  for (let i = 0; i < path.length - 1; i++) {
    const edgeSet = edges.get(path[i])
    if (edgeSet == null) {
      throw new Error('Invalid path missing edge ' + i)
    }
    if (!edgeSet.includes(path[i + 1])) {
      throw new Error('Invalid path, next edge missing ' + i)
    }
    if ((i > 0 && path.slice(0, i).includes(path[i])) || path.slice(i + 1).includes(path[i])) {
      throw new Error('Invalid path - contains cycle')
    }
  }
}

export function fakePublicKey(i: number | string): PublicKey {
  return {
    //@ts-ignore
    id: i,
    //@ts-ignore
<<<<<<< HEAD
    eq: (x: PublicKey) => x.id == i,
    toB58String: () => i,
    toPeerId: () => {},
    toHex: () => '' + i
  } as unknown as PublicKey 
=======
    equals: (x: PublicKey) => x.id == i,
    toB58String: () => i
  } as unknown as PublicKey
>>>>>>> 1afb8156
}

describe('test pathfinder with some simple topologies', function () {
  const TEST_NODES = Array.from({ length: 5 }).map((_, i) => fakePublicKey(i))
  const RELIABLE_NETWORK = { qualityOf: (_p: any) => 1, register: () => {} } as unknown as NetworkPeers
  const UNRELIABLE_NETWORK = {
    qualityOf: (p: any) => ((p.id as any) % 3 == 0 ? 0 : 1),
    register: () => {}
  } as unknown as NetworkPeers // Node 3 is down
  const STAKE_1 = () => new Balance(new BN(1))
  // @ts-ignore
  const STAKE_N = (x: PublicKey) => new Balance(new BN(x.id + 0.1))

  // Bidirectional star, all pass through node 0
  const STAR = new Map<PublicKey, PublicKey[]>()
  STAR.set(TEST_NODES[1], [TEST_NODES[0]])
  STAR.set(TEST_NODES[2], [TEST_NODES[0]])
  STAR.set(TEST_NODES[3], [TEST_NODES[0]])
  STAR.set(TEST_NODES[4], [TEST_NODES[0]])
  STAR.set(TEST_NODES[0], [TEST_NODES[1], TEST_NODES[2], TEST_NODES[3], TEST_NODES[4]])

  const ARROW = new Map<PublicKey, PublicKey[]>()
  ARROW.set(TEST_NODES[0], [TEST_NODES[1]])
  ARROW.set(TEST_NODES[1], [TEST_NODES[2]])
  ARROW.set(TEST_NODES[2], [TEST_NODES[3]])
  ARROW.set(TEST_NODES[3], [TEST_NODES[4]])

  function fakeIndexer(edges: Map<PublicKey, PublicKey[]>, stakes: (i: PublicKey) => Balance): Indexer {
    return {
      getOpenChannelsFrom: (a: PublicKey) =>
        Promise.resolve((edges.get(a) || []).map((b) => ({ source: a, destination: b, balance: stakes(b) as any })))
    } as unknown as Indexer
  }

  it('should find a path through a reliable star', async function () {
    const path = await findPath(
      TEST_NODES[1],
      fakePublicKey(6),
      2,
      RELIABLE_NETWORK,
      fakeIndexer(STAR, STAKE_1).getOpenChannelsFrom,
      0
    )
    checkPath(path, STAR)
    assert(path.length == 2, 'Should find a valid acyclic path')
  })

  it('should find the most valuable path through a reliable star', async function () {
    const path = await findPath(
      TEST_NODES[1],
      fakePublicKey(6),
      2,
      RELIABLE_NETWORK,
      fakeIndexer(STAR, STAKE_N).getOpenChannelsFrom,
      0
    )
    checkPath(path, STAR)
    // @ts-ignore
    assert(path[1].id == 4, 'Last hop should be 4 (most valuable choice)')
  })

  it('should not find a path if it doesnt exist', async () => {
    let thrown = false
    try {
      await findPath(
        TEST_NODES[1],
        fakePublicKey(6),
        4,
        RELIABLE_NETWORK,
        fakeIndexer(STAR, STAKE_1).getOpenChannelsFrom,
        0
      )
    } catch (e) {
      thrown = true
    }
    assert(thrown, 'should throw if there is no possible path')
  })

  it('should find a path through a reliable arrow', async () => {
    const path = await findPath(
      TEST_NODES[0],
      fakePublicKey(6),
      4,
      RELIABLE_NETWORK,
      fakeIndexer(ARROW, STAKE_1).getOpenChannelsFrom,
      0
    )
    checkPath(path, ARROW)
    assert(path.length == 4, 'Should find a valid acyclic path')
  })

  it('should not find a path if a node is unreliable', async () => {
    let thrown = false
    try {
      await findPath(
        TEST_NODES[0],
        fakePublicKey(6),
        4,
        UNRELIABLE_NETWORK,
        fakeIndexer(ARROW, STAKE_1).getOpenChannelsFrom,
        0
      )
    } catch (e) {
      thrown = true
    }
    assert(thrown, 'should throw if there is no possible path')
  })
})<|MERGE_RESOLUTION|>--- conflicted
+++ resolved
@@ -25,17 +25,11 @@
     //@ts-ignore
     id: i,
     //@ts-ignore
-<<<<<<< HEAD
     eq: (x: PublicKey) => x.id == i,
     toB58String: () => i,
     toPeerId: () => {},
     toHex: () => '' + i
   } as unknown as PublicKey 
-=======
-    equals: (x: PublicKey) => x.id == i,
-    toB58String: () => i
-  } as unknown as PublicKey
->>>>>>> 1afb8156
 }
 
 describe('test pathfinder with some simple topologies', function () {
