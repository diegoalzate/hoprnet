--- conflicted
+++ resolved
@@ -55,14 +55,8 @@
   let queue = new Heap<ChannelPath>(comparePath)
   let deadEnds = new Set<string>()
   let iterations = 0
-<<<<<<< HEAD
-  await Promise.all(
-    (await getOpenChannelsFromPeer(start)).map(async (x) => queue.add({ weight: await weight(x), path: [x] }))
-  )
-=======
   let initialChannels = await getOpenChannelsFromPeer(start)
   await Promise.all(initialChannels.map(async (x) => queue.add({ weight: await weight(x), path: [x] })))
->>>>>>> 22c8f8fe
 
   while (queue.length > 0 && iterations++ < MAX_PATH_ITERATIONS) {
     const currentPath: ChannelPath = queue.peek()
@@ -71,13 +65,8 @@
       return pathFrom(currentPath)
     }
 
-<<<<<<< HEAD
-    const lastPeer = currentPath[currentPath.path.length - 1].destination
-    const newChannels = (await getOpenChannelsFromPeer(lastPeer)).filter((c) => {
-=======
     const lastPeer = currentPath.path[currentPath.path.length - 1].destination
     const newChannels = (await getOpenChannelsFromPeer(lastPeer)).filter((c: ChannelEntry) => {
->>>>>>> 22c8f8fe
       return (
         !destination.eq(c.destination) &&
         networkQualityOf(c.destination) > NETWORK_QUALITY_THRESHOLD &&
@@ -85,28 +74,17 @@
         !deadEnds.has(c.destination.toHex())
       )
     })
-<<<<<<< HEAD
-    // TODO sort
-=======
->>>>>>> 22c8f8fe
 
     if (newChannels.length == 0) {
       queue.pop()
       deadEnds.add(lastPeer.toHex())
     } else {
-<<<<<<< HEAD
-      const toPush = Array.from(currentPath.path)
-      toPush.push(newChannels[0])
-      const w = await pathWeight(toPush)
-      queue.push({ weight: w, path: toPush })
-=======
       for (let c of newChannels) {
         const toPush = Array.from(currentPath.path)
         toPush.push(c)
         const w = await pathWeight(toPush)
         queue.push({ weight: w, path: toPush })
       }
->>>>>>> 22c8f8fe
     }
   }
 
