--- conflicted
+++ resolved
@@ -18,7 +18,6 @@
 }
 
 export async function findPath(
-<<<<<<< HEAD
     start: PeerId,
     _destination: PeerId,
     hops: number,
@@ -27,15 +26,6 @@
   ): Promise<Path>{
     /*
   const startP = new Public(start.getId().pubKey.marshal())
-=======
-  start: PeerId,
-  destination: PeerId,
-  hops: number,
-  networkPeers: NetworkPeers,
-  indexer: Types.Indexer
-): Promise<Path> {
-  /*
->>>>>>> eb9400de
     const exclude = [
       destination.pubKey.marshal(),
       ...this.bootstrapServers.map((ma) => PeerId.createFromB58String(ma.getPeerId()).pubKey.marshal())
