--- conflicted
+++ resolved
@@ -17,12 +17,8 @@
 blake2 = { version = "0.10", features = ["reset"] }
 chacha20 = { version = "0.9", features = ["zeroize"] }
 ctr = "0.9"
-<<<<<<< HEAD
 console_error_panic_hook = { version = "0.1.7", optional = true }
-curve25519-dalek = { version = "4.0.0-rc.1", features = ["serde", "rand_core"] }
-=======
-curve25519-dalek = { version = "4.0.0-rc.1", features = ["serde"] } # must use 4.0.0-rc.1 due to rs-libp2p (snow)
->>>>>>> e4f32fb7
+curve25519-dalek = { version = "4.0.0-rc.1", features = ["serde", "rand_core"] }    # must use 4.0.0-rc.1 due to rs-libp2p (snow)
 digest = "0.10"
 ed25519-dalek = { version = "1.0.1", features = ["serde"] }
 elliptic-curve = { version = "0.13", features = ["serde"] }
@@ -35,11 +31,7 @@
 hmac = "0.12"
 js-sys = { workspace = true, optional = true }
 k256 = { version = "0.13.0", features = ["arithmetic", "ecdh", "hash2curve", "serde"] }
-<<<<<<< HEAD
-libp2p-identity = { workspace = true, features = ["secp256k1", "peerid", "ed25519"] }
-=======
 libp2p-identity = { workspace = true }
->>>>>>> e4f32fb7
 rand = "0.8.5"
 serde = { version = "1.0", features = ["derive"] }
 sha2 = "0.10"
@@ -51,11 +43,10 @@
 wasm-bindgen = { workspace = true, optional = true }
 zeroize = { version = "1.6", features = ["zeroize_derive"] }
 
-utils-log = { path = "../../../utils/crates/utils-log", default-features = false }
-utils-misc = { path = "../../../utils/crates/utils-misc", default-features = false }
-utils-types = { path = "../../../utils/crates/utils-types", default-features = false }
+utils-log = { workspace = true }
+utils-misc = { workspace = true }
+utils-types = { workspace = true }
 
-console_error_panic_hook = { version = "0.1.7", optional = true }
 
 [dev-dependencies]
 parameterized = "1.0"
