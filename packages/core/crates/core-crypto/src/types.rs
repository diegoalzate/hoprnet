--- conflicted
+++ resolved
@@ -1,15 +1,3 @@
-<<<<<<< HEAD
-use curve25519_dalek::{edwards::CompressedEdwardsY, traits::IsIdentity, EdwardsPoint};
-use elliptic_curve::{NonZeroScalar, ProjectivePoint};
-use k256::{
-    ecdsa::{
-        self,
-        signature::{hazmat::PrehashVerifier, Verifier},
-        RecoveryId, Signature as ECDSASignature, SigningKey, VerifyingKey,
-    },
-    elliptic_curve::{
-        self,
-=======
 use crate::shared_keys::Scalar as _;
 use curve25519_dalek::{
     edwards::{CompressedEdwardsY, EdwardsPoint},
@@ -24,22 +12,14 @@
     },
     elliptic_curve,
     elliptic_curve::{
->>>>>>> e4f32fb7
         generic_array::GenericArray,
         sec1::{FromEncodedPoint, ToEncodedPoint},
         CurveArithmetic,
     },
-<<<<<<< HEAD
-    AffinePoint, Secp256k1,
-};
-use libp2p_identity::PeerId;
-use rand::rngs::OsRng;
-=======
     AffinePoint, Scalar, Secp256k1,
 };
 
 use libp2p_identity::PeerId;
->>>>>>> e4f32fb7
 use serde::{Deserialize, Serialize};
 use std::{
     fmt::{Display, Formatter},
@@ -48,19 +28,6 @@
 };
 
 use utils_log::warn;
-<<<<<<< HEAD
-use utils_types::{
-    errors::{GeneralError, GeneralError::ParseError},
-    primitives::{Address, EthereumChallenge},
-    traits::{BinarySerializable, PeerIdLike, ToHex},
-};
-
-use crate::{
-    errors::{
-        CryptoError::{self, CalculationError, InvalidInputValue, InvalidSecretScalar},
-        Result,
-    },
-=======
 use utils_types::errors::GeneralError;
 use utils_types::errors::GeneralError::ParseError;
 use utils_types::primitives::{Address, EthereumChallenge};
@@ -73,7 +40,6 @@
         Result,
     },
     keypairs::{ChainKeypair, Keypair, OffchainKeypair},
->>>>>>> e4f32fb7
     primitives::{DigestLike, EthDigest},
     random::random_group_element,
 };
@@ -590,11 +556,7 @@
     }
 
     fn to_peerid(&self) -> PeerId {
-<<<<<<< HEAD
-        let k = libp2p_identity::ed25519::PublicKey::try_from_bytes(self.key.as_bytes()).unwrap();
-=======
         let k = libp2p_identity::ed25519::PublicKey::try_from_bytes(self.compressed.as_bytes()).unwrap();
->>>>>>> e4f32fb7
         PeerId::from_public_key(&k.into())
     }
 }
@@ -675,26 +637,6 @@
     }
 }
 
-<<<<<<< HEAD
-impl PeerIdLike for PublicKey {
-    fn from_peerid(peer_id: &PeerId) -> utils_types::errors::Result<Self> {
-        let mh = peer_id.as_ref();
-        if mh.code() == 0 {
-            Self::from_bytes(&mh.digest()[4..])
-        } else {
-            warn!("peer id type not supported: {peer_id}");
-            Err(ParseError)
-        }
-    }
-
-    fn to_peerid(&self) -> PeerId {
-        let k = libp2p_identity::secp256k1::PublicKey::try_from_bytes(&self.compressed).unwrap();
-        PeerId::from_public_key(&k.into())
-    }
-}
-
-=======
->>>>>>> e4f32fb7
 impl TryFrom<CurvePoint> for PublicKey {
     type Error = CryptoError;
 
@@ -730,29 +672,17 @@
 
                 Ok(PublicKey {
                     key,
-<<<<<<< HEAD
-                    compressed: key.to_encoded_point(true).to_bytes(),
-=======
                     compressed: key.to_encoded_point(true),
->>>>>>> e4f32fb7
                 })
             }
             Self::SIZE_UNCOMPRESSED_PLAIN => {
                 // add 0x04 prefix
-<<<<<<< HEAD
-                let key = elliptic_curve::PublicKey::<Secp256k1>::from_sec1_bytes(&[&[4u8], &data[..]].concat())
-=======
                 let key = elliptic_curve::PublicKey::<Secp256k1>::from_sec1_bytes(&[&[4u8], data].concat())
->>>>>>> e4f32fb7
                     .map_err(|_| ParseError)?;
 
                 Ok(PublicKey {
                     key,
-<<<<<<< HEAD
-                    compressed: key.to_encoded_point(true).to_bytes(),
-=======
                     compressed: key.to_encoded_point(true),
->>>>>>> e4f32fb7
                 })
             }
             Self::SIZE_COMPRESSED => {
@@ -761,11 +691,7 @@
 
                 Ok(PublicKey {
                     key,
-<<<<<<< HEAD
-                    compressed: key.to_encoded_point(true).to_bytes(),
-=======
                     compressed: key.to_encoded_point(true),
->>>>>>> e4f32fb7
                 })
             }
             _ => Err(ParseError),
@@ -1339,57 +1265,7 @@
         let deserialized = Signature::from_bytes(&sgn.to_bytes()).unwrap();
         assert_eq!(sgn, deserialized, "signatures don't match");
     }
-
-    #[test]
-<<<<<<< HEAD
-    fn public_key_peerid_test() {
-        let pk1 = PublicKey::from_bytes(&PUBLIC_KEY).expect("failed to deserialize");
-        let pk2 = PublicKey::from_bytes(&PUBLIC_KEY_UNCOMPRESSED).expect("failed to deserialize");
-        let pk3 = PublicKey::from_bytes(&PUBLIC_KEY_UNCOMPRESSED_PLAIN).expect("failed to deserialize");
-        let pk4 = PublicKey::from_peerid_str(pk1.to_peerid_str().as_str()).expect("peer id serialization failed");
-
-        assert_eq!(pk1, pk2, "pubkeys don't match");
-        assert_eq!(pk2, pk3, "pubkeys don't match");
-        assert_eq!(pk3, pk4, "pubkeys don't match");
-
-        assert_eq!(pk1.to_peerid_str(), pk2.to_peerid_str(), "peer id strings don't match");
-        assert_eq!(pk2.to_peerid_str(), pk3.to_peerid_str(), "peer id strings don't match");
-        assert_eq!(pk3.to_peerid_str(), pk4.to_peerid_str(), "peer id strings don't match");
-=======
-    fn offchain_signature() {
-        let msg = b"test12345";
-        let keypair = OffchainKeypair::from_secret(&PRIVATE_KEY).unwrap();
-
-        let key = ed25519_dalek::SecretKey::from_bytes(&PRIVATE_KEY).unwrap();
-        let pk: ed25519_dalek::PublicKey = (&key).into();
-        let kp = ed25519_dalek::Keypair {
-            secret: key,
-            public: pk.clone(),
-        };
-
-        let sgn = kp.sign(msg);
-        assert!(pk.verify_strict(msg, &sgn).is_ok(), "blomp");
-
-        let sgn_1 = OffchainSignature::sign_message(msg, &keypair);
-        let sgn_2 = OffchainSignature::from_bytes(&sgn_1.to_bytes()).unwrap();
-
-        assert!(
-            sgn_1.verify_message(msg, keypair.public()),
-            "cannot verify message via sig 1"
-        );
-        assert!(
-            sgn_2.verify_message(msg, keypair.public()),
-            "cannot verify message via sig 2"
-        );
-        assert_eq!(sgn_1, sgn_2, "signatures must be equal");
-        // let keypair = OffchainKeypair::from_secret(&PRIVATE_KEY).unwrap();
->>>>>>> e4f32fb7
-
-        // let sig = OffchainSignature::sign_message("my test msg".as_bytes(), &keypair);
-
-        // assert!(sig.verify_message("my test msg".as_bytes(), keypair.public()));
-    }
-
+    
     #[test]
     fn public_key_to_hex() {
         let pk = PublicKey::from_privkey(&hex!(
@@ -1398,7 +1274,7 @@
         .unwrap();
 
         assert_eq!("0x39d1bc2291826eaed86567d225cf243ebc637275e0a5aedb0d6b1dc82136a38e428804340d4c949a029846f682711d046920b4ca8b8ebeb9d1192b5bdaa54dba",
-                   pk.to_hex(false));
+            pk.to_hex(false));
         assert_eq!(
             "0x0239d1bc2291826eaed86567d225cf243ebc637275e0a5aedb0d6b1dc82136a38e",
             pk.to_hex(true)
