--- conflicted
+++ resolved
@@ -77,46 +77,6 @@
     }
 }
 
-<<<<<<< HEAD
-/// Aggregation of all Prometheus metrics exported by the mixer.
-struct MixerMetrics {
-    /// Current mixer queue size
-    pub queue_size: SimpleGauge,
-    /// Running average of the last N packet delays
-    pub average_delay: SimpleGauge,
-}
-
-impl Default for MixerMetrics {
-    fn default() -> Self {
-        MixerMetrics {
-            queue_size: SimpleGauge::new("core_gauge_mixer_queue_size", "Current mixer queue size").unwrap(),
-            average_delay: SimpleGauge::new(
-                "core_gauge_mixer_average_packet_delay",
-                "Average mixer packet delay averaged over a packet window",
-            )
-            .unwrap(),
-        }
-    }
-}
-
-/// Mixer implementation using Async instead of a real queue to provide the packet mixing functionality
-pub struct Mixer<T> {
-    pub cfg: MixerConfig,
-    metrics: MixerMetrics,
-    _data: PhantomData<T>,
-}
-
-impl<T> Default for Mixer<T> {
-    fn default() -> Self {
-        Self {
-            cfg: MixerConfig::default(),
-            metrics: MixerMetrics::default(),
-            _data: PhantomData,
-        }
-    }
-}
-
-=======
 /// Mixer implementation using Async instead of a real queue to provide the packet mixing functionality
 pub struct Mixer<T> {
     pub cfg: MixerConfig,
@@ -132,7 +92,6 @@
     }
 }
 
->>>>>>> 5e97aa46
 impl<T> Mixer<T> {
     /// Async mixing operation on the packet.
     ///
@@ -145,18 +104,6 @@
         let random_delay = self.cfg.random_delay();
         debug!("Mixer created a random packet delay of {}ms", random_delay.as_millis());
 
-<<<<<<< HEAD
-        self.metrics.queue_size.increment(1.0f64);
-
-        sleep(random_delay).await;
-
-        self.metrics.queue_size.decrement(1.0f64);
-
-        let weight = 1.0f64 / self.cfg.metric_delay_window as f64;
-        self.metrics
-            .average_delay
-            .set((weight * random_delay.as_millis() as f64) + ((1.0f64 - weight) * self.metrics.average_delay.get()));
-=======
         METRIC_QUEUE_SIZE.increment(1.0f64);
 
         sleep(random_delay).await;
@@ -166,7 +113,6 @@
         let weight = 1.0f64 / self.cfg.metric_delay_window as f64;
         METRIC_AVERAGE_DELAY
             .set((weight * random_delay.as_millis() as f64) + ((1.0f64 - weight) * METRIC_AVERAGE_DELAY.get()));
->>>>>>> 5e97aa46
 
         packet
     }
