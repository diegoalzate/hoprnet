--- conflicted
+++ resolved
@@ -7,11 +7,8 @@
 #[cfg(feature = "wasm")]
 pub mod wasm {
 
-<<<<<<< HEAD
     use utils_misc::utils::wasm::JsResult;
-=======
     use utils_log::logger::JsLogger;
->>>>>>> d2ef0485
     use wasm_bindgen::prelude::*;
 
     // When the `wee_alloc` feature is enabled, use `wee_alloc` as the global allocator.
