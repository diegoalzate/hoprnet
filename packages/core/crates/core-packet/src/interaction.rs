use async_lock::RwLock;
use futures::future::{poll_fn, Either};
use std::fmt::{Display, Formatter};
use std::pin::Pin;

use crate::errors::PacketError::{
<<<<<<< HEAD
    AcknowledgementValidation, ChannelNotFound, InvalidPacketState, OutOfFunds, PathNotValid, Retry, TagReplay,
    TransportError,
};
use crate::errors::Result;
use crate::packet::{Packet, PacketState};
use crate::path::Path;
use futures::channel::mpsc::{channel, UnboundedSender, Receiver, Sender};
use futures_lite::stream::StreamExt;
use core_crypto::types::{HalfKeyChallenge, Hash, PublicKey};
=======
    AcknowledgementValidation, ChannelNotFound, InvalidPacketState, OutOfFunds, PacketConstructionError,
    PacketDecodingError, PathError, Retry, TagReplay, Timeout, TransportError,
};
use crate::errors::Result;
use crate::packet::{Packet, PacketState, PAYLOAD_SIZE};
use async_std::channel::{bounded, Receiver, Sender, TrySendError};
use core_crypto::keypairs::{ChainKeypair, OffchainKeypair};
use core_crypto::types::{HalfKeyChallenge, Hash, OffchainPublicKey};
>>>>>>> e4f32fb7
use core_ethereum_db::traits::HoprCoreEthereumDbActions;
use core_mixer::mixer::{Mixer, MixerConfig};
use core_path::errors::PathError::PathNotValid;
use core_path::path::Path;
use core_types::acknowledgement::{AcknowledgedTicket, Acknowledgement, PendingAcknowledgement, UnacknowledgedTicket};
use core_types::channels::Ticket;
use futures::{Stream, pin_mut};
use libp2p_identity::PeerId;
use serde::{Deserialize, Serialize};
use std::ops::Mul;
use std::sync::Arc;
use utils_log::{debug, error, info, warn};
use utils_types::primitives::{Address, Balance, BalanceType, U256};
use utils_types::traits::{BinarySerializable, PeerIdLike, ToHex};

#[cfg(any(not(feature = "wasm"), test))]
use async_std::task::spawn_local;

#[cfg(all(feature = "wasm", not(test)))]
use wasm_bindgen_futures::spawn_local;

use crate::validation::validate_unacknowledged_ticket;
#[cfg(all(feature = "prometheus", not(test)))]
use utils_metrics::metrics::SimpleCounter;
use utils_types::errors::GeneralError::ParseError;

#[cfg(all(feature = "prometheus", not(test)))]
lazy_static::lazy_static! {
    static ref METRIC_RECEIVED_SUCCESSFUL_ACKS: SimpleCounter = SimpleCounter::new(
        "core_counter_received_successful_acks",
        "Number of received successful acknowledgements"
    )
    .unwrap();
    static ref METRIC_RECEIVED_FAILED_ACKS: SimpleCounter = SimpleCounter::new(
        "core_counter_received_failed_acks",
        "Number of received failed acknowledgements"
    )
    .unwrap();
    static ref METRIC_SENT_ACKS: SimpleCounter =
        SimpleCounter::new("core_counter_sent_acks", "Number of sent message acknowledgements").unwrap();
    static ref METRIC_ACKED_TICKETS: SimpleCounter =
        SimpleCounter::new("core_counter_acked_tickets", "Number of acknowledged tickets").unwrap();
    static ref METRIC_FWD_MESSAGE_COUNT: SimpleCounter =
        SimpleCounter::new("core_counter_forwarded_messages", "Number of forwarded messages").unwrap();
    static ref METRIC_RECV_MESSAGE_COUNT: SimpleCounter =
        SimpleCounter::new("core_counter_received_messages", "Number of received messages").unwrap();
    static ref METRIC_TICKETS_COUNT: SimpleCounter =
        SimpleCounter::new("core_counter_created_tickets", "Number of created tickets").unwrap();
    static ref METRIC_PACKETS_COUNT: SimpleCounter =
        SimpleCounter::new("core_counter_packets", "Number of created packets").unwrap();
}

/// Fixed price per packet to 0.01 HOPR
pub const PRICE_PER_PACKET: &str = "10000000000000000";
/// Fixed inverse ticket winning probability
pub const INVERSE_TICKET_WIN_PROB: &str = "1";

/// Represents a payload (packet or acknowledgement) at the transport level.
#[cfg_attr(feature = "wasm", wasm_bindgen::prelude::wasm_bindgen)]
#[derive(Debug, Clone)]
pub struct Payload {
    remote_peer: PeerId,
    data: Box<[u8]>,
}

impl Display for Payload {
    fn fmt(&self, f: &mut Formatter<'_>) -> std::fmt::Result {
        f.debug_struct("Payload")
            .field("remote_peer", &self.remote_peer)
            .field("data", &hex::encode(&self.data))
            .finish()
    }
}

/// Tags are currently 16-bit unsigned integers
pub type Tag = u16;

/// Represent a default application tag if none is specified in `send_packet`.
pub const DEFAULT_APPLICATION_TAG: Tag = 0;

/// Represents the received decrypted packet carrying the application-layer data.
#[cfg_attr(feature = "wasm", wasm_bindgen::prelude::wasm_bindgen(getter_with_clone))]
#[derive(Debug, Clone, Serialize, Deserialize, PartialEq, Eq)]
pub struct ApplicationData {
    pub application_tag: Option<Tag>,
    #[serde(with = "serde_bytes")]
    pub plain_text: Box<[u8]>,
}

impl Display for ApplicationData {
    fn fmt(&self, f: &mut Formatter<'_>) -> std::fmt::Result {
        write!(
            f,
            "({}): {}",
            self.application_tag.unwrap_or(DEFAULT_APPLICATION_TAG),
            hex::encode(&self.plain_text)
        )
    }
}

impl AsRef<[u8]> for ApplicationData {
    fn as_ref(&self) -> &[u8] {
        &self.plain_text
    }
}

impl BinarySerializable for ApplicationData {
    const SIZE: usize = 2; // minimum size

    fn from_bytes(data: &[u8]) -> utils_types::errors::Result<Self> {
        if data.len() <= PAYLOAD_SIZE && data.len() >= Self::SIZE {
            let tag = u16::from_be_bytes(data[0..2].try_into().map_err(|_| ParseError)?);
            Ok(Self {
                application_tag: if tag != DEFAULT_APPLICATION_TAG {
                    Some(tag)
                } else {
                    None
                },
                plain_text: (&data[2..]).into(),
            })
        } else {
            Err(ParseError)
        }
    }

    fn to_bytes(&self) -> Box<[u8]> {
        let mut buf = Vec::with_capacity(Self::SIZE + self.plain_text.len());
        let tag = self.application_tag.unwrap_or(DEFAULT_APPLICATION_TAG);
        buf.extend_from_slice(&tag.to_be_bytes());
        buf.extend_from_slice(&self.plain_text);
        buf.into_boxed_slice()
    }
}

// Default sizes of the acknowledgement queues
<<<<<<< HEAD
pub const ACK_TX_QUEUE_SIZE: usize = 2048;
pub const ACK_RX_QUEUE_SIZE: usize = 2048;
=======
const ACK_TX_QUEUE_SIZE: usize = 2048;
const ACK_RX_QUEUE_SIZE: usize = 2048;

/// Implements protocol acknowledgement logic
/// Maintains TX and RX queues of `Payload` with the serialized `Acknowledgement` type.
/// Processing of each queue can be executed using `handle_incoming_acknowledgement` and
/// `handle_outgoing_acknowledgements` methods.
/// When a new acknowledgement is delivered from the transport the `received_acknowledgement`
/// method is used to push it into the processing queue of incoming acknowledgements.
/// Whan a new acknowledgement is about to be sent, the `send_acknowledgement` method is used
/// to push it into the processing queue of outgoing acknowledgements.
/// When no more processing needs to be done, the instance should be stopped via the `stop` method.
/// Once the instance is stopped, it cannot be restarted.
pub struct AcknowledgementInteraction<Db: HoprCoreEthereumDbActions> {
    db: Arc<RwLock<Db>>,
    pub on_acknowledgement: Option<Sender<HalfKeyChallenge>>,
    pub on_acknowledged_ticket: Option<Sender<AcknowledgedTicket>>,
    incoming_channel: (Sender<Payload>, Receiver<Payload>),
    outgoing_channel: (Sender<Payload>, Receiver<Payload>),
}

impl<Db: HoprCoreEthereumDbActions> AcknowledgementInteraction<Db> {
    /// Creates a new instance given the DB and our public key used to verify the acknowledgements.
    pub fn new(
        db: Arc<RwLock<Db>>,
        on_acknowledgement: Option<Sender<HalfKeyChallenge>>,
        on_acknowledged_ticket: Option<Sender<AcknowledgedTicket>>,
    ) -> Self {
        Self {
            db,
            incoming_channel: bounded(ACK_RX_QUEUE_SIZE),
            outgoing_channel: bounded(ACK_TX_QUEUE_SIZE),
            on_acknowledgement,
            on_acknowledged_ticket,
        }
    }
>>>>>>> e4f32fb7

#[derive(Debug)]
pub enum AckToProcess {
    ToReceive(PeerId, Acknowledgement),
    ToSend(PeerId, Acknowledgement),
}

<<<<<<< HEAD
#[derive(Debug)]
pub enum AckProcessed {
    Receive(PeerId, Result<()>),
    Send(PeerId, Acknowledgement)
}
=======
    /// Start processing the incoming acknowledgement queue.
    pub async fn handle_incoming_acknowledgements(&self) {
        while let Ok(payload) = self.incoming_channel.1.recv().await {
            debug!("handle incoming acknowledgement loop iteration {payload}");

            match Acknowledgement::from_bytes(&payload.data) {
                Ok(mut ack) => {
                    if let Ok(remote_pk) = OffchainPublicKey::from_peerid(&payload.remote_peer) {
                        debug!("validating incoming acknowledgement from {}", payload.remote_peer);
                        if ack.validate(&remote_pk) {
                            if let Err(e) = self.handle_acknowledgement(ack).await {
                                error!(
                                    "failed to process incoming acknowledgement from {}: {e}",
                                    payload.remote_peer
                                );
                            }
                        } else {
                            error!(
                                "failed to verify signature on acknowledgement from peer {}",
                                payload.remote_peer
                            )
                        }
                    } else {
                        error!("invalid remote peer id {}", payload.remote_peer)
                    }
                }
                Err(e) => {
                    error!("received unreadable acknowledgement from {}: {e}", payload.remote_peer);
                }
            }
        }
        info!("done processing incoming acknowledgements");
    }
>>>>>>> e4f32fb7

/// Implements protocol acknowledgement logic for acknowledgements
pub struct AcknowledgementProcessor<Db: HoprCoreEthereumDbActions> {
    db: Arc<RwLock<Db>>,
    pub on_acknowledgement: Option<UnboundedSender<HalfKeyChallenge>>,
    pub on_acknowledged_ticket: Option<UnboundedSender<AcknowledgedTicket>>,
}

impl<Db: HoprCoreEthereumDbActions> AcknowledgementProcessor<Db> {
    pub fn new(db: Arc<RwLock<Db>>, on_acknowledgement: Option<UnboundedSender<HalfKeyChallenge>>, on_acknowledged_ticket: Option<UnboundedSender<AcknowledgedTicket>>) -> Self {
        Self { db, on_acknowledgement, on_acknowledged_ticket }
    }

<<<<<<< HEAD
    pub async fn handle_acknowledgement(&mut self, ack: Acknowledgement) -> Result<()> {
=======
    async fn handle_acknowledgement(&self, ack: Acknowledgement) -> Result<()> {
>>>>>>> e4f32fb7
        /*
            There are three cases:
            1. There is an unacknowledged ticket and we are
                awaiting a half key.
            2. We were the creator of the packet, hence we
                do not wait for any half key
            3. The acknowledgement is unexpected and stems from
                a protocol bug or an attacker
        */

        let pending = self
            .db
            .read()
            .await
            .get_pending_acknowledgement(&ack.ack_challenge())
            .await?
            .ok_or_else(|| {
                #[cfg(all(feature = "prometheus", not(test)))]
                METRIC_RECEIVED_FAILED_ACKS.increment();

                AcknowledgementValidation(format!(
                    "received unexpected acknowledgement for half key challenge {} - half key {}",
                    ack.ack_challenge().to_hex(),
                    ack.ack_key_share.to_hex()
                ))
            })?;

        match pending {
            PendingAcknowledgement::WaitingAsSender => {
                // No pending ticket, nothing to do.
                debug!("received acknowledgement as sender: first relayer has processed the packet.");
                if let Some(emitter) = &mut self.on_acknowledgement {
                    if let Err(e) = emitter.unbounded_send(ack.ack_challenge()) {
                        error!("failed to emit received acknowledgement: {e}")
                    }
                }

                #[cfg(all(feature = "prometheus", not(test)))]
                METRIC_RECEIVED_SUCCESSFUL_ACKS.increment();
            }

            PendingAcknowledgement::WaitingAsRelayer(unackowledged) => {
                // Try to unlock our incentive
                unackowledged.verify_challenge(&ack.ack_key_share).map_err(|e| {
                    #[cfg(all(feature = "prometheus", not(test)))]
                    METRIC_RECEIVED_FAILED_ACKS.increment();

                    AcknowledgementValidation(format!(
                        "the acknowledgement is not sufficient to solve the embedded challenge, {e}"
                    ))
                })?;

                self.db
                    .read()
                    .await
                    .get_channel_from(&unackowledged.signer)
                    .await
                    .map_err(|e| {
                        #[cfg(all(feature = "prometheus", not(test)))]
                        METRIC_RECEIVED_FAILED_ACKS.increment();

                        AcknowledgementValidation(format!(
                            "acknowledgement received for channel that does not exist, {e}"
                        ))
                    })?;
                let response = unackowledged.get_response(&ack.ack_key_share)?;
                debug!("acknowledging ticket using response {}", response.to_hex());

                let ack_ticket = AcknowledgedTicket::new(
                    unackowledged.ticket,
                    response,
                    unackowledged.signer,
                );

                // replace the un-acked ticket with acked ticket.
                self.db
                    .write()
                    .await
                    .replace_unack_with_ack(&ack.ack_challenge(), ack_ticket.clone())
                    .await?;

                #[cfg(all(feature = "prometheus", not(test)))]
                METRIC_ACKED_TICKETS.increment();

                if let Some(emitter) = &mut self.on_acknowledged_ticket {
                    if let Err(e) = emitter.unbounded_send(ack_ticket) {
                        error!("failed to emit acknowledged ticket: {e}");
                    }
                }
            }
        }
        Ok(())
    }
}

<<<<<<< HEAD
/// External API for feeding Acknowledgement actions into the Acknowledgement processor
/// processing the elements independently in the background.
#[derive(Debug, Clone)]
pub struct AcknowledgementActions {
    pub queue: Sender<AckToProcess>
}

impl AcknowledgementActions {
    /// Pushes the acknowledgement received from the transport layer into processing.
    pub fn receive_acknowledgement(&mut self, source: PeerId, acknowledgement: Acknowledgement) -> Result<()> {
        self.process(AckToProcess::ToReceive(source, acknowledgement))
    }

    /// Pushes a new outgoing acknowledgement into the processing.
    pub fn send_acknowledgement(&mut self, destination: PeerId, acknowledgement: Acknowledgement) -> Result<()> {
        #[cfg(all(feature = "prometheus", not(test)))]
        METRIC_SENT_ACKS.increment();

        self.process(AckToProcess::ToSend(destination, acknowledgement))
    }

    fn process(&mut self, event: AckToProcess) -> Result<()> {
        self.queue
            .try_send(event)
            .map_err(|e| {
                if e.is_full() {
                    Retry
                } else if e.is_disconnected() {
                    TransportError("queue is closed".to_string())
                } else {
                    TransportError(format!("Unknown error: {}", e))
                }
            })
    }
}

/// Sets up processing of acknowledgement interactions and returns relevant read and write mechanism.
///
/// When a new acknowledgement is delivered from the transport the `receive_acknowledgement`
/// method is used to push it into the processing queue of incoming acknowledgements.
/// 
/// Acknowledgments issued by this node are generated using the `send_acknowledgement` method.
///
/// The result of processing the acknowledgements can be extracted as a stream.
pub struct AcknowledgementInteraction {
    ack_event_queue: (Sender<AckToProcess>, Receiver<AckProcessed>),
}

impl AcknowledgementInteraction {
    /// Creates a new instance given the DB and our public key used to verify the acknowledgements.
    pub fn new<Db: HoprCoreEthereumDbActions + 'static>(
        db: Arc<RwLock<Db>>,
        on_acknowledgement: Option<UnboundedSender<HalfKeyChallenge>>,
        on_acknowledged_ticket: Option<UnboundedSender<AcknowledgedTicket>>,
    ) -> Self {
        let (processing_in_tx, mut processing_in_rx) = channel::<AckToProcess>(ACK_RX_QUEUE_SIZE + ACK_TX_QUEUE_SIZE);
        let (mut processing_out_tx, processing_out_rx) = channel::<AckProcessed>(ACK_RX_QUEUE_SIZE + ACK_TX_QUEUE_SIZE);
        
        let mut processor = AcknowledgementProcessor::new(db, on_acknowledgement, on_acknowledged_ticket);

        // background processing pipeline
        // TODO: make it run in parallel
        spawn_local(async move {
            while let Some(value) = processing_in_rx.next().await {
                let message = match value {
                    AckToProcess::ToReceive(peer, ack) => {
                        let result = processor.handle_acknowledgement(ack).await;
                        match result {
                            Ok(_) => AckProcessed::Receive(peer, result),
                            Err(e) => {
                                error!("Encountered error while handling acknowledgement from peer '{}': {}", &peer, e);
                                continue
                            }
                        }
                    },
                    AckToProcess::ToSend(peer, ack) => AckProcessed::Send(peer, ack)
                };

                match poll_fn(|cx| Pin::new(&mut processing_out_tx).poll_ready(cx)).await {
                    Ok(_) => {
                        match processing_out_tx.start_send(message) {
                            Ok(_) => {},
                            Err(e) => error!("Failed to pass a processed ack message: {}", e),
                        }
                    },
                    Err(e) => {
                        warn!("The receiver for processed ack no longer exists: {}", e);
                        continue
                    }
                };
            }
        });

        Self {
            ack_event_queue: (processing_in_tx, processing_out_rx),
=======
/// Configuration parameters for the packet interaction.
#[derive(Clone)]
#[cfg_attr(feature = "wasm", wasm_bindgen::prelude::wasm_bindgen(getter_with_clone))]
pub struct PacketInteractionConfig {
    pub check_unrealized_balance: bool,
    pub packet_keypair: OffchainKeypair,
    pub chain_keypair: ChainKeypair,
    pub mixer: MixerConfig,
}

#[cfg_attr(feature = "wasm", wasm_bindgen::prelude::wasm_bindgen)]
impl PacketInteractionConfig {
    #[cfg_attr(feature = "wasm", wasm_bindgen::prelude::wasm_bindgen(constructor))]
    pub fn new(packet_keypair: OffchainKeypair, chain_keypair: ChainKeypair) -> Self {
        Self {
            packet_keypair,
            chain_keypair,
            check_unrealized_balance: true,
            mixer: MixerConfig::default(),
>>>>>>> e4f32fb7
        }
    }

    pub fn writer(&self) -> AcknowledgementActions {
        AcknowledgementActions { queue: self.ack_event_queue.0.clone() }
    }
}

impl Stream for AcknowledgementInteraction {
    type Item = AckProcessed;

    fn poll_next(self: std::pin::Pin<&mut Self>, cx: &mut std::task::Context<'_>) -> std::task::Poll<Option<Self::Item>> {        
        return std::pin::Pin::new(self).ack_event_queue.1.poll_next(cx);
    }
}


// Default sizes of the packet queues
const PACKET_TX_QUEUE_SIZE: usize = 2048;
const PACKET_RX_QUEUE_SIZE: usize = 2048;

#[derive(Debug)]
pub enum MsgToProcess {
    ToReceive(Box<[u8]>, PeerId),
    ToSend(Box<[u8]>, Path, PacketSendFinalizer),
    ToForward(Box<[u8]>, PeerId)
}

#[derive(Debug)]
pub enum MsgProcessed {
    Receive(PeerId, Box<[u8]>),
    Send(PeerId, Box<[u8]>, PacketSendFinalizer),
    Forward(PeerId, Box<[u8]>,)
}

/// Implements protocol acknowledgement logic for msg packets
pub struct PacketProcessor<Db>
where
    Db: HoprCoreEthereumDbActions,
{
    db: Arc<RwLock<Db>>,
<<<<<<< HEAD
=======
    incoming_packets: (Sender<Payload>, Receiver<Payload>),
    outgoing_packets: (Sender<Payload>, Receiver<Payload>),
    pub on_final_packet: Option<Sender<ApplicationData>>,
>>>>>>> e4f32fb7
    pub mixer: Mixer<Payload>,
    cfg: PacketInteractionConfig,
}

pub enum PacketType {
    Final(Packet, Option<Acknowledgement>),
    Forward(Packet, Option<Acknowledgement>, PeerId, PeerId)
}

impl<Db,> PacketProcessor<Db>
where
    Db: HoprCoreEthereumDbActions,
{
    /// Creates a new instance given the DB and configuration.
<<<<<<< HEAD
    pub fn new(db: Arc<RwLock<Db>>, cfg: PacketInteractionConfig, mixer: Mixer<Payload>) -> Self {
        Self {
            db,
            mixer: mixer,
=======
    pub fn new(
        db: Arc<RwLock<Db>>,
        on_final_packet: Option<Sender<ApplicationData>>,
        cfg: PacketInteractionConfig,
    ) -> Self {
        Self {
            db,
            incoming_packets: bounded(PACKET_RX_QUEUE_SIZE),
            outgoing_packets: bounded(PACKET_TX_QUEUE_SIZE),
            on_final_packet,
            mixer: Mixer::new(cfg.mixer),
>>>>>>> e4f32fb7
            cfg,
        }
    }

    async fn bump_ticket_index(&self, channel_id: &Hash) -> Result<U256> {
        let current_ticket_index = self
            .db
            .read()
            .await
            .get_current_ticket_index(channel_id)
            .await?
            .unwrap_or(U256::one());

        self.db
            .write()
            .await
            .set_current_ticket_index(channel_id, current_ticket_index.addn(1))
            .await?;

        Ok(current_ticket_index)
    }

    async fn create_multihop_ticket(&self, destination: Address, path_pos: u8) -> Result<Ticket> {
        debug!("begin creating multihop ticket for destination {destination}");
        let channel = self
            .db
            .read()
            .await
            .get_channel_to(&destination)
            .await?
            .ok_or(ChannelNotFound(destination.to_string()))?;

        let channel_id = channel.get_id();
        debug!("going to bump ticket index for channel id {channel_id}");
        let current_index = self.bump_ticket_index(&channel_id).await?;
        let amount = Balance::new(
            U256::new(PRICE_PER_PACKET)
                .mul(U256::new(INVERSE_TICKET_WIN_PROB))
                .muln(path_pos as u32 - 1),
            BalanceType::HOPR,
        );

        debug!("retrieving pending balance to {destination}");
        let outstanding_balance = self.db.read().await.get_pending_balance_to(&destination).await?;

        let channel_balance = channel.balance.sub(&outstanding_balance);

        info!(
            "balances {} - {outstanding_balance} = {channel_balance} should >= {amount} in channel open to {}",
            channel.balance, channel.destination
        );

        if channel_balance.lt(&amount) {
            return Err(OutOfFunds(format!("{channel_id} with counterparty {destination}")));
        }

        let ticket = Ticket::new(
            destination,
            current_index,
            amount,
            U256::from_inverse_probability(U256::new(INVERSE_TICKET_WIN_PROB))?,
            channel.channel_epoch,
            &self.cfg.chain_keypair,
        );

        self.db.write().await.mark_pending(&ticket).await?;

        debug!(
            "Creating ticket in channel {channel_id}. Ticket data: {}",
            ticket.to_hex()
        );

        #[cfg(all(feature = "prometheus", not(test)))]
        METRIC_TICKETS_COUNT.increment();

        Ok(ticket)
    }

<<<<<<< HEAD
    pub async fn create_packet_from_me(&self, data: Box<[u8]>, path: Path) -> Result<(Payload, HalfKeyChallenge)> {
=======
    /// Pushes the packet with the given payload for sending via the given valid path.
    /// The application tag acts as an optional distinguisher for different application level protocols.
    /// If no `app_tag` is specified, the `DEFAULT_APPLICATION_TAG` is used.
    /// If `timeout` is given, the method waits the given time if the TX queue is full until there's space.
    /// If `timeout` is zero, the method waits indefinitely.
    /// If `timeout` is `None` and the TX queue is full, the method fails with `Err(Retry)`
    pub async fn send_packet(
        &self,
        msg: &[u8],
        app_tag: Option<Tag>,
        path: Path,
        timeout: Option<Duration>,
    ) -> Result<HalfKeyChallenge> {
        // Check if the path is valid
        if !path.valid() {
            return Err(PathError(PathNotValid));
        }

        let next_peer = self
            .db
            .read()
            .await
            .get_chain_key(&OffchainPublicKey::from_peerid(&path.hops()[0])?)
            .await?
            .ok_or(PacketConstructionError)?;

>>>>>>> e4f32fb7
        // Decide whether to create 0-hop or multihop ticket
        let next_ticket = if path.length() == 1 {
            Ticket::new_zero_hop(next_peer, &self.cfg.chain_keypair)
        } else {
            self.create_multihop_ticket(next_peer, path.length() as u8).await?
        };

<<<<<<< HEAD
        // Create the packet
        let packet = Packet::new(&data, &path.hops(), &self.cfg.private_key, next_ticket)?;
=======
        // Create the packet with application tag
        let app_data = ApplicationData {
            application_tag: app_tag,
            plain_text: msg.into(),
        };

        let packet = Packet::new(&app_data.to_bytes(), &path, &self.cfg.chain_keypair, next_ticket)?;
>>>>>>> e4f32fb7
        debug!("packet state {}", packet.state());
        match packet.state() {
            PacketState::Outgoing { ack_challenge, .. } => {
                self.db
                    .write()
                    .await
                    .store_pending_acknowledgment(*ack_challenge, PendingAcknowledgement::WaitingAsSender)
                    .await?;

<<<<<<< HEAD
                Ok((Payload {
                    remote_peer: path.hops()[0].clone(),
                    data: packet.to_bytes(),
                }, ack_challenge.clone()))
=======
                //debug!("<<< WRITE store_pending_lock");

                #[cfg(all(feature = "prometheus", not(test)))]
                METRIC_PACKETS_COUNT.increment();

                if let Some(timeout_value) = timeout {
                    let push = self.outgoing_packets.0.send(Payload {
                        remote_peer: path.hops()[0],
                        data: packet.to_bytes(),
                    });
                    if !timeout_value.is_zero() {
                        let timeout = async_std::task::sleep(timeout_value);
                        pin_mut!(push, timeout);
                        match select(push, timeout).await {
                            Either::Left((res, _)) => res.map_err(|_| TransportError("queue is closed".to_string())),
                            Either::Right(_) => Err(Timeout(timeout_value.as_secs())),
                        }
                    } else {
                        push.await.map_err(|_| TransportError("queue is closed".to_string()))
                    }
                } else {
                    self.outgoing_packets
                        .0
                        .try_send(Payload {
                            remote_peer: path.hops()[0],
                            data: packet.to_bytes(),
                        })
                        .map_err(|e| match e {
                            TrySendError::Full(_) => Retry,
                            TrySendError::Closed(_) => TransportError("queue is closed".to_string()),
                        })
                }?;

                Ok(*ack_challenge)
>>>>>>> e4f32fb7
            }
            _ => {
                debug!("invalid packet state {:?}", packet.state());
                Err(crate::errors::PacketError::Other(
                    utils_types::errors::GeneralError::Other("invalid packet state".into()),
                ))
            }
        }
    }

    pub fn create_packet_from_bytes(&self, data: &[u8], peer: &PeerId) -> Result<Packet> {
        Packet::from_bytes(data, &self.cfg.private_key, peer)
    }

    pub async fn handle_mixed_packet(&self, mut packet: Packet) -> Result<PacketType> {
        let next_ticket;
        let previous_peer;
        let next_peer;

        match packet.state() {
            PacketState::Outgoing { .. } => return Err(InvalidPacketState),

            PacketState::Final {
                packet_tag,
                ..
            } => {
                // Validate if it's not a replayed packet
                if self.db.write().await.check_and_set_packet_tag(packet_tag).await? {
                    return Err(TagReplay);
                }
<<<<<<< HEAD

                let ack = packet.create_acknowledgement(&self.cfg.private_key);
                return Ok(PacketType::Final(packet, ack))
=======
                //debug!("<<< WRITE check_and_set_packet_tag final lock");

                // We're the destination of the packet, so emit the packet contents
                if let Some(emitter) = &self.on_final_packet {
                    let fd = ApplicationData::from_bytes(plain_text).map_err(|_| {
                        PacketDecodingError(format!("final plaintext is malformed: {}", hex::encode(plain_text)))
                    })?;
                    debug!("emitting final packet: {fd}");

                    if let Err(e) = emitter.try_send(fd) {
                        error!("failed to emit received final packet: {e}");
                    }
                }

                // And create acknowledgement, but do not fail completely if it fails
                let ack = packet.create_acknowledgement(&self.cfg.packet_keypair).unwrap();
                if let Err(e) = ack_interaction
                    .send_acknowledgement(ack, previous_hop.to_peerid(), None)
                    .await
                {
                    error!("failed acknowledge the final packet: {e}");
                }

                #[cfg(all(feature = "prometheus", not(test)))]
                METRIC_RECV_MESSAGE_COUNT.increment();

                return Ok(());
>>>>>>> e4f32fb7
            }

            PacketState::Forwarded {
                ack_challenge,
                previous_hop,
                own_key,
                next_hop,
                packet_tag,
                ..
            } => {
                // Validate if it's not a replayed packet
                if self.db.write().await.check_and_set_packet_tag(packet_tag).await? {
                    return Err(TagReplay);
                }

                let inverse_win_prob = U256::new(INVERSE_TICKET_WIN_PROB);

                let previous_hop_addr =
                    self.db
                        .read()
                        .await
                        .get_chain_key(previous_hop)
                        .await?
                        .ok_or(PacketDecodingError(format!(
                            "failed to find channel key for packet key {previous_hop} on previous hop"
                        )))?;

                let next_hop_addr = self
                    .db
                    .read()
                    .await
                    .get_chain_key(next_hop)
                    .await?
                    .ok_or(PacketDecodingError(format!(
                        "failed to find channel key for packet key {next_hop} on next hop"
                    )))?;

                // Find the corresponding channel
                debug!("looking for channel with {previous_hop}");
                let channel = self
                    .db
                    .read()
                    .await
                    .get_channel_from(&previous_hop_addr)
                    .await?
                    .ok_or(ChannelNotFound(previous_hop.to_string()))?;

                // Validate the ticket first
                if let Err(e) = validate_unacknowledged_ticket::<Db>(
                    &*self.db.read().await,
                    &packet.ticket,
                    &channel,
                    &previous_hop_addr,
                    Balance::from_str(PRICE_PER_PACKET, BalanceType::HOPR),
                    inverse_win_prob,
                    self.cfg.check_unrealized_balance,
                )
                .await
                {
                    // Mark as reject and passthrough the error
                    self.db.write().await.mark_rejected(&packet.ticket).await?;
                    return Err(e);
                }

                {
                    let mut g = self.db.write().await;
                    g.set_current_ticket_index(&channel.get_id().hash(), packet.ticket.index)
                        .await?;

                    // Store the unacknowledged ticket
                    g.store_pending_acknowledgment(
                        *ack_challenge,
                        PendingAcknowledgement::WaitingAsRelayer(UnacknowledgedTicket::new(
                            packet.ticket.clone(),
                            own_key.clone(),
                            previous_hop_addr,
                        )),
                    )
                    .await?;
                }

                let path_pos = packet
                    .ticket
                    .get_path_position(U256::new(PRICE_PER_PACKET), inverse_win_prob);

                // Create next ticket for the packet
                next_ticket = if path_pos == 1 {
                    Ticket::new_zero_hop(next_hop_addr, &self.cfg.chain_keypair)
                } else {
                    self.create_multihop_ticket(next_hop_addr, path_pos).await?
                };
                previous_peer = previous_hop.to_peerid();
                next_peer = next_hop.to_peerid();
            }
        }

        // Transform the packet for forwarding using the next ticket
        packet.forward(&self.cfg.chain_keypair, next_ticket)?;

<<<<<<< HEAD
        let ack = packet.create_acknowledgement(&self.cfg.private_key);
        Ok(PacketType::Forward(packet, ack, previous_peer, next_peer))
    }
}

=======
        // Forward the packet to the next hop
        message_transport(packet.to_bytes(), next_peer.to_string())
            .await
            .map_err(TransportError)?;

        // Acknowledge to the previous hop that we forwarded the packet, but do not fail if the acknowledgement fails
        let ack = packet.create_acknowledgement(&self.cfg.packet_keypair).unwrap();
        if let Err(e) = ack_interaction.send_acknowledgement(ack, previous_peer, None).await {
            error!("failed to acknowledge relayed packet: {e}");
        }
>>>>>>> e4f32fb7

/// Packet send finalizer notifying the awaiting future once the send has been acknowledged.
/// 
/// This is a remnant of the original logic that assumed that the p2p transport is invokable
/// and its result can be directly polled. As the `send_packet` logic is the only part visible
/// outside the communication loop from the protocol side, it is retained pending a larger 
/// architectural overhaul of the hopr daemon.
#[derive(Debug)]
pub struct PacketSendFinalizer {
    tx: Option<futures::channel::oneshot::Sender<HalfKeyChallenge>>,
    challenge: Option<HalfKeyChallenge>
}

impl PacketSendFinalizer {
    pub fn new(tx: futures::channel::oneshot::Sender<HalfKeyChallenge>) -> Self {
        Self { tx: Some(tx), challenge: None }
    }
        
    pub fn store_challenge(&mut self, challenge: HalfKeyChallenge) {
        self.challenge.replace(challenge);
    }

    pub fn send(mut self) {
        if let Some(sender) = self.tx.take() {
            if let Some(challenge) = self.challenge {
                match sender.send(challenge) {
                    Ok(_) => {},
                    Err(_) => {
                        error!("Failed to notify the awaiter about the successful packet transmission")
                    },
                }
            } else {
                error!("Missing challenge to report back packet send completed")
            }
        } else {
            error!("Sender for packet send signalization is already spent")
        }
    }
}

<<<<<<< HEAD
/// Await on future until the confirmation of packet reception is received
#[derive(Debug)]
pub struct PacketSendAwaiter {
    rx: Option<futures::channel::oneshot::Receiver<HalfKeyChallenge>>
}

impl From<futures::channel::oneshot::Receiver<HalfKeyChallenge>> for PacketSendAwaiter {
    fn from(value: futures::channel::oneshot::Receiver<HalfKeyChallenge>) -> Self {
        Self { rx: Some(value) }
    }
}

#[cfg(all(feature = "wasm", not(test)))]
use gloo_timers::future::sleep;
#[cfg(any(not(feature = "wasm"), test))]
use async_std::task::sleep;

impl PacketSendAwaiter {
    pub async fn consume_and_wait(&mut self, until_timeout: std::time::Duration) -> Result<HalfKeyChallenge> {
        match self.rx.take() {
            Some(resolve) => {
                let timeout = sleep(until_timeout);
                pin_mut!(resolve, timeout);
                match futures::future::select(resolve, timeout).await {
                    Either::Left((challenge, _)) => {
                        challenge.map_err(|_| TransportError("Canceled".to_owned()))
                    },
                    Either::Right(_) => Err(TransportError("Timed out on sending a packet".to_owned())),
=======
    /// Starts handling of the incoming packets using the given transport.
    /// The given acknowledgement interaction is used perform acknowledgements.
    pub async fn handle_incoming_packets<T, F>(
        &self,
        ack_interaction: Arc<AcknowledgementInteraction<Db>>,
        message_transport: &T,
    ) where
        T: Fn(Box<[u8]>, String) -> F,
        F: futures::Future<Output = core::result::Result<(), String>>,
    {
        while let Ok(payload) = self.incoming_packets.1.recv().await {
            debug!("handle incoming packet loop iteration {payload}");
            // Add some random delay via mixer
            let mixed_packet = self.mixer.mix(payload).await;
            match Packet::from_bytes(&mixed_packet.data, &self.cfg.packet_keypair, &mixed_packet.remote_peer) {
                Ok(packet) => {
                    if let Err(e) = self
                        .handle_mixed_packet(packet, ack_interaction.clone(), message_transport)
                        .await
                    {
                        error!("failed to handle packet from {}: {e}", mixed_packet.remote_peer);
                    }
                }
                Err(e) => {
                    error!("received unreadable packet from {}: {e}", mixed_packet.remote_peer);
>>>>>>> e4f32fb7
                }
            },
            None => Err(TransportError("Packet send process observation already consumed".to_owned())),
        }

    }
}


/// External API for feeding Packet actions into the Packet processor
#[derive(Debug, Clone)]
pub struct PacketActions {
    pub queue: Sender<MsgToProcess>
}

/// Pushes the packet with the given payload for sending via the given valid path.
impl PacketActions {
    /// Pushes a new packet from this node into processing.
    pub fn send_packet(&mut self, msg: Box<[u8]>, path: Path) -> Result<PacketSendAwaiter> {
        // Check if the path is valid
        if !path.valid() {
            return Err(PathNotValid);
        }

        let (tx, rx) = futures::channel::oneshot::channel::<HalfKeyChallenge>();

        self.process(MsgToProcess::ToSend(msg, path, PacketSendFinalizer::new(tx)))
            .map(move |_| {
                let awaiter: PacketSendAwaiter = rx.into();
                awaiter
            })
    }

    /// Pushes a packet received from the transport designated for forwarding.
    pub fn forward_packet(&mut self, msg: Box<[u8]>, peer: PeerId) -> Result<()> {
        self.process(MsgToProcess::ToForward(msg, peer))
    }

    /// Pushes the packet received from the transport layer into processing.
    pub fn receive_packet(&mut self, payload: Box<[u8]>, source: PeerId) -> Result<()> {
        self.process(MsgToProcess::ToReceive(payload, source))
    }

    fn process(&mut self, event: MsgToProcess) -> Result<()> {
        self.queue
            .try_send(event)
            .map_err(|e| {
                if e.is_full() {
                    Retry
                } else if e.is_disconnected() {
                    TransportError("queue is closed".to_string())
                } else {
                    TransportError(format!("Unknown error: {}", e))
                }
            })
    }
}

/// Configuration parameters for the packet interaction.
#[cfg_attr(feature = "wasm", wasm_bindgen::prelude::wasm_bindgen(getter_with_clone))]
#[derive(Clone, Debug)]
pub struct PacketInteractionConfig {
    pub check_unrealized_balance: bool,
    pub private_key: Box<[u8]>,
    pub mixer: MixerConfig,
}

#[cfg_attr(feature = "wasm", wasm_bindgen::prelude::wasm_bindgen)]
impl PacketInteractionConfig {
    #[cfg_attr(feature = "wasm", wasm_bindgen::prelude::wasm_bindgen(constructor))]
    pub fn new(private_key: Box<[u8]>) -> Self {
        Self {
            private_key,
            check_unrealized_balance: true,
            mixer: MixerConfig::default(),
        }
    }
}

/// Sets up processing of packet interactions and returns relevant read and write mechanism.
///
/// Packet processing logic:
/// * When a new packet is delivered from the transport the `receive_packet` method is used
/// to push it into the processing queue of incoming packets.
/// * When a new packet is delivered from the transport and is designated for forwarding, 
/// the `forward_packet` method is used.
/// * When a packet is generated to be sent over the network the `send_packet` is used to
/// push it into the processing queue.
/// 
/// The result of packet processing can be extracted as a stream.
pub struct PacketInteraction {
    ack_event_queue: (Sender<MsgToProcess>, Receiver<MsgProcessed>),
}

impl PacketInteraction {
    /// Creates a new instance given the DB and our public key used to verify the acknowledgements.
    pub fn new<Db: HoprCoreEthereumDbActions + 'static>(db: Arc<RwLock<Db>>, mixer: Mixer<Payload>, mut ack_interaction: AcknowledgementActions, mut on_final_packet: Option<Sender<Box<[u8]>>>, cfg: PacketInteractionConfig) -> Self {
        let (to_process_tx, mut to_process_rx) = channel::<MsgToProcess>(PACKET_RX_QUEUE_SIZE + PACKET_TX_QUEUE_SIZE);
        let (mut processed_tx, processed_rx) = channel::<MsgProcessed>(PACKET_RX_QUEUE_SIZE + PACKET_TX_QUEUE_SIZE);
        
        let processor = PacketProcessor::new(db, cfg, mixer);

        // background processing pipeline
        spawn_local(async move {
            while let Some(value) = to_process_rx.next().await {
                let processed = match value {
                    MsgToProcess::ToReceive(data, peer) |
                    MsgToProcess::ToForward(data, peer) => {
                        let packet = match processor.create_packet_from_bytes(&data, &peer) {
                            Ok(value) => value,
                            Err(e) => {
                                error!("Failed to construct a proper packet: {e}");
                                continue
                            },
                        };

                        match processor.handle_mixed_packet(packet).await {
                            Ok(value) => match value {
                                PacketType::Final(packet, ack) => {
                                    // We're the destination of the packet, so emit the packet contents
                                    let result = match packet.state() {
                                        PacketState::Final { plain_text, previous_hop, .. } => {
                                            if let Some(emitter) = &mut on_final_packet {
                                                if let Err(e) = emitter.try_send(plain_text.clone()) {
                                                    error!("failed to emit received final packet: {e}");
                                                }
                                            }

                                            if let Some(ack) = ack {
                                                if let Err(e) = ack_interaction.send_acknowledgement(previous_hop.to_peerid(), ack) {
                                                    error!("failed to acknowledge relayed packet: {e}");
                                                }
                                            }

                                            #[cfg(all(feature = "prometheus", not(test)))]
                                            METRIC_RECV_MESSAGE_COUNT.increment();

                                            Some(MsgProcessed::Receive(previous_hop.to_peerid(), plain_text.clone()))
                                        },
                                        _ => {
                                            error!("A presumed final packet was not in fact final");
                                            None
                                        }
                                    };

                                    if let Some(packet) = result {
                                        packet
                                    } else {
                                        continue
                                    }
                                },
                                PacketType::Forward(packet, ack, previous_peer, next_peer) => {
                                    if let Some(ack) = ack {
                                        if let Err(e) = ack_interaction.send_acknowledgement(previous_peer, ack) {
                                            error!("failed to acknowledge relayed packet: {e}");
                                        }
                                    }

                                    #[cfg(all(feature = "prometheus", not(test)))]
                                    METRIC_FWD_MESSAGE_COUNT.increment();

                                    MsgProcessed::Forward(next_peer, packet.to_bytes())
                                },
                            },
                            Err(_) => {
                                error!("Failed to mix a packet");
                                continue
                            },
                        }
                    },
                    MsgToProcess::ToSend(data, path, mut finalizer) => {
                        match processor.create_packet_from_me(data, path).await {
                            Ok((payload, challenge)) => {
                                #[cfg(all(feature = "prometheus", not(test)))]
                                METRIC_PACKETS_COUNT.increment();
                                
                                finalizer.store_challenge(challenge);
                                MsgProcessed::Send(payload.remote_peer, payload.data, finalizer)
                            },
                            Err(e) => {
                                error!("Encountered error creating a packet to send: {}", e);
                                continue
                            },
                        }
                    },
                };

                match poll_fn(|cx| Pin::new(&mut processed_tx).poll_ready(cx)).await {
                    Ok(_) => {
                        match processed_tx.start_send(processed) {
                            Ok(_) => {},
                            Err(e) => error!("Failed to pass a processed ack message: {}", e),
                        }
                    },
                    Err(e) => {
                        warn!("The receiver for processed packets no longer exists: {}", e);
                        continue
                    }
                };
            }
        });

        Self {
            ack_event_queue: (to_process_tx, processed_rx),
        }
    }

    pub fn writer(&self) -> PacketActions {
        PacketActions { queue: self.ack_event_queue.0.clone() }
    }
}

impl Stream for PacketInteraction {
    type Item = MsgProcessed;

    fn poll_next(self: std::pin::Pin<&mut Self>, cx: &mut std::task::Context<'_>) -> std::task::Poll<Option<Self::Item>> {        
        return std::pin::Pin::new(self).ack_event_queue.1.poll_next(cx);
    }
}


#[cfg(test)]
mod tests {
    use crate::interaction::{
<<<<<<< HEAD
        AcknowledgementInteraction, PacketInteraction, PacketInteractionConfig, PRICE_PER_PACKET, AckProcessed, MsgProcessed,
=======
        AcknowledgementInteraction, ApplicationData, PacketInteraction, PacketInteractionConfig, Payload,
        PRICE_PER_PACKET,
>>>>>>> e4f32fb7
    };
    use crate::por::ProofOfRelayValues;
    use async_std::sync::RwLock;
    use core_crypto::derivation::derive_ack_key_share;
<<<<<<< HEAD
    use core_crypto::random::random_bytes;
    use core_crypto::types::{Hash, PublicKey, HalfKeyChallenge};
    use core_ethereum_db::db::CoreEthereumDb;
    use core_ethereum_db::traits::HoprCoreEthereumDbActions;
    use core_ethereum_misc::commitment::{initialize_commitment, ChannelCommitmentInfo};
    use core_mixer::mixer::{MixerConfig, Mixer};
    use core_types::acknowledgement::{Acknowledgement, AcknowledgementChallenge, PendingAcknowledgement, AcknowledgedTicket};
=======
    use core_crypto::keypairs::{ChainKeypair, Keypair, OffchainKeypair};
    use core_crypto::shared_keys::SharedSecret;
    use core_crypto::types::{OffchainPublicKey, PublicKey};
    use core_ethereum_db::db::CoreEthereumDb;
    use core_ethereum_db::traits::HoprCoreEthereumDbActions;
    use core_mixer::mixer::MixerConfig;
    use core_path::path::Path;
    use core_types::acknowledgement::{Acknowledgement, PendingAcknowledgement};
>>>>>>> e4f32fb7
    use core_types::channels::{ChannelEntry, ChannelStatus};
    use futures::channel::mpsc::{UnboundedSender, Sender};
    use futures::future::{select, Either};
    use futures::{pin_mut, StreamExt};
    use hex_literal::hex;
    use lazy_static::lazy_static;
    use libp2p_identity::PeerId;
    use serial_test::serial;
    use std::ops::Mul;
    use std::sync::{Arc, Mutex};
    use std::time::Duration;
    use utils_db::db::DB;
    use utils_db::leveldb::rusty::RustyLevelDbShim;
    use utils_log::debug;
    use utils_types::primitives::{Balance, BalanceType, Snapshot, U256};
    use utils_types::traits::{BinarySerializable, PeerIdLike, ToHex};

    use super::{PacketSendFinalizer, PacketSendAwaiter};

    #[async_std::test]
    pub async fn test_packet_send_finalizer_fails_without_a_stored_challenge() {
        let (tx, rx) = futures::channel::oneshot::channel::<HalfKeyChallenge>();

        let finalizer = PacketSendFinalizer::new(tx);
        let mut awaiter: PacketSendAwaiter = rx.into();

        finalizer.send();

        let result = awaiter.consume_and_wait(Duration::from_millis(20)).await;

        assert!(result.is_err());
    }

    #[async_std::test]
    pub async fn test_packet_send_finalizer_succeeds_with_a_stored_challenge() {
        let (tx, rx) = futures::channel::oneshot::channel::<HalfKeyChallenge>();

        let mut finalizer = PacketSendFinalizer::new(tx);
        let challenge = HalfKeyChallenge::default();
        finalizer.store_challenge(challenge.clone());
        let mut awaiter: PacketSendAwaiter = rx.into();

        finalizer.send();

        let result = awaiter.consume_and_wait(Duration::from_millis(20)).await;

        assert_eq!(challenge, result.expect("HalfKeyChallange should be transmitted"));
    }

    const PEERS_PRIVS: [[u8; 32]; 5] = [
        hex!("492057cf93e99b31d2a85bc5e98a9c3aa0021feec52c227cc8170e8f7d047775"),
        hex!("5bf21ea8cccd69aa784346b07bf79c84dac606e00eecaa68bf8c31aff397b1ca"),
        hex!("3477d7de923ba3a7d5d72a7d6c43fd78395453532d03b2a1e2b9a7cc9b61bafa"),
        hex!("db7e3e8fcac4c817aa4cecee1d6e2b4d53da51f9881592c0e1cc303d8a012b92"),
        hex!("0726a9704d56a013980a9077d195520a61b5aed28f92d89c50bca6e0e0c48cfc"),
    ];

    const TEST_MESSAGE: [u8; 8] = hex!["deadbeefcafebabe"];

    lazy_static! {
        static ref PEERS: Vec<PeerId> = PEERS_PRIVS
            .iter()
            .map(|private| OffchainPublicKey::from_privkey(private).unwrap().to_peerid())
            .collect();
    }

    async fn create_dummy_channel(db: &CoreEthereumDb<RustyLevelDbShim>, from: &PeerId, to: &PeerId) -> ChannelEntry {
        let source = db
            .get_chain_key(&OffchainPublicKey::from_peerid(from).unwrap())
            .await
            .unwrap()
            .expect("failed to retrieve source address");
        let destination = db
            .get_chain_key(&OffchainPublicKey::from_peerid(to).unwrap())
            .await
            .unwrap()
            .expect("failed to retrieve destination address");

        ChannelEntry::new(
            source,
            destination,
            Balance::new(U256::new("1234").mul(U256::new(PRICE_PER_PACKET)), BalanceType::HOPR),
            U256::zero(),
            ChannelStatus::Open,
            U256::zero(),
            U256::zero(),
        )
    }

    fn create_dbs(amount: usize) -> Vec<Arc<Mutex<rusty_leveldb::DB>>> {
        (0..amount)
            .map(|i| {
                Arc::new(Mutex::new(
                    rusty_leveldb::DB::open(format!("test_db_{i}"), rusty_leveldb::in_memory()).unwrap(),
                ))
            })
            .collect()
    }

    fn create_core_dbs(dbs: &Vec<Arc<Mutex<rusty_leveldb::DB>>>) -> Vec<Arc<RwLock<CoreEthereumDb<RustyLevelDbShim>>>> {
        dbs.iter()
            .enumerate()
            .map(|(i, db)| {
                Arc::new(RwLock::new(CoreEthereumDb::new(
                    DB::new(RustyLevelDbShim::new(db.clone())),
                    PublicKey::from_privkey(&PEERS_PRIVS[i]).unwrap().to_address(),
                )))
            })
            .collect::<Vec<_>>()
    }

    async fn create_minimal_topology(dbs: &Vec<Arc<Mutex<rusty_leveldb::DB>>>) -> crate::errors::Result<()> {
        let testing_snapshot = Snapshot::default();
        let mut previous_channel: Option<ChannelEntry> = None;

        for (index, peer_key) in PEERS_PRIVS.iter().enumerate().take(dbs.len()) {
            let mut db = CoreEthereumDb::new(
                DB::new(RustyLevelDbShim::new(dbs[index].clone())),
                PublicKey::from_privkey(peer_key)?.to_address(),
            );

            // Link all the node keys and chain keys from the simulated announcements
            for peer_key in PEERS_PRIVS {
                let node_key = OffchainPublicKey::from_privkey(&peer_key)?;
                let chain_key = PublicKey::from_privkey(&peer_key)?;
                db.link_chain_and_packet_keys(&chain_key.to_address(), &node_key, &Snapshot::default())
                    .await?;
            }

            let mut channel: Option<ChannelEntry> = None;
            let this_peer = OffchainPublicKey::from_privkey(peer_key)?.to_peerid();

            if index < PEERS.len() - 1 {
                channel = Some(create_dummy_channel(&db, &this_peer, &PEERS[index + 1]).await);

                db.update_channel_and_snapshot(
                    &channel.clone().unwrap().get_id(),
                    &channel.clone().unwrap(),
                    &testing_snapshot,
                )
                .await?;
            }

            if index > 0 {
                db.update_channel_and_snapshot(
                    &previous_channel.clone().unwrap().get_id(),
                    &previous_channel.clone().unwrap(),
                    &testing_snapshot,
                )
                .await?;
            }

            previous_channel = channel;
        }

        Ok(())
    }

    #[serial]
    #[async_std::test]
    pub async fn test_packet_acknowledgement_sender_workflow() {
        let _ = env_logger::builder().is_test(true).try_init();
        const TIMEOUT_SECONDS: u64 = 10;

        let (done_tx, mut done_rx) = futures::channel::mpsc::unbounded();

        let dbs = create_dbs(2);

        create_minimal_topology(&dbs)
            .await
            .expect("failed to create minimal channel topology");

        let core_dbs = create_core_dbs(&dbs);

        // Begin test
        debug!("peer 1 (sender)    = {}", PEERS[0]);
        debug!("peer 2 (recipient) = {}", PEERS[1]);

        const PENDING_ACKS: usize = 5;
        let mut sent_challenges = Vec::with_capacity(PENDING_ACKS);
        for _ in 0..PENDING_ACKS {
            let secrets = (0..2).into_iter().map(|_| SharedSecret::random()).collect::<Vec<_>>();
            let porv = ProofOfRelayValues::new(&secrets[0], Some(&secrets[1]));

            // Mimics that the packet sender has sent a packet and now it has a pending acknowledgement in it's DB
            core_dbs[0]
                .write()
                .await
                .store_pending_acknowledgment(porv.ack_challenge.clone(), PendingAcknowledgement::WaitingAsSender)
                .await
                .expect("failed to store pending ack");

            // This is what counterparty derives and sends back to solve the challenge
            let ack_key = derive_ack_key_share(&secrets[0]);

            sent_challenges.push((ack_key, porv.ack_challenge));
        }

        // Peer 1: ACK interaction of the packet sender, hookup receiving of acknowledgements and start processing them
        let ack_interaction_sender = AcknowledgementInteraction::new(
            core_dbs[0].clone(),
            Some(done_tx),
            None,
        );

        // Peer 2: Recipient of the packet and sender of the acknowledgement
<<<<<<< HEAD
        let mut ack_interaction_counterparty = AcknowledgementInteraction::new(
            core_dbs[1].clone(),
            None,
            None,
        );

        // Peer 2: start sending out outgoing acknowledgement
        for (ack_key, ack_msg) in sent_challenges.clone() {
            ack_interaction_counterparty
                .writer()
                .send_acknowledgement(
                    PEERS[0].clone(),
                    Acknowledgement::new(ack_msg, ack_key, &PEERS_PRIVS[1]),
                )
=======
        let ack_interaction_counterparty = Arc::new(AcknowledgementInteraction::new(core_dbs[1].clone(), None, None));

        // Peer 2: start sending out outgoing acknowledgement
        spawn_ack_send::<_, 1>(ack_interaction_counterparty.clone());

        // Peer 2: does not need to process incoming acknowledgements

        ////

        let recv_kp = OffchainKeypair::from_secret(&PEERS_PRIVS[1]).unwrap();
        for (ack_key, _) in sent_challenges.iter() {
            ack_interaction_counterparty
                .send_acknowledgement(Acknowledgement::new(ack_key.clone(), &recv_kp), PEERS[0].clone(), None)
                .await
>>>>>>> e4f32fb7
                .expect("failed to send ack");

            // emulate channel to another peer
            match ack_interaction_counterparty.next().await {
                Some(value) => match value {
                    AckProcessed::Send(peer, ack) => {
                        ack_interaction_sender.writer().receive_acknowledgement(peer, ack).expect("Should succeed")
                    },
                    _ => panic!("Unexpected incoming acknowledgement detected")
                }
                None => panic!("There should have been an acknowledgment to send")
            }
        }

        let finish = async move {
            for i in 1..PENDING_ACKS + 1 {
                let ack = done_rx.next().await.expect("failed finalize ack");
                debug!("sender has received acknowledgement: {}", ack.to_hex());
                if let Some(_) = sent_challenges.iter().find(|(_, chal)| chal.eq(&ack)) {
                    // TODO: check solution of ack challenge
                    /*assert!(
                        ack_msg.solve(&ack_key.to_bytes()),
                        "acknowledgement key must solve acknowledgement challenge"
                    );*/

                    // If it matches, set a signal that the test has finished
                    debug!("peer 1 received expected ack");
                }
                debug!("done ack #{i} out of {PENDING_ACKS}");
            }
        };
        let timeout = async_std::task::sleep(Duration::from_secs(TIMEOUT_SECONDS));
        pin_mut!(finish, timeout);

        let succeeded = match select(finish, timeout).await {
            Either::Left(_) => true,
            Either::Right(_) => false,
        };

        assert!(succeeded, "test timed out after {TIMEOUT_SECONDS} seconds");
    }

    async fn peer_setup_for(count: usize, ack_tx: UnboundedSender<AcknowledgedTicket>, pkt_tx: Sender<Box<[u8]>>) -> Vec<(AcknowledgementInteraction, PacketInteraction)> {
        let peer_count = count;
        
        assert!(peer_count <= PEERS.len());
        assert!(peer_count >= 3);
        let dbs = create_dbs(peer_count);

        create_minimal_topology(&dbs)
            .await
            .expect("failed to create minimal channel topology");

        let core_dbs = create_core_dbs(&dbs);

        // Begin tests
        for i in 0..peer_count {
            let peer_type = {
                if i == 0 { "sender" } else if i == (peer_count - 1) { "recipient" } else { "relayer" }
            };

            debug!("peer {i} ({peer_type})    = {}", PEERS[i]);
        }

        core_dbs
            .into_iter()
            .enumerate()
            .map(|(i, db)| {
                let ack = AcknowledgementInteraction::new(
                    db.clone(),
                    None,
                    if i == peer_count - 2 { Some(ack_tx.clone()) } else { None }
                );
                let pkt = PacketInteraction::new(
                    db.clone(),
                    Mixer::new(MixerConfig::default()),
                    ack.writer(),
                    if i == peer_count - 1 { Some(pkt_tx.clone()) } else { None },
                    PacketInteractionConfig {
                        check_unrealized_balance: true,
                        private_key: PEERS_PRIVS[i].into(),
                        mixer: MixerConfig::default(),      // TODO: unnecessary, can be removed
                    },
                );

<<<<<<< HEAD
                (ack, pkt)
            })
            .collect::<Vec<_>>()
    }

    async fn emulate_channel_communication(pending_packet_count: usize, mut components: Vec<(AcknowledgementInteraction, PacketInteraction)>) {
        let component_length = components.len();
=======
        // Peer 1 (sender): just sends packets over Peer 2 to Peer 3, ignores acknowledgements from Peer 2
        let packet_sender = Arc::new(PacketInteraction::new(
            core_dbs[0].clone(),
            None,
            PacketInteractionConfig {
                check_unrealized_balance: true,
                packet_keypair: OffchainKeypair::from_secret(&PEERS_PRIVS[0]).unwrap(),
                chain_keypair: ChainKeypair::from_secret(&PEERS_PRIVS[0]).unwrap(),
                mixer: MixerConfig::default(),
            },
        ));
        spawn_pkt_send::<_, 0>(packet_sender.clone());

        // Peer 2 (relayer): relays packets to Peer 3 and awaits acknowledgements of relayer packets to Peer 3
        let ack_interaction_relayer =
            Arc::new(AcknowledgementInteraction::new(core_dbs[1].clone(), None, Some(ack_tx)));
        let pkt_interaction_relayer = Arc::new(PacketInteraction::new(
            core_dbs[1].clone(),
            None,
            PacketInteractionConfig {
                check_unrealized_balance: true,
                packet_keypair: OffchainKeypair::from_secret(&PEERS_PRIVS[1]).unwrap(),
                chain_keypair: ChainKeypair::from_secret(&PEERS_PRIVS[1]).unwrap(),
                mixer: MixerConfig::default(),
            },
        ));

        // Peer 2: start packets handling as a relayer and start receiving of incoming acknowledgements
        spawn_pkt_handling::<_, 1>(pkt_interaction_relayer.clone(), ack_interaction_relayer.clone());
        spawn_pkt_receive::<_, 1>(pkt_interaction_relayer.clone());
        spawn_ack_handling(ack_interaction_relayer.clone());
        spawn_ack_receive::<_, 1>(ack_interaction_relayer.clone());

        // Peer 3: Recipient of the packet and sender of the acknowledgement
        let ack_interaction_counterparty = Arc::new(AcknowledgementInteraction::new(core_dbs[2].clone(), None, None));
        let pkt_interaction_counterparty = Arc::new(PacketInteraction::new(
            core_dbs[2].clone(),
            Some(pkt_tx),
            PacketInteractionConfig {
                check_unrealized_balance: true,
                packet_keypair: OffchainKeypair::from_secret(&PEERS_PRIVS[2]).unwrap(),
                chain_keypair: ChainKeypair::from_secret(&PEERS_PRIVS[2]).unwrap(),
                mixer: MixerConfig::default(),
            },
        ));
>>>>>>> e4f32fb7

        for _ in 0..pending_packet_count {
            match components[0].1.next().await.expect("pkt_sender should have sent a packet") {
                MsgProcessed::Send(peer, data, _) => {
                    assert_eq!(peer, PEERS[1]);
                    components[1].1.writer().receive_packet(data, PEERS[0]).expect("Send to relayer should succeed")
                },
                _ => panic!("Should have gotten a send request")
            }
        }

        for i in 1..components.len() {
            for _ in 0..pending_packet_count {
                match components[i].0.next().await.expect("ACK relayer should send an ack to the previous") {
                    AckProcessed::Send(peer, ack) => {
                        assert_eq!(peer, PEERS[i-1]);
                        components[i-1].0.writer().receive_acknowledgement(PEERS[i], ack).expect("Send of ack from relayer to sender should succeed")
                    },
                    _ => panic!("Should have gotten a send request")
                }
            }

            for _ in 0..pending_packet_count {
                match components[i].1.next().await.expect("MSG relayer should forward a msg to the next") {
                    MsgProcessed::Forward(peer, data) => {
                        assert_eq!(peer, PEERS[i+1]);
                        assert!(i != component_length - 1, "Only intermediate peers can serve as a forwarder");
                        components[i+1].1.writer().receive_packet(data, PEERS[i]).expect("Send of ack from relayer to receiver should succeed")
                    },
                    MsgProcessed::Receive(_peer, packet) => {
                        assert_eq!(i, component_length - 1, "Only the last peer can be a recepient");
                        assert_eq!(TEST_MESSAGE, packet.as_ref(), "received packet payload must match");
                    }
                    _ => panic!("Should have gotten a send request or a final packet")
                }
            }
        }
    }

    #[serial]
    #[async_std::test]
    async fn test_packet_relayer_workflow_3_peers() {
        let _ = env_logger::builder().is_test(true).try_init();

        let (pkt_tx, mut pkt_rx) = futures::channel::mpsc::channel::<Box<[u8]>>(100);
        let (ack_tx, mut ack_rx) = futures::channel::mpsc::unbounded::<AcknowledgedTicket>();

        const PENDING_PACKETS: usize = 5;
        const TIMEOUT_SECONDS: u64 = 20;

        let peer_count = 3;
        let components = peer_setup_for(peer_count, ack_tx, pkt_tx).await;

        // Peer 1: start sending out packets
        let packet_path = Path::new_valid(PEERS[1..peer_count].to_vec());
        assert_eq!(peer_count - 1, packet_path.length() as usize, "path has invalid length");

        for _ in 0..PENDING_PACKETS {
<<<<<<< HEAD
            components[0]
                .1
                .writer()
                .send_packet(Box::from(TEST_MESSAGE), packet_path.clone())
                .expect("Packet should be sent successfully");
=======
            packet_sender
                .send_packet(&TEST_MESSAGE, Some(42), packet_path.clone(), None)
                .await
                .unwrap();
>>>>>>> e4f32fb7
        }

        let channel = emulate_channel_communication(PENDING_PACKETS, components);
        let timeout = async_std::task::sleep(Duration::from_secs(TIMEOUT_SECONDS));
        pin_mut!(channel, timeout);

        let succeeded = match select(channel, timeout).await {
            Either::Left(_) => true,
            Either::Right(_) => false,
        };

        // Check that we received all acknowledgements and packets
        let finish = async move {
            let (mut acks, mut pkts) = (0, 0);
            for _ in 0..2 * PENDING_PACKETS {
                match select(ack_rx.next(), pkt_rx.next()).await {
                    Either::Left((_, _)) => {
                        acks += 1;
                    }
                    Either::Right((pkt, _)) => {
                        let msg = pkt.unwrap();
<<<<<<< HEAD
=======
                        debug!("received message: {}", hex::encode(&msg.plain_text));
>>>>>>> e4f32fb7
                        assert_eq!(TEST_MESSAGE, msg.as_ref(), "received packet payload must match");
                        pkts += 1;
                    }
                }
            }
            (acks, pkts)
        };

        let timeout = async_std::task::sleep(Duration::from_secs(TIMEOUT_SECONDS));
        pin_mut!(finish, timeout);

        let succeeded = match select(finish, timeout).await {
            Either::Left(((acks, pkts), _)) => {
                assert_eq!(acks, PENDING_PACKETS, "did not receive all acknowledgements");
                assert_eq!(pkts, PENDING_PACKETS, "did not receive all packets");
                succeeded && true
            }
            Either::Right(_) => false,
        };

        assert!(succeeded, "test timed out after {TIMEOUT_SECONDS} seconds");
    }

    #[serial]
    #[async_std::test]
    async fn test_packet_relayer_workflow_5_peers() {
        let _ = env_logger::builder().is_test(true).try_init();

        let (pkt_tx, mut pkt_rx) = futures::channel::mpsc::channel::<Box<[u8]>>(100);
        let (ack_tx, mut ack_rx) = futures::channel::mpsc::unbounded::<AcknowledgedTicket>();

        const PENDING_PACKETS: usize = 5;
        const TIMEOUT_SECONDS: u64 = 20;

<<<<<<< HEAD
        let peer_count = 5;
        let components = peer_setup_for(peer_count, ack_tx, pkt_tx).await;
=======
        let packet_path = Path::new_valid(PEERS[1..].to_vec());
        assert_eq!(4, packet_path.length(), "path has invalid length");

        let mut interactions = vec![];
        // -------------- Peer 1: sender
        let packet_sender = Arc::new(PacketInteraction::new(
            core_dbs[0].clone(),
            None,
            PacketInteractionConfig {
                check_unrealized_balance: true,
                packet_keypair: OffchainKeypair::from_secret(&PEERS_PRIVS[0]).unwrap(),
                chain_keypair: ChainKeypair::from_secret(&PEERS_PRIVS[0]).unwrap(),
                mixer: MixerConfig::default(),
            },
        ));
        spawn_pkt_send::<_, 0>(packet_sender.clone());

        interactions.push((Some(packet_sender.clone()), None));

        // -------------- Peer 2: relayer
        let ack_1 = Arc::new(AcknowledgementInteraction::new(core_dbs[1].clone(), None, None));
        let pkt_1 = Arc::new(PacketInteraction::new(
            core_dbs[1].clone(),
            None,
            PacketInteractionConfig {
                check_unrealized_balance: true,
                packet_keypair: OffchainKeypair::from_secret(&PEERS_PRIVS[1]).unwrap(),
                chain_keypair: ChainKeypair::from_secret(&PEERS_PRIVS[1]).unwrap(),
                mixer: MixerConfig::default(),
            },
        ));

        spawn_pkt_handling::<_, 1>(pkt_1.clone(), ack_1.clone());
        spawn_pkt_receive::<_, 1>(pkt_1.clone());
        spawn_ack_handling(ack_1.clone());
        spawn_ack_receive::<_, 1>(ack_1.clone());
        spawn_ack_send::<_, 1>(ack_1.clone());

        interactions.push((Some(pkt_1), Some(ack_1)));

        // -------------- Peer 3: relayer
        let ack_2 = Arc::new(AcknowledgementInteraction::new(core_dbs[2].clone(), None, None));
        let pkt_2 = Arc::new(PacketInteraction::new(
            core_dbs[2].clone(),
            None,
            PacketInteractionConfig {
                check_unrealized_balance: true,
                packet_keypair: OffchainKeypair::from_secret(&PEERS_PRIVS[2]).unwrap(),
                chain_keypair: ChainKeypair::from_secret(&PEERS_PRIVS[2]).unwrap(),
                mixer: MixerConfig::default(),
            },
        ));

        spawn_pkt_handling::<_, 2>(pkt_2.clone(), ack_2.clone());
        spawn_pkt_receive::<_, 2>(pkt_2.clone());
        spawn_ack_handling(ack_2.clone());
        spawn_ack_receive::<_, 2>(ack_2.clone());
        spawn_ack_send::<_, 2>(ack_2.clone());

        interactions.push((Some(pkt_2), Some(ack_2)));

        // -------------- Peer 4: relayer
        let ack_3 = Arc::new(AcknowledgementInteraction::new(core_dbs[3].clone(), None, None));
        let pkt_3 = Arc::new(PacketInteraction::new(
            core_dbs[3].clone(),
            None,
            PacketInteractionConfig {
                check_unrealized_balance: true,
                packet_keypair: OffchainKeypair::from_secret(&PEERS_PRIVS[3]).unwrap(),
                chain_keypair: ChainKeypair::from_secret(&PEERS_PRIVS[3]).unwrap(),
                mixer: MixerConfig::default(),
            },
        ));

        spawn_pkt_handling::<_, 3>(pkt_3.clone(), ack_3.clone());
        spawn_pkt_receive::<_, 3>(pkt_3.clone());
        spawn_ack_handling(ack_3.clone());
        spawn_ack_receive::<_, 3>(ack_3.clone());
        spawn_ack_send::<_, 3>(ack_3.clone());

        interactions.push((Some(pkt_3), Some(ack_3)));

        // -------------- Peer 5: recipient
        let ack_4 = Arc::new(AcknowledgementInteraction::new(core_dbs[4].clone(), None, None));
        let pkt_4 = Arc::new(PacketInteraction::new(
            core_dbs[4].clone(),
            Some(pkt_tx),
            PacketInteractionConfig {
                check_unrealized_balance: true,
                packet_keypair: OffchainKeypair::from_secret(&PEERS_PRIVS[4]).unwrap(),
                chain_keypair: ChainKeypair::from_secret(&PEERS_PRIVS[4]).unwrap(),
                mixer: MixerConfig::default(),
            },
        ));

        spawn_pkt_handling::<_, 4>(pkt_4.clone(), ack_4.clone());
        spawn_pkt_receive::<_, 4>(pkt_4.clone());
        spawn_ack_handling(ack_4.clone());
        //spawn_ack_receive::<_, 4>(ack_4.clone());
        spawn_ack_send::<_, 4>(ack_4.clone());
>>>>>>> e4f32fb7

        // Peer 1: start sending out packets
        let packet_path = Path::new_valid(PEERS[1..peer_count].to_vec());
        assert_eq!(peer_count - 1, packet_path.length() as usize, "path has invalid length");

        for _ in 0..PENDING_PACKETS {
<<<<<<< HEAD
            components[0]
                .1
                .writer()
                .send_packet(Box::from(TEST_MESSAGE), packet_path.clone())
                .expect("Packet should be sent successfully");
        }

        let channel = emulate_channel_communication(PENDING_PACKETS, components);
=======
            packet_sender
                .send_packet(
                    &TEST_MESSAGE,
                    Some(42),
                    packet_path.clone(),
                    Some(Duration::from_secs(10)),
                )
                .await
                .unwrap();
        }

        // Check that we received all packets
        let finish = async move {
            for _ in 1..PENDING_PACKETS + 1 {
                let data = pkt_rx.recv().await.expect("failed finalize packet");
                assert_eq!(TEST_MESSAGE, data.as_ref(), "message body mismatch");
                debug!("received packet at the recipient: {}", hex::encode(&data.plain_text));
            }
        };

>>>>>>> e4f32fb7
        let timeout = async_std::task::sleep(Duration::from_secs(TIMEOUT_SECONDS));
        pin_mut!(channel, timeout);

        let succeeded = match select(channel, timeout).await {
            Either::Left(_) => true,
            Either::Right(_) => false,
        };

<<<<<<< HEAD
        // Check that we received all acknowledgements and packets
        let finish = async move {
            let (mut acks, mut pkts) = (0, 0);
            for _ in 0..2 * PENDING_PACKETS {
                match select(ack_rx.next(), pkt_rx.next()).await {
                    Either::Left((_, _)) => {
                        acks += 1;
=======
        terminate_transport();
        interactions.into_iter().for_each(|(pkt, ack)| {
            pkt.map(|v| v.stop());
            ack.map(|v| v.stop());
        });

        async_std::task::sleep(Duration::from_secs(1)).await; // Let everything shutdown

        assert!(succeeded, "test timed out after {TIMEOUT_SECONDS} seconds");
    }

    #[test]
    fn test_final_data() {
        let fd_1 = ApplicationData {
            application_tag: Some(65535),
            plain_text: (*b"test msg").into(),
        };
        let fd_2 = ApplicationData::from_bytes(&fd_1.to_bytes()).expect("should be able to deserialize");
        assert_eq!(fd_1, fd_2, "should be deserialized equal");
        assert!(fd_2.application_tag.is_some_and(|t| t == 65535));

        let fd_1 = ApplicationData {
            application_tag: None,
            plain_text: (*b"test msg").into(),
        };
        let fd_2 = ApplicationData::from_bytes(&fd_1.to_bytes()).expect("should be able to deserialize");
        assert_eq!(fd_1, fd_2, "should be deserialized equal");
        assert!(fd_2.application_tag.is_none());
    }
}

#[cfg(feature = "wasm")]
pub mod wasm {
    use crate::interaction::{
        AcknowledgementInteraction, ApplicationData, PacketInteraction, PacketInteractionConfig, Payload,
    };
    use async_std::channel::unbounded;
    use core_crypto::types::HalfKeyChallenge;
    use core_ethereum_db::db::wasm::Database;
    use core_ethereum_db::db::CoreEthereumDb;
    use core_mixer::mixer::Mixer;
    use core_path::path::Path;
    use core_types::acknowledgement::{AcknowledgedTicket, Acknowledgement};
    use js_sys::{JsString, Uint8Array};
    use libp2p_identity::PeerId;
    use std::future::Future;
    use std::pin::Pin;
    use std::str::FromStr;
    use std::sync::Arc;
    use std::time::Duration;
    use utils_db::leveldb::wasm::LevelDbShim;
    use utils_log::{debug, error};
    use utils_misc::ok_or_jserr;
    use utils_misc::utils::wasm::JsResult;
    use utils_types::traits::BinarySerializable;
    use wasm_bindgen::prelude::wasm_bindgen;
    use wasm_bindgen::JsValue;

    #[wasm_bindgen]
    impl ApplicationData {
        #[wasm_bindgen(constructor)]
        pub fn _new(tag: Option<u16>, data: Box<[u8]>) -> Self {
            Self {
                application_tag: tag,
                plain_text: data,
            }
        }

        #[wasm_bindgen(js_name = "serialize")]
        pub fn _serialize(&self) -> Box<[u8]> {
            self.to_bytes()
        }

        #[wasm_bindgen(js_name = "deserialize")]
        pub fn _deserialize(data: &[u8]) -> JsResult<ApplicationData> {
            ok_or_jserr!(Self::from_bytes(data))
        }
    }

    #[wasm_bindgen]
    impl Payload {
        #[wasm_bindgen(constructor)]
        pub fn _new(peer_id: &str, packet_data: Box<[u8]>) -> JsResult<Payload> {
            Ok(Self {
                remote_peer: ok_or_jserr!(PeerId::from_str(peer_id))?,
                data: packet_data,
            })
        }
    }

    macro_rules! create_transport_closure {
        ($transport_cb:ident) => {
            |msg: Box<[u8]>, peer: String| -> Pin<Box<dyn Future<Output = Result<(), String>>>> {
                Box::pin(async move {
                    let this = JsValue::null();
                    let data: JsValue = js_sys::Uint8Array::from(msg.as_ref()).into();
                    let peer: JsValue = JsString::from(peer.as_str()).into();

                    match $transport_cb.call2(&this, &data, &peer) {
                        Ok(r) => {
                            let promise = js_sys::Promise::from(r);
                            match wasm_bindgen_futures::JsFuture::from(promise).await {
                                Ok(_) => Ok(()),
                                Err(e) => {
                                    error!("Failed to send message in packet / acknowledgement interaction");
                                    error!("{:?}", e);

                                    Err("Failed to send message in packet / acknowledgement interaction".into())
                                }
                            }
                        }
                        Err(e) => {
                            error!(
                                "The message transport could not be established: {}",
                                e.as_string()
                                    .unwrap_or_else(|| { "The message transport failed with unknown error".to_owned() })
                                    .as_str()
                            );
                            Err(format!("Failed to extract transport error as string: {:?}", e))
                        }
                    }
                })
            }
        };
    }

    #[wasm_bindgen]
    pub struct WasmAckInteraction {
        w: Arc<AcknowledgementInteraction<CoreEthereumDb<LevelDbShim>>>,
    }

    #[wasm_bindgen]
    impl WasmAckInteraction {
        #[wasm_bindgen(constructor)]
        pub fn new(
            db: Database,
            on_acknowledgement: Option<js_sys::Function>,
            on_acknowledged_ticket: Option<js_sys::Function>,
        ) -> Self {
            let on_ack = on_acknowledgement.is_some().then(unbounded::<HalfKeyChallenge>).unzip();
            let on_ack_ticket = on_acknowledged_ticket
                .is_some()
                .then(unbounded::<AcknowledgedTicket>)
                .unzip();

            if let Some(ack_recv) = on_ack.1 {
                wasm_bindgen_futures::spawn_local(async move {
                    let this = JsValue::null();
                    let cb = on_acknowledgement.unwrap();
                    while let Ok(ack) = ack_recv.recv().await {
                        debug!("wasm ack recv interaction loop iteration {ack}");

                        let param: JsValue = Uint8Array::from(ack.to_bytes().as_ref()).into();
                        if let Err(e) = cb.call1(&this, &param) {
                            error!("failed to call on_ack closure: {:?}", e.as_string());
                        }
>>>>>>> e4f32fb7
                    }
                    Either::Right((pkt, _)) => {
                        let msg = pkt.unwrap();
                        assert_eq!(TEST_MESSAGE, msg.as_ref(), "received packet payload must match");
                        pkts += 1;
                    }
<<<<<<< HEAD
                }
            }
            (acks, pkts)
        };
=======
                });
            }

            Self {
                w: Arc::new(AcknowledgementInteraction::new(
                    db.as_ref_counted(),
                    on_ack.0,
                    on_ack_ticket.0,
                )),
            }
        }

        pub async fn received_acknowledgement(&self, payload: Payload) -> JsResult<()> {
            ok_or_jserr!(self.w.received_acknowledgement(payload, false).await)
        }

        pub async fn send_acknowledgement(
            &self,
            ack: Acknowledgement,
            dest: String,
            timeout_secs: u64,
        ) -> JsResult<()> {
            ok_or_jserr!(
                self.w
                    .send_acknowledgement(
                        ack,
                        ok_or_jserr!(PeerId::from_str(&dest))?,
                        Some(Duration::from_secs(timeout_secs))
                    )
                    .await
            )
        }

        pub async fn handle_incoming_acknowledgements(&self) {
            self.w.handle_incoming_acknowledgements().await
        }

        pub async fn handle_outgoing_acknowledgements(&self, transport_cb: &js_sys::Function) {
            let msg_transport = create_transport_closure!(transport_cb);
            self.w.handle_outgoing_acknowledgements(&msg_transport).await
        }

        pub fn stop(&self) {
            self.w.stop()
        }
    }

    #[wasm_bindgen]
    pub struct WasmPacketInteraction {
        w: PacketInteraction<CoreEthereumDb<LevelDbShim>>,
    }

    #[wasm_bindgen]
    impl WasmPacketInteraction {
        #[wasm_bindgen(constructor)]
        pub fn new(db: Database, on_final_packet: Option<js_sys::Function>, cfg: PacketInteractionConfig) -> Self {
            let on_msg = on_final_packet
                .is_some()
                .then(unbounded::<super::ApplicationData>)
                .unzip();

            // For WASM we need to create mixer with gloo-timers
            let gloo_mixer = Mixer::new_with_gloo_timers(cfg.mixer);

            let mut w = PacketInteraction::new(db.as_ref_counted(), on_msg.0, cfg);
>>>>>>> e4f32fb7

        let timeout = async_std::task::sleep(Duration::from_secs(TIMEOUT_SECONDS));
        pin_mut!(finish, timeout);

<<<<<<< HEAD
        let succeeded = match select(finish, timeout).await {
            Either::Left(((acks, pkts), _)) => {
                assert_eq!(acks, PENDING_PACKETS, "did not receive all acknowledgements");
                assert_eq!(pkts, PENDING_PACKETS, "did not receive all packets");
                succeeded && true
=======
            if let Some(on_msg_recv) = on_msg.1 {
                wasm_bindgen_futures::spawn_local(async move {
                    let this = JsValue::null();
                    let cb = on_final_packet.unwrap();
                    while let Ok(pkt) = on_msg_recv.recv().await {
                        debug!(
                            "wasm packet interaction loop iteration {}",
                            hex::encode(&pkt.plain_text)
                        );
                        if let Ok(param) = serde_wasm_bindgen::to_value(&pkt) {
                            if let Err(e) = cb.call1(&this, &param) {
                                error!("failed to call on_msg closure: {:?}", e.as_string());
                            }
                        } else {
                            error!("failed to serialize application data")
                        }
                    }
                });
>>>>>>> e4f32fb7
            }
            Either::Right(_) => false,
        };

<<<<<<< HEAD
        assert!(succeeded, "test timed out after {TIMEOUT_SECONDS} seconds");
=======
            Self { w }
        }

        pub async fn received_packet(&self, payload: Payload) -> JsResult<()> {
            ok_or_jserr!(self.w.received_packet(payload, false).await)
        }

        pub async fn send_packet(
            &self,
            msg: &[u8],
            app_tag: Option<u16>,
            path: Path,
            timeout_secs: u64,
        ) -> JsResult<HalfKeyChallenge> {
            ok_or_jserr!(
                self.w
                    .send_packet(msg, app_tag, path, Some(Duration::from_secs(timeout_secs)))
                    .await
            )
        }

        pub async fn handle_outgoing_packets(&self, transport_cb: &js_sys::Function) {
            let msg_transport = create_transport_closure!(transport_cb);
            self.w.handle_outgoing_packets(&msg_transport).await
        }

        pub async fn handle_incoming_packets(
            &self,
            ack_interaction: &WasmAckInteraction,
            transport_cb: &js_sys::Function,
        ) {
            let msg_transport = create_transport_closure!(transport_cb);
            self.w
                .handle_incoming_packets(ack_interaction.w.clone(), &msg_transport)
                .await
        }

        pub fn stop(&self) {
            self.w.stop()
        }
>>>>>>> e4f32fb7
    }
}<|MERGE_RESOLUTION|>--- conflicted
+++ resolved
@@ -1,29 +1,19 @@
 use async_lock::RwLock;
 use futures::future::{poll_fn, Either};
+use futures::channel::mpsc::{channel, UnboundedSender, Receiver, Sender};
+use futures_lite::stream::StreamExt;
 use std::fmt::{Display, Formatter};
 use std::pin::Pin;
 
 use crate::errors::PacketError::{
-<<<<<<< HEAD
-    AcknowledgementValidation, ChannelNotFound, InvalidPacketState, OutOfFunds, PathNotValid, Retry, TagReplay,
-    TransportError,
-};
-use crate::errors::Result;
-use crate::packet::{Packet, PacketState};
-use crate::path::Path;
-use futures::channel::mpsc::{channel, UnboundedSender, Receiver, Sender};
-use futures_lite::stream::StreamExt;
-use core_crypto::types::{HalfKeyChallenge, Hash, PublicKey};
-=======
     AcknowledgementValidation, ChannelNotFound, InvalidPacketState, OutOfFunds, PacketConstructionError,
-    PacketDecodingError, PathError, Retry, TagReplay, Timeout, TransportError,
+    PacketDecodingError, PathError, Retry, TagReplay, TransportError,
 };
 use crate::errors::Result;
 use crate::packet::{Packet, PacketState, PAYLOAD_SIZE};
-use async_std::channel::{bounded, Receiver, Sender, TrySendError};
+
 use core_crypto::keypairs::{ChainKeypair, OffchainKeypair};
 use core_crypto::types::{HalfKeyChallenge, Hash, OffchainPublicKey};
->>>>>>> e4f32fb7
 use core_ethereum_db::traits::HoprCoreEthereumDbActions;
 use core_mixer::mixer::{Mixer, MixerConfig};
 use core_path::errors::PathError::PathNotValid;
@@ -159,47 +149,8 @@
 }
 
 // Default sizes of the acknowledgement queues
-<<<<<<< HEAD
 pub const ACK_TX_QUEUE_SIZE: usize = 2048;
 pub const ACK_RX_QUEUE_SIZE: usize = 2048;
-=======
-const ACK_TX_QUEUE_SIZE: usize = 2048;
-const ACK_RX_QUEUE_SIZE: usize = 2048;
-
-/// Implements protocol acknowledgement logic
-/// Maintains TX and RX queues of `Payload` with the serialized `Acknowledgement` type.
-/// Processing of each queue can be executed using `handle_incoming_acknowledgement` and
-/// `handle_outgoing_acknowledgements` methods.
-/// When a new acknowledgement is delivered from the transport the `received_acknowledgement`
-/// method is used to push it into the processing queue of incoming acknowledgements.
-/// Whan a new acknowledgement is about to be sent, the `send_acknowledgement` method is used
-/// to push it into the processing queue of outgoing acknowledgements.
-/// When no more processing needs to be done, the instance should be stopped via the `stop` method.
-/// Once the instance is stopped, it cannot be restarted.
-pub struct AcknowledgementInteraction<Db: HoprCoreEthereumDbActions> {
-    db: Arc<RwLock<Db>>,
-    pub on_acknowledgement: Option<Sender<HalfKeyChallenge>>,
-    pub on_acknowledged_ticket: Option<Sender<AcknowledgedTicket>>,
-    incoming_channel: (Sender<Payload>, Receiver<Payload>),
-    outgoing_channel: (Sender<Payload>, Receiver<Payload>),
-}
-
-impl<Db: HoprCoreEthereumDbActions> AcknowledgementInteraction<Db> {
-    /// Creates a new instance given the DB and our public key used to verify the acknowledgements.
-    pub fn new(
-        db: Arc<RwLock<Db>>,
-        on_acknowledgement: Option<Sender<HalfKeyChallenge>>,
-        on_acknowledged_ticket: Option<Sender<AcknowledgedTicket>>,
-    ) -> Self {
-        Self {
-            db,
-            incoming_channel: bounded(ACK_RX_QUEUE_SIZE),
-            outgoing_channel: bounded(ACK_TX_QUEUE_SIZE),
-            on_acknowledgement,
-            on_acknowledged_ticket,
-        }
-    }
->>>>>>> e4f32fb7
 
 #[derive(Debug)]
 pub enum AckToProcess {
@@ -207,47 +158,11 @@
     ToSend(PeerId, Acknowledgement),
 }
 
-<<<<<<< HEAD
 #[derive(Debug)]
 pub enum AckProcessed {
     Receive(PeerId, Result<()>),
     Send(PeerId, Acknowledgement)
 }
-=======
-    /// Start processing the incoming acknowledgement queue.
-    pub async fn handle_incoming_acknowledgements(&self) {
-        while let Ok(payload) = self.incoming_channel.1.recv().await {
-            debug!("handle incoming acknowledgement loop iteration {payload}");
-
-            match Acknowledgement::from_bytes(&payload.data) {
-                Ok(mut ack) => {
-                    if let Ok(remote_pk) = OffchainPublicKey::from_peerid(&payload.remote_peer) {
-                        debug!("validating incoming acknowledgement from {}", payload.remote_peer);
-                        if ack.validate(&remote_pk) {
-                            if let Err(e) = self.handle_acknowledgement(ack).await {
-                                error!(
-                                    "failed to process incoming acknowledgement from {}: {e}",
-                                    payload.remote_peer
-                                );
-                            }
-                        } else {
-                            error!(
-                                "failed to verify signature on acknowledgement from peer {}",
-                                payload.remote_peer
-                            )
-                        }
-                    } else {
-                        error!("invalid remote peer id {}", payload.remote_peer)
-                    }
-                }
-                Err(e) => {
-                    error!("received unreadable acknowledgement from {}: {e}", payload.remote_peer);
-                }
-            }
-        }
-        info!("done processing incoming acknowledgements");
-    }
->>>>>>> e4f32fb7
 
 /// Implements protocol acknowledgement logic for acknowledgements
 pub struct AcknowledgementProcessor<Db: HoprCoreEthereumDbActions> {
@@ -261,11 +176,7 @@
         Self { db, on_acknowledgement, on_acknowledged_ticket }
     }
 
-<<<<<<< HEAD
     pub async fn handle_acknowledgement(&mut self, ack: Acknowledgement) -> Result<()> {
-=======
-    async fn handle_acknowledgement(&self, ack: Acknowledgement) -> Result<()> {
->>>>>>> e4f32fb7
         /*
             There are three cases:
             1. There is an unacknowledged ticket and we are
@@ -361,7 +272,6 @@
     }
 }
 
-<<<<<<< HEAD
 /// External API for feeding Acknowledgement actions into the Acknowledgement processor
 /// processing the elements independently in the background.
 #[derive(Debug, Clone)]
@@ -427,14 +337,27 @@
         spawn_local(async move {
             while let Some(value) = processing_in_rx.next().await {
                 let message = match value {
-                    AckToProcess::ToReceive(peer, ack) => {
-                        let result = processor.handle_acknowledgement(ack).await;
-                        match result {
-                            Ok(_) => AckProcessed::Receive(peer, result),
-                            Err(e) => {
-                                error!("Encountered error while handling acknowledgement from peer '{}': {}", &peer, e);
+                    AckToProcess::ToReceive(peer, mut ack) => {
+                        if let Ok(remote_pk) = OffchainPublicKey::from_peerid(&peer) {
+                            debug!("validating incoming acknowledgement from {}", peer);
+                            if ack.validate(&remote_pk) {
+                                match processor.handle_acknowledgement(ack).await {
+                                    Ok(_) => AckProcessed::Receive(peer, Ok(())),
+                                    Err(e) => {
+                                        error!("Encountered error while handling acknowledgement from peer '{}': {}", &peer, e);
+                                        continue
+                                    }
+                                }
+                            } else {
+                                error!(
+                                    "failed to verify signature on acknowledgement from peer {}",
+                                    peer
+                                );
                                 continue
                             }
+                        } else {
+                            error!("invalid remote peer id {}", peer);
+                            continue
                         }
                     },
                     AckToProcess::ToSend(peer, ack) => AckProcessed::Send(peer, ack)
@@ -457,27 +380,6 @@
 
         Self {
             ack_event_queue: (processing_in_tx, processing_out_rx),
-=======
-/// Configuration parameters for the packet interaction.
-#[derive(Clone)]
-#[cfg_attr(feature = "wasm", wasm_bindgen::prelude::wasm_bindgen(getter_with_clone))]
-pub struct PacketInteractionConfig {
-    pub check_unrealized_balance: bool,
-    pub packet_keypair: OffchainKeypair,
-    pub chain_keypair: ChainKeypair,
-    pub mixer: MixerConfig,
-}
-
-#[cfg_attr(feature = "wasm", wasm_bindgen::prelude::wasm_bindgen)]
-impl PacketInteractionConfig {
-    #[cfg_attr(feature = "wasm", wasm_bindgen::prelude::wasm_bindgen(constructor))]
-    pub fn new(packet_keypair: OffchainKeypair, chain_keypair: ChainKeypair) -> Self {
-        Self {
-            packet_keypair,
-            chain_keypair,
-            check_unrealized_balance: true,
-            mixer: MixerConfig::default(),
->>>>>>> e4f32fb7
         }
     }
 
@@ -519,12 +421,6 @@
     Db: HoprCoreEthereumDbActions,
 {
     db: Arc<RwLock<Db>>,
-<<<<<<< HEAD
-=======
-    incoming_packets: (Sender<Payload>, Receiver<Payload>),
-    outgoing_packets: (Sender<Payload>, Receiver<Payload>),
-    pub on_final_packet: Option<Sender<ApplicationData>>,
->>>>>>> e4f32fb7
     pub mixer: Mixer<Payload>,
     cfg: PacketInteractionConfig,
 }
@@ -539,24 +435,10 @@
     Db: HoprCoreEthereumDbActions,
 {
     /// Creates a new instance given the DB and configuration.
-<<<<<<< HEAD
     pub fn new(db: Arc<RwLock<Db>>, cfg: PacketInteractionConfig, mixer: Mixer<Payload>) -> Self {
         Self {
             db,
             mixer: mixer,
-=======
-    pub fn new(
-        db: Arc<RwLock<Db>>,
-        on_final_packet: Option<Sender<ApplicationData>>,
-        cfg: PacketInteractionConfig,
-    ) -> Self {
-        Self {
-            db,
-            incoming_packets: bounded(PACKET_RX_QUEUE_SIZE),
-            outgoing_packets: bounded(PACKET_TX_QUEUE_SIZE),
-            on_final_packet,
-            mixer: Mixer::new(cfg.mixer),
->>>>>>> e4f32fb7
             cfg,
         }
     }
@@ -635,27 +517,7 @@
         Ok(ticket)
     }
 
-<<<<<<< HEAD
     pub async fn create_packet_from_me(&self, data: Box<[u8]>, path: Path) -> Result<(Payload, HalfKeyChallenge)> {
-=======
-    /// Pushes the packet with the given payload for sending via the given valid path.
-    /// The application tag acts as an optional distinguisher for different application level protocols.
-    /// If no `app_tag` is specified, the `DEFAULT_APPLICATION_TAG` is used.
-    /// If `timeout` is given, the method waits the given time if the TX queue is full until there's space.
-    /// If `timeout` is zero, the method waits indefinitely.
-    /// If `timeout` is `None` and the TX queue is full, the method fails with `Err(Retry)`
-    pub async fn send_packet(
-        &self,
-        msg: &[u8],
-        app_tag: Option<Tag>,
-        path: Path,
-        timeout: Option<Duration>,
-    ) -> Result<HalfKeyChallenge> {
-        // Check if the path is valid
-        if !path.valid() {
-            return Err(PathError(PathNotValid));
-        }
-
         let next_peer = self
             .db
             .read()
@@ -664,7 +526,6 @@
             .await?
             .ok_or(PacketConstructionError)?;
 
->>>>>>> e4f32fb7
         // Decide whether to create 0-hop or multihop ticket
         let next_ticket = if path.length() == 1 {
             Ticket::new_zero_hop(next_peer, &self.cfg.chain_keypair)
@@ -672,18 +533,8 @@
             self.create_multihop_ticket(next_peer, path.length() as u8).await?
         };
 
-<<<<<<< HEAD
         // Create the packet
-        let packet = Packet::new(&data, &path.hops(), &self.cfg.private_key, next_ticket)?;
-=======
-        // Create the packet with application tag
-        let app_data = ApplicationData {
-            application_tag: app_tag,
-            plain_text: msg.into(),
-        };
-
-        let packet = Packet::new(&app_data.to_bytes(), &path, &self.cfg.chain_keypair, next_ticket)?;
->>>>>>> e4f32fb7
+        let packet = Packet::new(&data, &path, &self.cfg.chain_keypair, next_ticket)?;
         debug!("packet state {}", packet.state());
         match packet.state() {
             PacketState::Outgoing { ack_challenge, .. } => {
@@ -693,47 +544,10 @@
                     .store_pending_acknowledgment(*ack_challenge, PendingAcknowledgement::WaitingAsSender)
                     .await?;
 
-<<<<<<< HEAD
                 Ok((Payload {
-                    remote_peer: path.hops()[0].clone(),
+                    remote_peer: path.hops()[0],
                     data: packet.to_bytes(),
                 }, ack_challenge.clone()))
-=======
-                //debug!("<<< WRITE store_pending_lock");
-
-                #[cfg(all(feature = "prometheus", not(test)))]
-                METRIC_PACKETS_COUNT.increment();
-
-                if let Some(timeout_value) = timeout {
-                    let push = self.outgoing_packets.0.send(Payload {
-                        remote_peer: path.hops()[0],
-                        data: packet.to_bytes(),
-                    });
-                    if !timeout_value.is_zero() {
-                        let timeout = async_std::task::sleep(timeout_value);
-                        pin_mut!(push, timeout);
-                        match select(push, timeout).await {
-                            Either::Left((res, _)) => res.map_err(|_| TransportError("queue is closed".to_string())),
-                            Either::Right(_) => Err(Timeout(timeout_value.as_secs())),
-                        }
-                    } else {
-                        push.await.map_err(|_| TransportError("queue is closed".to_string()))
-                    }
-                } else {
-                    self.outgoing_packets
-                        .0
-                        .try_send(Payload {
-                            remote_peer: path.hops()[0],
-                            data: packet.to_bytes(),
-                        })
-                        .map_err(|e| match e {
-                            TrySendError::Full(_) => Retry,
-                            TrySendError::Closed(_) => TransportError("queue is closed".to_string()),
-                        })
-                }?;
-
-                Ok(*ack_challenge)
->>>>>>> e4f32fb7
             }
             _ => {
                 debug!("invalid packet state {:?}", packet.state());
@@ -745,7 +559,7 @@
     }
 
     pub fn create_packet_from_bytes(&self, data: &[u8], peer: &PeerId) -> Result<Packet> {
-        Packet::from_bytes(data, &self.cfg.private_key, peer)
+        Packet::from_bytes(data, &self.cfg.packet_keypair, peer)
     }
 
     pub async fn handle_mixed_packet(&self, mut packet: Packet) -> Result<PacketType> {
@@ -764,39 +578,9 @@
                 if self.db.write().await.check_and_set_packet_tag(packet_tag).await? {
                     return Err(TagReplay);
                 }
-<<<<<<< HEAD
-
-                let ack = packet.create_acknowledgement(&self.cfg.private_key);
+
+                let ack = packet.create_acknowledgement(&self.cfg.packet_keypair);
                 return Ok(PacketType::Final(packet, ack))
-=======
-                //debug!("<<< WRITE check_and_set_packet_tag final lock");
-
-                // We're the destination of the packet, so emit the packet contents
-                if let Some(emitter) = &self.on_final_packet {
-                    let fd = ApplicationData::from_bytes(plain_text).map_err(|_| {
-                        PacketDecodingError(format!("final plaintext is malformed: {}", hex::encode(plain_text)))
-                    })?;
-                    debug!("emitting final packet: {fd}");
-
-                    if let Err(e) = emitter.try_send(fd) {
-                        error!("failed to emit received final packet: {e}");
-                    }
-                }
-
-                // And create acknowledgement, but do not fail completely if it fails
-                let ack = packet.create_acknowledgement(&self.cfg.packet_keypair).unwrap();
-                if let Err(e) = ack_interaction
-                    .send_acknowledgement(ack, previous_hop.to_peerid(), None)
-                    .await
-                {
-                    error!("failed acknowledge the final packet: {e}");
-                }
-
-                #[cfg(all(feature = "prometheus", not(test)))]
-                METRIC_RECV_MESSAGE_COUNT.increment();
-
-                return Ok(());
->>>>>>> e4f32fb7
             }
 
             PacketState::Forwarded {
@@ -896,24 +680,11 @@
         // Transform the packet for forwarding using the next ticket
         packet.forward(&self.cfg.chain_keypair, next_ticket)?;
 
-<<<<<<< HEAD
-        let ack = packet.create_acknowledgement(&self.cfg.private_key);
+        let ack = packet.create_acknowledgement(&self.cfg.packet_keypair);
         Ok(PacketType::Forward(packet, ack, previous_peer, next_peer))
     }
 }
 
-=======
-        // Forward the packet to the next hop
-        message_transport(packet.to_bytes(), next_peer.to_string())
-            .await
-            .map_err(TransportError)?;
-
-        // Acknowledge to the previous hop that we forwarded the packet, but do not fail if the acknowledgement fails
-        let ack = packet.create_acknowledgement(&self.cfg.packet_keypair).unwrap();
-        if let Err(e) = ack_interaction.send_acknowledgement(ack, previous_peer, None).await {
-            error!("failed to acknowledge relayed packet: {e}");
-        }
->>>>>>> e4f32fb7
 
 /// Packet send finalizer notifying the awaiting future once the send has been acknowledged.
 /// 
@@ -954,7 +725,6 @@
     }
 }
 
-<<<<<<< HEAD
 /// Await on future until the confirmation of packet reception is received
 #[derive(Debug)]
 pub struct PacketSendAwaiter {
@@ -983,33 +753,6 @@
                         challenge.map_err(|_| TransportError("Canceled".to_owned()))
                     },
                     Either::Right(_) => Err(TransportError("Timed out on sending a packet".to_owned())),
-=======
-    /// Starts handling of the incoming packets using the given transport.
-    /// The given acknowledgement interaction is used perform acknowledgements.
-    pub async fn handle_incoming_packets<T, F>(
-        &self,
-        ack_interaction: Arc<AcknowledgementInteraction<Db>>,
-        message_transport: &T,
-    ) where
-        T: Fn(Box<[u8]>, String) -> F,
-        F: futures::Future<Output = core::result::Result<(), String>>,
-    {
-        while let Ok(payload) = self.incoming_packets.1.recv().await {
-            debug!("handle incoming packet loop iteration {payload}");
-            // Add some random delay via mixer
-            let mixed_packet = self.mixer.mix(payload).await;
-            match Packet::from_bytes(&mixed_packet.data, &self.cfg.packet_keypair, &mixed_packet.remote_peer) {
-                Ok(packet) => {
-                    if let Err(e) = self
-                        .handle_mixed_packet(packet, ack_interaction.clone(), message_transport)
-                        .await
-                    {
-                        error!("failed to handle packet from {}: {e}", mixed_packet.remote_peer);
-                    }
-                }
-                Err(e) => {
-                    error!("received unreadable packet from {}: {e}", mixed_packet.remote_peer);
->>>>>>> e4f32fb7
                 }
             },
             None => Err(TransportError("Packet send process observation already consumed".to_owned())),
@@ -1031,7 +774,7 @@
     pub fn send_packet(&mut self, msg: Box<[u8]>, path: Path) -> Result<PacketSendAwaiter> {
         // Check if the path is valid
         if !path.valid() {
-            return Err(PathNotValid);
+            return Err(PathError(PathNotValid));
         }
 
         let (tx, rx) = futures::channel::oneshot::channel::<HalfKeyChallenge>();
@@ -1073,16 +816,18 @@
 #[derive(Clone, Debug)]
 pub struct PacketInteractionConfig {
     pub check_unrealized_balance: bool,
-    pub private_key: Box<[u8]>,
+    pub packet_keypair: OffchainKeypair,
+    pub chain_keypair: ChainKeypair,
     pub mixer: MixerConfig,
 }
 
 #[cfg_attr(feature = "wasm", wasm_bindgen::prelude::wasm_bindgen)]
 impl PacketInteractionConfig {
     #[cfg_attr(feature = "wasm", wasm_bindgen::prelude::wasm_bindgen(constructor))]
-    pub fn new(private_key: Box<[u8]>) -> Self {
+    pub fn new(packet_keypair: OffchainKeypair, chain_keypair: ChainKeypair) -> Self {
         Self {
-            private_key,
+            packet_keypair,
+            chain_keypair,
             check_unrealized_balance: true,
             mixer: MixerConfig::default(),
         }
@@ -1231,37 +976,66 @@
 }
 
 
+#[cfg(feature = "wasm")]
+mod wasm {
+    use std::str::FromStr;
+
+    use crate::interaction::Payload;
+
+    use super::ApplicationData;
+    use libp2p_identity::PeerId;
+    use utils_misc::{utils::wasm::JsResult, ok_or_jserr};
+    use utils_types::traits::BinarySerializable;
+    use wasm_bindgen::prelude::*;
+
+    #[wasm_bindgen]
+    impl ApplicationData {
+        #[wasm_bindgen(constructor)]
+        pub fn _new(tag: Option<u16>, data: Box<[u8]>) -> Self {
+            Self {
+                application_tag: tag,
+                plain_text: data,
+            }
+        }
+
+        #[wasm_bindgen(js_name = "serialize")]
+        pub fn _serialize(&self) -> Box<[u8]> {
+            self.to_bytes()
+        }
+
+        #[wasm_bindgen(js_name = "deserialize")]
+        pub fn _deserialize(data: &[u8]) -> JsResult<ApplicationData> {
+            ok_or_jserr!(Self::from_bytes(data))
+        }
+    }
+
+    #[wasm_bindgen]
+    impl Payload {
+        #[wasm_bindgen(constructor)]
+        pub fn _new(peer_id: &str, packet_data: Box<[u8]>) -> JsResult<Payload> {
+            Ok(Self {
+                remote_peer: ok_or_jserr!(PeerId::from_str(peer_id))?,
+                data: packet_data,
+            })
+        }
+    }
+}
+
 #[cfg(test)]
 mod tests {
     use crate::interaction::{
-<<<<<<< HEAD
         AcknowledgementInteraction, PacketInteraction, PacketInteractionConfig, PRICE_PER_PACKET, AckProcessed, MsgProcessed,
-=======
-        AcknowledgementInteraction, ApplicationData, PacketInteraction, PacketInteractionConfig, Payload,
-        PRICE_PER_PACKET,
->>>>>>> e4f32fb7
     };
     use crate::por::ProofOfRelayValues;
     use async_std::sync::RwLock;
     use core_crypto::derivation::derive_ack_key_share;
-<<<<<<< HEAD
-    use core_crypto::random::random_bytes;
-    use core_crypto::types::{Hash, PublicKey, HalfKeyChallenge};
-    use core_ethereum_db::db::CoreEthereumDb;
-    use core_ethereum_db::traits::HoprCoreEthereumDbActions;
-    use core_ethereum_misc::commitment::{initialize_commitment, ChannelCommitmentInfo};
+    use core_crypto::types::{PublicKey, HalfKeyChallenge, OffchainPublicKey};
+    use core_ethereum_db::{db::CoreEthereumDb, traits::HoprCoreEthereumDbActions};
     use core_mixer::mixer::{MixerConfig, Mixer};
-    use core_types::acknowledgement::{Acknowledgement, AcknowledgementChallenge, PendingAcknowledgement, AcknowledgedTicket};
-=======
+    use core_types::acknowledgement::{Acknowledgement, PendingAcknowledgement, AcknowledgedTicket};
     use core_crypto::keypairs::{ChainKeypair, Keypair, OffchainKeypair};
     use core_crypto::shared_keys::SharedSecret;
-    use core_crypto::types::{OffchainPublicKey, PublicKey};
-    use core_ethereum_db::db::CoreEthereumDb;
-    use core_ethereum_db::traits::HoprCoreEthereumDbActions;
-    use core_mixer::mixer::MixerConfig;
     use core_path::path::Path;
-    use core_types::acknowledgement::{Acknowledgement, PendingAcknowledgement};
->>>>>>> e4f32fb7
     use core_types::channels::{ChannelEntry, ChannelStatus};
     use futures::channel::mpsc::{UnboundedSender, Sender};
     use futures::future::{select, Either};
@@ -1277,7 +1051,7 @@
     use utils_db::leveldb::rusty::RustyLevelDbShim;
     use utils_log::debug;
     use utils_types::primitives::{Balance, BalanceType, Snapshot, U256};
-    use utils_types::traits::{BinarySerializable, PeerIdLike, ToHex};
+    use utils_types::traits::{PeerIdLike, ToHex};
 
     use super::{PacketSendFinalizer, PacketSendAwaiter};
 
@@ -1468,7 +1242,6 @@
         );
 
         // Peer 2: Recipient of the packet and sender of the acknowledgement
-<<<<<<< HEAD
         let mut ack_interaction_counterparty = AcknowledgementInteraction::new(
             core_dbs[1].clone(),
             None,
@@ -1476,36 +1249,20 @@
         );
 
         // Peer 2: start sending out outgoing acknowledgement
-        for (ack_key, ack_msg) in sent_challenges.clone() {
+        for (ack_key, _) in sent_challenges.clone() {
             ack_interaction_counterparty
                 .writer()
                 .send_acknowledgement(
                     PEERS[0].clone(),
-                    Acknowledgement::new(ack_msg, ack_key, &PEERS_PRIVS[1]),
+                    Acknowledgement::new(ack_key, &OffchainKeypair::from_secret(&PEERS_PRIVS[1]).unwrap()),
                 )
-=======
-        let ack_interaction_counterparty = Arc::new(AcknowledgementInteraction::new(core_dbs[1].clone(), None, None));
-
-        // Peer 2: start sending out outgoing acknowledgement
-        spawn_ack_send::<_, 1>(ack_interaction_counterparty.clone());
-
-        // Peer 2: does not need to process incoming acknowledgements
-
-        ////
-
-        let recv_kp = OffchainKeypair::from_secret(&PEERS_PRIVS[1]).unwrap();
-        for (ack_key, _) in sent_challenges.iter() {
-            ack_interaction_counterparty
-                .send_acknowledgement(Acknowledgement::new(ack_key.clone(), &recv_kp), PEERS[0].clone(), None)
-                .await
->>>>>>> e4f32fb7
                 .expect("failed to send ack");
 
             // emulate channel to another peer
             match ack_interaction_counterparty.next().await {
                 Some(value) => match value {
-                    AckProcessed::Send(peer, ack) => {
-                        ack_interaction_sender.writer().receive_acknowledgement(peer, ack).expect("Should succeed")
+                    AckProcessed::Send(_, ack) => {
+                        ack_interaction_sender.writer().receive_acknowledgement(PEERS[1].clone(), ack).expect("Should succeed")
                     },
                     _ => panic!("Unexpected incoming acknowledgement detected")
                 }
@@ -1579,12 +1336,12 @@
                     if i == peer_count - 1 { Some(pkt_tx.clone()) } else { None },
                     PacketInteractionConfig {
                         check_unrealized_balance: true,
-                        private_key: PEERS_PRIVS[i].into(),
+                        packet_keypair: OffchainKeypair::from_secret(&PEERS_PRIVS[i]).unwrap(),
+                        chain_keypair: ChainKeypair::from_secret(&PEERS_PRIVS[i]).unwrap(),
                         mixer: MixerConfig::default(),      // TODO: unnecessary, can be removed
                     },
                 );
 
-<<<<<<< HEAD
                 (ack, pkt)
             })
             .collect::<Vec<_>>()
@@ -1592,53 +1349,6 @@
 
     async fn emulate_channel_communication(pending_packet_count: usize, mut components: Vec<(AcknowledgementInteraction, PacketInteraction)>) {
         let component_length = components.len();
-=======
-        // Peer 1 (sender): just sends packets over Peer 2 to Peer 3, ignores acknowledgements from Peer 2
-        let packet_sender = Arc::new(PacketInteraction::new(
-            core_dbs[0].clone(),
-            None,
-            PacketInteractionConfig {
-                check_unrealized_balance: true,
-                packet_keypair: OffchainKeypair::from_secret(&PEERS_PRIVS[0]).unwrap(),
-                chain_keypair: ChainKeypair::from_secret(&PEERS_PRIVS[0]).unwrap(),
-                mixer: MixerConfig::default(),
-            },
-        ));
-        spawn_pkt_send::<_, 0>(packet_sender.clone());
-
-        // Peer 2 (relayer): relays packets to Peer 3 and awaits acknowledgements of relayer packets to Peer 3
-        let ack_interaction_relayer =
-            Arc::new(AcknowledgementInteraction::new(core_dbs[1].clone(), None, Some(ack_tx)));
-        let pkt_interaction_relayer = Arc::new(PacketInteraction::new(
-            core_dbs[1].clone(),
-            None,
-            PacketInteractionConfig {
-                check_unrealized_balance: true,
-                packet_keypair: OffchainKeypair::from_secret(&PEERS_PRIVS[1]).unwrap(),
-                chain_keypair: ChainKeypair::from_secret(&PEERS_PRIVS[1]).unwrap(),
-                mixer: MixerConfig::default(),
-            },
-        ));
-
-        // Peer 2: start packets handling as a relayer and start receiving of incoming acknowledgements
-        spawn_pkt_handling::<_, 1>(pkt_interaction_relayer.clone(), ack_interaction_relayer.clone());
-        spawn_pkt_receive::<_, 1>(pkt_interaction_relayer.clone());
-        spawn_ack_handling(ack_interaction_relayer.clone());
-        spawn_ack_receive::<_, 1>(ack_interaction_relayer.clone());
-
-        // Peer 3: Recipient of the packet and sender of the acknowledgement
-        let ack_interaction_counterparty = Arc::new(AcknowledgementInteraction::new(core_dbs[2].clone(), None, None));
-        let pkt_interaction_counterparty = Arc::new(PacketInteraction::new(
-            core_dbs[2].clone(),
-            Some(pkt_tx),
-            PacketInteractionConfig {
-                check_unrealized_balance: true,
-                packet_keypair: OffchainKeypair::from_secret(&PEERS_PRIVS[2]).unwrap(),
-                chain_keypair: ChainKeypair::from_secret(&PEERS_PRIVS[2]).unwrap(),
-                mixer: MixerConfig::default(),
-            },
-        ));
->>>>>>> e4f32fb7
 
         for _ in 0..pending_packet_count {
             match components[0].1.next().await.expect("pkt_sender should have sent a packet") {
@@ -1697,18 +1407,11 @@
         assert_eq!(peer_count - 1, packet_path.length() as usize, "path has invalid length");
 
         for _ in 0..PENDING_PACKETS {
-<<<<<<< HEAD
             components[0]
                 .1
                 .writer()
                 .send_packet(Box::from(TEST_MESSAGE), packet_path.clone())
                 .expect("Packet should be sent successfully");
-=======
-            packet_sender
-                .send_packet(&TEST_MESSAGE, Some(42), packet_path.clone(), None)
-                .await
-                .unwrap();
->>>>>>> e4f32fb7
         }
 
         let channel = emulate_channel_communication(PENDING_PACKETS, components);
@@ -1730,10 +1433,6 @@
                     }
                     Either::Right((pkt, _)) => {
                         let msg = pkt.unwrap();
-<<<<<<< HEAD
-=======
-                        debug!("received message: {}", hex::encode(&msg.plain_text));
->>>>>>> e4f32fb7
                         assert_eq!(TEST_MESSAGE, msg.as_ref(), "received packet payload must match");
                         pkts += 1;
                     }
@@ -1768,118 +1467,14 @@
         const PENDING_PACKETS: usize = 5;
         const TIMEOUT_SECONDS: u64 = 20;
 
-<<<<<<< HEAD
         let peer_count = 5;
         let components = peer_setup_for(peer_count, ack_tx, pkt_tx).await;
-=======
-        let packet_path = Path::new_valid(PEERS[1..].to_vec());
-        assert_eq!(4, packet_path.length(), "path has invalid length");
-
-        let mut interactions = vec![];
-        // -------------- Peer 1: sender
-        let packet_sender = Arc::new(PacketInteraction::new(
-            core_dbs[0].clone(),
-            None,
-            PacketInteractionConfig {
-                check_unrealized_balance: true,
-                packet_keypair: OffchainKeypair::from_secret(&PEERS_PRIVS[0]).unwrap(),
-                chain_keypair: ChainKeypair::from_secret(&PEERS_PRIVS[0]).unwrap(),
-                mixer: MixerConfig::default(),
-            },
-        ));
-        spawn_pkt_send::<_, 0>(packet_sender.clone());
-
-        interactions.push((Some(packet_sender.clone()), None));
-
-        // -------------- Peer 2: relayer
-        let ack_1 = Arc::new(AcknowledgementInteraction::new(core_dbs[1].clone(), None, None));
-        let pkt_1 = Arc::new(PacketInteraction::new(
-            core_dbs[1].clone(),
-            None,
-            PacketInteractionConfig {
-                check_unrealized_balance: true,
-                packet_keypair: OffchainKeypair::from_secret(&PEERS_PRIVS[1]).unwrap(),
-                chain_keypair: ChainKeypair::from_secret(&PEERS_PRIVS[1]).unwrap(),
-                mixer: MixerConfig::default(),
-            },
-        ));
-
-        spawn_pkt_handling::<_, 1>(pkt_1.clone(), ack_1.clone());
-        spawn_pkt_receive::<_, 1>(pkt_1.clone());
-        spawn_ack_handling(ack_1.clone());
-        spawn_ack_receive::<_, 1>(ack_1.clone());
-        spawn_ack_send::<_, 1>(ack_1.clone());
-
-        interactions.push((Some(pkt_1), Some(ack_1)));
-
-        // -------------- Peer 3: relayer
-        let ack_2 = Arc::new(AcknowledgementInteraction::new(core_dbs[2].clone(), None, None));
-        let pkt_2 = Arc::new(PacketInteraction::new(
-            core_dbs[2].clone(),
-            None,
-            PacketInteractionConfig {
-                check_unrealized_balance: true,
-                packet_keypair: OffchainKeypair::from_secret(&PEERS_PRIVS[2]).unwrap(),
-                chain_keypair: ChainKeypair::from_secret(&PEERS_PRIVS[2]).unwrap(),
-                mixer: MixerConfig::default(),
-            },
-        ));
-
-        spawn_pkt_handling::<_, 2>(pkt_2.clone(), ack_2.clone());
-        spawn_pkt_receive::<_, 2>(pkt_2.clone());
-        spawn_ack_handling(ack_2.clone());
-        spawn_ack_receive::<_, 2>(ack_2.clone());
-        spawn_ack_send::<_, 2>(ack_2.clone());
-
-        interactions.push((Some(pkt_2), Some(ack_2)));
-
-        // -------------- Peer 4: relayer
-        let ack_3 = Arc::new(AcknowledgementInteraction::new(core_dbs[3].clone(), None, None));
-        let pkt_3 = Arc::new(PacketInteraction::new(
-            core_dbs[3].clone(),
-            None,
-            PacketInteractionConfig {
-                check_unrealized_balance: true,
-                packet_keypair: OffchainKeypair::from_secret(&PEERS_PRIVS[3]).unwrap(),
-                chain_keypair: ChainKeypair::from_secret(&PEERS_PRIVS[3]).unwrap(),
-                mixer: MixerConfig::default(),
-            },
-        ));
-
-        spawn_pkt_handling::<_, 3>(pkt_3.clone(), ack_3.clone());
-        spawn_pkt_receive::<_, 3>(pkt_3.clone());
-        spawn_ack_handling(ack_3.clone());
-        spawn_ack_receive::<_, 3>(ack_3.clone());
-        spawn_ack_send::<_, 3>(ack_3.clone());
-
-        interactions.push((Some(pkt_3), Some(ack_3)));
-
-        // -------------- Peer 5: recipient
-        let ack_4 = Arc::new(AcknowledgementInteraction::new(core_dbs[4].clone(), None, None));
-        let pkt_4 = Arc::new(PacketInteraction::new(
-            core_dbs[4].clone(),
-            Some(pkt_tx),
-            PacketInteractionConfig {
-                check_unrealized_balance: true,
-                packet_keypair: OffchainKeypair::from_secret(&PEERS_PRIVS[4]).unwrap(),
-                chain_keypair: ChainKeypair::from_secret(&PEERS_PRIVS[4]).unwrap(),
-                mixer: MixerConfig::default(),
-            },
-        ));
-
-        spawn_pkt_handling::<_, 4>(pkt_4.clone(), ack_4.clone());
-        spawn_pkt_receive::<_, 4>(pkt_4.clone());
-        spawn_ack_handling(ack_4.clone());
-        //spawn_ack_receive::<_, 4>(ack_4.clone());
-        spawn_ack_send::<_, 4>(ack_4.clone());
->>>>>>> e4f32fb7
 
         // Peer 1: start sending out packets
         let packet_path = Path::new_valid(PEERS[1..peer_count].to_vec());
         assert_eq!(peer_count - 1, packet_path.length() as usize, "path has invalid length");
 
         for _ in 0..PENDING_PACKETS {
-<<<<<<< HEAD
             components[0]
                 .1
                 .writer()
@@ -1888,28 +1483,6 @@
         }
 
         let channel = emulate_channel_communication(PENDING_PACKETS, components);
-=======
-            packet_sender
-                .send_packet(
-                    &TEST_MESSAGE,
-                    Some(42),
-                    packet_path.clone(),
-                    Some(Duration::from_secs(10)),
-                )
-                .await
-                .unwrap();
-        }
-
-        // Check that we received all packets
-        let finish = async move {
-            for _ in 1..PENDING_PACKETS + 1 {
-                let data = pkt_rx.recv().await.expect("failed finalize packet");
-                assert_eq!(TEST_MESSAGE, data.as_ref(), "message body mismatch");
-                debug!("received packet at the recipient: {}", hex::encode(&data.plain_text));
-            }
-        };
-
->>>>>>> e4f32fb7
         let timeout = async_std::task::sleep(Duration::from_secs(TIMEOUT_SECONDS));
         pin_mut!(channel, timeout);
 
@@ -1918,7 +1491,6 @@
             Either::Right(_) => false,
         };
 
-<<<<<<< HEAD
         // Check that we received all acknowledgements and packets
         let finish = async move {
             let (mut acks, mut pkts) = (0, 0);
@@ -1926,319 +1498,29 @@
                 match select(ack_rx.next(), pkt_rx.next()).await {
                     Either::Left((_, _)) => {
                         acks += 1;
-=======
-        terminate_transport();
-        interactions.into_iter().for_each(|(pkt, ack)| {
-            pkt.map(|v| v.stop());
-            ack.map(|v| v.stop());
-        });
-
-        async_std::task::sleep(Duration::from_secs(1)).await; // Let everything shutdown
-
-        assert!(succeeded, "test timed out after {TIMEOUT_SECONDS} seconds");
-    }
-
-    #[test]
-    fn test_final_data() {
-        let fd_1 = ApplicationData {
-            application_tag: Some(65535),
-            plain_text: (*b"test msg").into(),
-        };
-        let fd_2 = ApplicationData::from_bytes(&fd_1.to_bytes()).expect("should be able to deserialize");
-        assert_eq!(fd_1, fd_2, "should be deserialized equal");
-        assert!(fd_2.application_tag.is_some_and(|t| t == 65535));
-
-        let fd_1 = ApplicationData {
-            application_tag: None,
-            plain_text: (*b"test msg").into(),
-        };
-        let fd_2 = ApplicationData::from_bytes(&fd_1.to_bytes()).expect("should be able to deserialize");
-        assert_eq!(fd_1, fd_2, "should be deserialized equal");
-        assert!(fd_2.application_tag.is_none());
-    }
-}
-
-#[cfg(feature = "wasm")]
-pub mod wasm {
-    use crate::interaction::{
-        AcknowledgementInteraction, ApplicationData, PacketInteraction, PacketInteractionConfig, Payload,
-    };
-    use async_std::channel::unbounded;
-    use core_crypto::types::HalfKeyChallenge;
-    use core_ethereum_db::db::wasm::Database;
-    use core_ethereum_db::db::CoreEthereumDb;
-    use core_mixer::mixer::Mixer;
-    use core_path::path::Path;
-    use core_types::acknowledgement::{AcknowledgedTicket, Acknowledgement};
-    use js_sys::{JsString, Uint8Array};
-    use libp2p_identity::PeerId;
-    use std::future::Future;
-    use std::pin::Pin;
-    use std::str::FromStr;
-    use std::sync::Arc;
-    use std::time::Duration;
-    use utils_db::leveldb::wasm::LevelDbShim;
-    use utils_log::{debug, error};
-    use utils_misc::ok_or_jserr;
-    use utils_misc::utils::wasm::JsResult;
-    use utils_types::traits::BinarySerializable;
-    use wasm_bindgen::prelude::wasm_bindgen;
-    use wasm_bindgen::JsValue;
-
-    #[wasm_bindgen]
-    impl ApplicationData {
-        #[wasm_bindgen(constructor)]
-        pub fn _new(tag: Option<u16>, data: Box<[u8]>) -> Self {
-            Self {
-                application_tag: tag,
-                plain_text: data,
-            }
-        }
-
-        #[wasm_bindgen(js_name = "serialize")]
-        pub fn _serialize(&self) -> Box<[u8]> {
-            self.to_bytes()
-        }
-
-        #[wasm_bindgen(js_name = "deserialize")]
-        pub fn _deserialize(data: &[u8]) -> JsResult<ApplicationData> {
-            ok_or_jserr!(Self::from_bytes(data))
-        }
-    }
-
-    #[wasm_bindgen]
-    impl Payload {
-        #[wasm_bindgen(constructor)]
-        pub fn _new(peer_id: &str, packet_data: Box<[u8]>) -> JsResult<Payload> {
-            Ok(Self {
-                remote_peer: ok_or_jserr!(PeerId::from_str(peer_id))?,
-                data: packet_data,
-            })
-        }
-    }
-
-    macro_rules! create_transport_closure {
-        ($transport_cb:ident) => {
-            |msg: Box<[u8]>, peer: String| -> Pin<Box<dyn Future<Output = Result<(), String>>>> {
-                Box::pin(async move {
-                    let this = JsValue::null();
-                    let data: JsValue = js_sys::Uint8Array::from(msg.as_ref()).into();
-                    let peer: JsValue = JsString::from(peer.as_str()).into();
-
-                    match $transport_cb.call2(&this, &data, &peer) {
-                        Ok(r) => {
-                            let promise = js_sys::Promise::from(r);
-                            match wasm_bindgen_futures::JsFuture::from(promise).await {
-                                Ok(_) => Ok(()),
-                                Err(e) => {
-                                    error!("Failed to send message in packet / acknowledgement interaction");
-                                    error!("{:?}", e);
-
-                                    Err("Failed to send message in packet / acknowledgement interaction".into())
-                                }
-                            }
-                        }
-                        Err(e) => {
-                            error!(
-                                "The message transport could not be established: {}",
-                                e.as_string()
-                                    .unwrap_or_else(|| { "The message transport failed with unknown error".to_owned() })
-                                    .as_str()
-                            );
-                            Err(format!("Failed to extract transport error as string: {:?}", e))
-                        }
-                    }
-                })
-            }
-        };
-    }
-
-    #[wasm_bindgen]
-    pub struct WasmAckInteraction {
-        w: Arc<AcknowledgementInteraction<CoreEthereumDb<LevelDbShim>>>,
-    }
-
-    #[wasm_bindgen]
-    impl WasmAckInteraction {
-        #[wasm_bindgen(constructor)]
-        pub fn new(
-            db: Database,
-            on_acknowledgement: Option<js_sys::Function>,
-            on_acknowledged_ticket: Option<js_sys::Function>,
-        ) -> Self {
-            let on_ack = on_acknowledgement.is_some().then(unbounded::<HalfKeyChallenge>).unzip();
-            let on_ack_ticket = on_acknowledged_ticket
-                .is_some()
-                .then(unbounded::<AcknowledgedTicket>)
-                .unzip();
-
-            if let Some(ack_recv) = on_ack.1 {
-                wasm_bindgen_futures::spawn_local(async move {
-                    let this = JsValue::null();
-                    let cb = on_acknowledgement.unwrap();
-                    while let Ok(ack) = ack_recv.recv().await {
-                        debug!("wasm ack recv interaction loop iteration {ack}");
-
-                        let param: JsValue = Uint8Array::from(ack.to_bytes().as_ref()).into();
-                        if let Err(e) = cb.call1(&this, &param) {
-                            error!("failed to call on_ack closure: {:?}", e.as_string());
-                        }
->>>>>>> e4f32fb7
                     }
                     Either::Right((pkt, _)) => {
                         let msg = pkt.unwrap();
                         assert_eq!(TEST_MESSAGE, msg.as_ref(), "received packet payload must match");
                         pkts += 1;
                     }
-<<<<<<< HEAD
                 }
             }
             (acks, pkts)
         };
-=======
-                });
-            }
-
-            Self {
-                w: Arc::new(AcknowledgementInteraction::new(
-                    db.as_ref_counted(),
-                    on_ack.0,
-                    on_ack_ticket.0,
-                )),
-            }
-        }
-
-        pub async fn received_acknowledgement(&self, payload: Payload) -> JsResult<()> {
-            ok_or_jserr!(self.w.received_acknowledgement(payload, false).await)
-        }
-
-        pub async fn send_acknowledgement(
-            &self,
-            ack: Acknowledgement,
-            dest: String,
-            timeout_secs: u64,
-        ) -> JsResult<()> {
-            ok_or_jserr!(
-                self.w
-                    .send_acknowledgement(
-                        ack,
-                        ok_or_jserr!(PeerId::from_str(&dest))?,
-                        Some(Duration::from_secs(timeout_secs))
-                    )
-                    .await
-            )
-        }
-
-        pub async fn handle_incoming_acknowledgements(&self) {
-            self.w.handle_incoming_acknowledgements().await
-        }
-
-        pub async fn handle_outgoing_acknowledgements(&self, transport_cb: &js_sys::Function) {
-            let msg_transport = create_transport_closure!(transport_cb);
-            self.w.handle_outgoing_acknowledgements(&msg_transport).await
-        }
-
-        pub fn stop(&self) {
-            self.w.stop()
-        }
-    }
-
-    #[wasm_bindgen]
-    pub struct WasmPacketInteraction {
-        w: PacketInteraction<CoreEthereumDb<LevelDbShim>>,
-    }
-
-    #[wasm_bindgen]
-    impl WasmPacketInteraction {
-        #[wasm_bindgen(constructor)]
-        pub fn new(db: Database, on_final_packet: Option<js_sys::Function>, cfg: PacketInteractionConfig) -> Self {
-            let on_msg = on_final_packet
-                .is_some()
-                .then(unbounded::<super::ApplicationData>)
-                .unzip();
-
-            // For WASM we need to create mixer with gloo-timers
-            let gloo_mixer = Mixer::new_with_gloo_timers(cfg.mixer);
-
-            let mut w = PacketInteraction::new(db.as_ref_counted(), on_msg.0, cfg);
->>>>>>> e4f32fb7
 
         let timeout = async_std::task::sleep(Duration::from_secs(TIMEOUT_SECONDS));
         pin_mut!(finish, timeout);
 
-<<<<<<< HEAD
         let succeeded = match select(finish, timeout).await {
             Either::Left(((acks, pkts), _)) => {
                 assert_eq!(acks, PENDING_PACKETS, "did not receive all acknowledgements");
                 assert_eq!(pkts, PENDING_PACKETS, "did not receive all packets");
                 succeeded && true
-=======
-            if let Some(on_msg_recv) = on_msg.1 {
-                wasm_bindgen_futures::spawn_local(async move {
-                    let this = JsValue::null();
-                    let cb = on_final_packet.unwrap();
-                    while let Ok(pkt) = on_msg_recv.recv().await {
-                        debug!(
-                            "wasm packet interaction loop iteration {}",
-                            hex::encode(&pkt.plain_text)
-                        );
-                        if let Ok(param) = serde_wasm_bindgen::to_value(&pkt) {
-                            if let Err(e) = cb.call1(&this, &param) {
-                                error!("failed to call on_msg closure: {:?}", e.as_string());
-                            }
-                        } else {
-                            error!("failed to serialize application data")
-                        }
-                    }
-                });
->>>>>>> e4f32fb7
             }
             Either::Right(_) => false,
         };
 
-<<<<<<< HEAD
         assert!(succeeded, "test timed out after {TIMEOUT_SECONDS} seconds");
-=======
-            Self { w }
-        }
-
-        pub async fn received_packet(&self, payload: Payload) -> JsResult<()> {
-            ok_or_jserr!(self.w.received_packet(payload, false).await)
-        }
-
-        pub async fn send_packet(
-            &self,
-            msg: &[u8],
-            app_tag: Option<u16>,
-            path: Path,
-            timeout_secs: u64,
-        ) -> JsResult<HalfKeyChallenge> {
-            ok_or_jserr!(
-                self.w
-                    .send_packet(msg, app_tag, path, Some(Duration::from_secs(timeout_secs)))
-                    .await
-            )
-        }
-
-        pub async fn handle_outgoing_packets(&self, transport_cb: &js_sys::Function) {
-            let msg_transport = create_transport_closure!(transport_cb);
-            self.w.handle_outgoing_packets(&msg_transport).await
-        }
-
-        pub async fn handle_incoming_packets(
-            &self,
-            ack_interaction: &WasmAckInteraction,
-            transport_cb: &js_sys::Function,
-        ) {
-            let msg_transport = create_transport_closure!(transport_cb);
-            self.w
-                .handle_incoming_packets(ack_interaction.w.clone(), &msg_transport)
-                .await
-        }
-
-        pub fn stop(&self) {
-            self.w.stop()
-        }
->>>>>>> e4f32fb7
     }
 }