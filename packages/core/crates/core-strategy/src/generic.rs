use core_types::channels::ChannelStatus;
<<<<<<< HEAD
use utils_types::primitives::{Address, Balance};

#[cfg(feature = "wasm")]
use {
    std::str::FromStr,
    utils_types::primitives::BalanceType
};
=======
use std::str::FromStr;
use utils_types::primitives::{Address, Balance};
>>>>>>> e4f32fb7

/// Basic strategy trait that all strategies must implement.
/// Strategies make decisions to automatically open/close certain channels.
/// The decision is done by the `tick` method based on the current node's balance, current view
/// of the network (all peer ids, currently opened outgoing channels) and quality estimations
/// of connections to the other peers in the network.
/// Other additional parameters affecting this decision could be members of implementors
/// of this trait.
pub trait ChannelStrategy {
    /// Human readable name of the strategy
    const NAME: &'static str;

    fn name(&self) -> String {
        Self::NAME.into()
    }

    /// Performs the strategy tick - deciding which new channels should be opened and
    /// which existing channels should be closed.
    fn tick(
        &mut self,
        balance: Balance,
        addresses: impl Iterator<Item = (Address, f64)>,
        outgoing_channels: Vec<OutgoingChannelStatus>,
    ) -> StrategyTickResult;

    /// Indicates if according to this strategy, a commitment should be made for the given channel.
    fn should_commit_to_channel(&self, _channel: &OutgoingChannelStatus) -> bool {
        true
    }
}

/// Represents a request to open a channel with a stake.
#[derive(Clone, Debug)]
pub struct OutgoingChannelStatus {
    pub address: Address,
    pub stake: Balance,
    pub status: ChannelStatus,
}

#[cfg(feature = "wasm")]
impl From<&wasm::OutgoingChannelStatus> for OutgoingChannelStatus {
    fn from(x: &wasm::OutgoingChannelStatus) -> Self {
        OutgoingChannelStatus {
            address: Address::from_str(&x.address).expect("invalid peer id given"),
            stake: Balance::from_str(x.stake_str.as_str(), utils_types::primitives::BalanceType::HOPR),
            status: x.status.clone(),
        }
    }
}

/// A decision made by a strategy on each tick,
/// represents which channels should be closed and which should be opened.
/// Also indicates a number of maximum channels this strategy can open given the current network size.
/// Note that the number changes as the network size changes.
pub struct StrategyTickResult {
    max_auto_channels: usize,
    to_open: Vec<OutgoingChannelStatus>,
    to_close: Vec<Address>,
}

impl StrategyTickResult {
    /// Constructor for the strategy tick result.
    pub fn new(max_auto_channels: usize, to_open: Vec<OutgoingChannelStatus>, to_close: Vec<Address>) -> Self {
        StrategyTickResult {
            max_auto_channels,
            to_open,
            to_close,
        }
    }

    /// Maximum number of channels this strategy can open.
    /// This number changes based on the network size.
    pub fn max_auto_channels(&self) -> usize {
        self.max_auto_channels
    }

    /// Channels that this strategy wishes to open.
    pub fn to_open(&self) -> &Vec<OutgoingChannelStatus> {
        &self.to_open
    }

    /// Peer IDs to which any open channels should be closed according to this strategy.
    pub fn to_close(&self) -> &Vec<Address> {
        &self.to_close
    }
}

/// Object needed only to simplify the iteration over the address and quality pair until 
/// the strategy is migrated into Rust
#[cfg_attr(feature = "wasm", wasm_bindgen::prelude::wasm_bindgen)]
pub struct PeerQuality {
    peers_with_quality: Vec<(Address, f64)>
}

impl PeerQuality {
    pub fn new(peers: Vec<(Address, f64)>) -> Self {
        Self { peers_with_quality: peers }
    }

    pub fn take(&mut self) -> Vec<(Address, f64)> {
        self.peers_with_quality.clone()
    }
}

/// WASM bindings for the generic strategy-related classes
#[cfg(feature = "wasm")]
pub mod wasm {
    use core_types::channels::ChannelStatus;
    use js_sys::JsString;
    use serde::{Deserialize, Serialize};
    use std::str::FromStr;
    use utils_misc::ok_or_jserr;
    use utils_misc::utils::wasm::JsResult;
    use utils_types::primitives::Address;
    use wasm_bindgen::prelude::wasm_bindgen;
    use wasm_bindgen::JsValue;

    #[derive(Serialize, Deserialize)]
    pub struct OutgoingChannelStatus {
        pub address: String,
        pub stake_str: String,
        pub status: ChannelStatus,
    }

    impl From<&super::OutgoingChannelStatus> for OutgoingChannelStatus {
        fn from(x: &crate::generic::OutgoingChannelStatus) -> Self {
            OutgoingChannelStatus {
                address: x.address.to_string(),
                stake_str: x.stake.to_string(),
                status: x.status.clone(),
            }
        }
    }

    #[wasm_bindgen]
    pub struct StrategyTickResult {
        pub(crate) w: super::StrategyTickResult,
    }

    #[wasm_bindgen]
    impl StrategyTickResult {
        #[wasm_bindgen(constructor)]
        pub fn new(
            max_auto_channels: u32,
            to_open_js: JsValue,
            to_close_js: Vec<JsString>,
        ) -> JsResult<StrategyTickResult> {
            let to_open = serde_wasm_bindgen::from_value::<Vec<OutgoingChannelStatus>>(to_open_js)?
                .into_iter()
                .map(|x| super::OutgoingChannelStatus::from(&x))
                .collect();

            let to_close = to_close_js
                .iter()
                .map(|s| Address::from_str(s.as_string().unwrap().as_str()).unwrap())
                .collect();

            Ok(StrategyTickResult {
                w: super::StrategyTickResult::new(max_auto_channels as usize, to_open, to_close),
            })
        }

        #[wasm_bindgen(getter)]
        pub fn max_auto_channels(&self) -> usize {
            self.w.max_auto_channels
        }

        pub fn to_open(&self) -> JsResult<JsValue> {
            let ret: Vec<OutgoingChannelStatus> = self
                .w
                .to_open()
                .iter()
                .map(|s| OutgoingChannelStatus::from(s))
                .collect();

            ok_or_jserr!(serde_wasm_bindgen::to_value(&ret))
        }

        pub fn to_close(&self) -> Vec<JsString> {
            self.w
                .to_close()
                .iter()
                .map(|s| JsString::from(s.to_string()))
                .collect()
        }
    }

    /// Generic binding for all strategies to use in WASM wrappers
    /// Since wasm_bindgen annotation is not supported on trait impls, the WASM-wrapped strategies cannot implement a common trait.
    #[macro_export]
    macro_rules! strategy_tick {
        ($strategy:ident, $balance:ident, $peers:ident, $outgoing_channels:ident) => {
            Ok(StrategyTickResult {
                w: $strategy.tick(
                    $balance,
                    $peers.take().into_iter(),
                    serde_wasm_bindgen::from_value::<Vec<crate::generic::wasm::OutgoingChannelStatus>>(
                        $outgoing_channels,
                    )?
                    .iter()
                    .map(|c| crate::generic::OutgoingChannelStatus::from(c))
                    .collect(),
                ),
            })
        };
    }
}<|MERGE_RESOLUTION|>--- conflicted
+++ resolved
@@ -1,16 +1,8 @@
 use core_types::channels::ChannelStatus;
-<<<<<<< HEAD
 use utils_types::primitives::{Address, Balance};
 
 #[cfg(feature = "wasm")]
-use {
-    std::str::FromStr,
-    utils_types::primitives::BalanceType
-};
-=======
 use std::str::FromStr;
-use utils_types::primitives::{Address, Balance};
->>>>>>> e4f32fb7
 
 /// Basic strategy trait that all strategies must implement.
 /// Strategies make decisions to automatically open/close certain channels.
