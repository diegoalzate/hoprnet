use async_trait::async_trait;

use core_crypto::types::{HalfKeyChallenge, Hash, PublicKey};
<<<<<<< HEAD
use core_types::acknowledgement::{AcknowledgedTicket, PendingAcknowledgement, UnacknowledgedTicket};
=======
use core_types::acknowledgement::{AcknowledgedTicket, PendingAcknowledgement};
>>>>>>> 11c3edf7
use core_types::channels::{ChannelEntry, Ticket};
use utils_types::primitives::{Address, Balance, Snapshot, U256};

use crate::errors::Result;

#[async_trait(? Send)] // not placing the `Send` trait limitations on the trait
pub trait HoprCoreDbActions {
    async fn get_current_ticket_index(&self, channel_id: &Hash) -> Result<Option<U256>>;
    async fn set_current_ticket_index(&mut self, channel_id: &Hash, index: U256) -> Result<()>;

<<<<<<< HEAD
    // TODO: trait with generic argument rather than allocated Box
    async fn get_tickets(&self, signer: &PublicKey) -> Result<Vec<Ticket>>;
=======
    async fn get_acknowledged_tickets(&self, filter: Option<ChannelEntry>) -> Result<Vec<AcknowledgedTicket>>;
    async fn get_tickets(&self, signer: PublicKey) -> Result<Vec<Ticket>>;
>>>>>>> 11c3edf7
    async fn mark_pending(&mut self, ticket: &Ticket) -> Result<()>;
    async fn mark_rejected(&mut self, ticket: &Ticket) -> Result<()>;

    async fn get_channel_to(&self, dest: &PublicKey) -> Result<ChannelEntry>;
    async fn get_channel_from(&self, origin: &PublicKey) -> Result<ChannelEntry>;
    async fn get_pending_balance_to(&self, counterparty: &Address) -> Result<Balance>;

    async fn check_and_set_packet_tag(&mut self, tag: &[u8]) -> Result<bool>;

    async fn get_pending_acknowledgement(
        &self,
        half_key_challenge: &HalfKeyChallenge,
    ) -> Result<Option<PendingAcknowledgement>>;
    async fn store_pending_acknowledgment(
        &mut self,
        half_key_challenge: HalfKeyChallenge,
        pending_acknowledgment: PendingAcknowledgement,
    ) -> Result<()>;

    async fn replace_unack_with_ack(
        &mut self,
        half_key_challenge: &HalfKeyChallenge,
        ack_ticket: AcknowledgedTicket,
    ) -> Result<()>;

    async fn update_channel_and_snapshot(
        &mut self,
        channel_id: &Hash,
        channel: ChannelEntry,
        snapshot: Snapshot,
    ) -> Result<()>;
}<|MERGE_RESOLUTION|>--- conflicted
+++ resolved
@@ -1,11 +1,7 @@
 use async_trait::async_trait;
 
 use core_crypto::types::{HalfKeyChallenge, Hash, PublicKey};
-<<<<<<< HEAD
-use core_types::acknowledgement::{AcknowledgedTicket, PendingAcknowledgement, UnacknowledgedTicket};
-=======
 use core_types::acknowledgement::{AcknowledgedTicket, PendingAcknowledgement};
->>>>>>> 11c3edf7
 use core_types::channels::{ChannelEntry, Ticket};
 use utils_types::primitives::{Address, Balance, Snapshot, U256};
 
@@ -16,13 +12,8 @@
     async fn get_current_ticket_index(&self, channel_id: &Hash) -> Result<Option<U256>>;
     async fn set_current_ticket_index(&mut self, channel_id: &Hash, index: U256) -> Result<()>;
 
-<<<<<<< HEAD
-    // TODO: trait with generic argument rather than allocated Box
+    async fn get_acknowledged_tickets(&self, filter: Option<ChannelEntry>) -> Result<Vec<AcknowledgedTicket>>;
     async fn get_tickets(&self, signer: &PublicKey) -> Result<Vec<Ticket>>;
-=======
-    async fn get_acknowledged_tickets(&self, filter: Option<ChannelEntry>) -> Result<Vec<AcknowledgedTicket>>;
-    async fn get_tickets(&self, signer: PublicKey) -> Result<Vec<Ticket>>;
->>>>>>> 11c3edf7
     async fn mark_pending(&mut self, ticket: &Ticket) -> Result<()>;
     async fn mark_rejected(&mut self, ticket: &Ticket) -> Result<()>;
 
