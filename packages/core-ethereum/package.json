--- conflicted
+++ resolved
@@ -1,10 +1,6 @@
 {
   "name": "@hoprnet/hopr-core-ethereum",
-<<<<<<< HEAD
-  "version": "1.71.0-next.120",
-=======
   "version": "1.71.0-next.133",
->>>>>>> 4475921d
   "description": "",
   "repository": "https://github.com/hoprnet/hoprnet.git",
   "homepage": "https://hoprnet.org",
@@ -33,13 +29,8 @@
     "!**/*.spec.js.map"
   ],
   "dependencies": {
-<<<<<<< HEAD
-    "@hoprnet/hopr-ethereum": "1.71.0-next.120",
-    "@hoprnet/hopr-utils": "1.71.0-next.120",
-=======
     "@hoprnet/hopr-ethereum": "1.71.0-next.133",
     "@hoprnet/hopr-utils": "1.71.0-next.133",
->>>>>>> 4475921d
     "async-mutex": "^0.3.0",
     "bn.js": "^5.1.2",
     "chalk": "^4.1.0",
