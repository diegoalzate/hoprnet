{
  "name": "@hoprnet/hopr-core-ethereum",
<<<<<<< HEAD
  "version": "1.17.2-alpha.0",
=======
  "version": "1.17.4",
>>>>>>> 8c8ef079
  "description": "",
  "repository": "https://github.com/hoprnet/hoprnet.git",
  "homepage": "https://hoprnet.org",
  "license": "LGPL-3.0-only",
  "types": "lib/index.d.ts",
  "main": "lib/index.js",
  "scripts": {
    "clean": "rimraf ./lib",
    "test": "mocha --exit",
    "dev": "yarn clean && yarn build:types && tsc -w",
    "build:types": "typechain --target web3-v1 --outDir './src/tsc/web3' './node_modules/@hoprnet/hopr-ethereum/build/extracted/abis/*.json'",
    "build": "yarn clean && yarn build:types && $PWD/scripts/build.sh",
    "prepublishOnly": "yarn build"
  },
  "files": [
    "lib/",
    "!*.spec.ts",
    "!*.spec.d.ts",
    "!*.spec.js",
    "!*.spec.js.map"
  ],
  "engines": {
    "node": "12",
    "yarn": "1"
  },
  "dependencies": {
<<<<<<< HEAD
    "@hoprnet/hopr-ethereum": "1.17.2-alpha.0",
    "@hoprnet/hopr-utils": "1.17.2-alpha.0",
=======
    "@hoprnet/hopr-ethereum": "1.17.4",
    "@hoprnet/hopr-utils": "1.17.4",
>>>>>>> 8c8ef079
    "bn.js": "^5.1.2",
    "chalk": "^4.1.0",
    "debug": "^4.1.1",
    "heap-js": "^2.1.2",
    "keccak": "^3.0.0",
    "secp256k1": "^4.0.2",
    "web3": "^1.2.11",
    "web3-core": "^1.2.11",
    "web3-core-helpers": "^1.2.11",
    "web3-core-subscriptions": "^1.2.11",
    "web3-eth": "^1.2.11",
    "web3-eth-contract": "^1.2.11"
  },
  "devDependencies": {
<<<<<<< HEAD
    "@hoprnet/hopr-core-connector-interface": "1.17.2-alpha.0",
    "@hoprnet/hopr-demo-seeds": "1.17.2-alpha.0",
    "@hoprnet/hopr-testing": "1.17.2-alpha.0",
=======
    "@hoprnet/hopr-core-connector-interface": "1.17.4",
    "@hoprnet/hopr-demo-seeds": "1.17.4",
    "@hoprnet/hopr-testing": "1.17.4",
>>>>>>> 8c8ef079
    "@types/debug": "^4.1.5",
    "@types/keccak": "^3.0.1",
    "@types/levelup": "^4.3.0",
    "@types/memdown": "^3.0.0",
    "@types/mocha": "^8.0.3",
    "@types/node": "^12.12.8",
    "@types/secp256k1": "^4.0.1",
    "it-pipe": "^1.1.0",
    "levelup": "^4.4.0",
    "memdown": "^5.1.0",
    "mocha": "^8.0.1",
    "rimraf": "^3.0.2",
    "ts-generator": "^0.1.1",
    "ts-node": "^9.0.0",
    "typechain": "^1.0.5",
    "typechain-target-web3-v1": "^1.0.4",
    "typescript": "^4.0"
  },
  "mocha": {
    "extension": [
      "ts"
    ],
    "spec": "src/**/*.spec.ts",
    "require": "ts-node/register"
  },
  "publishConfig": {
    "access": "public"
  }
}<|MERGE_RESOLUTION|>--- conflicted
+++ resolved
@@ -1,10 +1,6 @@
 {
   "name": "@hoprnet/hopr-core-ethereum",
-<<<<<<< HEAD
-  "version": "1.17.2-alpha.0",
-=======
   "version": "1.17.4",
->>>>>>> 8c8ef079
   "description": "",
   "repository": "https://github.com/hoprnet/hoprnet.git",
   "homepage": "https://hoprnet.org",
@@ -31,13 +27,8 @@
     "yarn": "1"
   },
   "dependencies": {
-<<<<<<< HEAD
-    "@hoprnet/hopr-ethereum": "1.17.2-alpha.0",
-    "@hoprnet/hopr-utils": "1.17.2-alpha.0",
-=======
     "@hoprnet/hopr-ethereum": "1.17.4",
     "@hoprnet/hopr-utils": "1.17.4",
->>>>>>> 8c8ef079
     "bn.js": "^5.1.2",
     "chalk": "^4.1.0",
     "debug": "^4.1.1",
@@ -52,15 +43,9 @@
     "web3-eth-contract": "^1.2.11"
   },
   "devDependencies": {
-<<<<<<< HEAD
-    "@hoprnet/hopr-core-connector-interface": "1.17.2-alpha.0",
-    "@hoprnet/hopr-demo-seeds": "1.17.2-alpha.0",
-    "@hoprnet/hopr-testing": "1.17.2-alpha.0",
-=======
     "@hoprnet/hopr-core-connector-interface": "1.17.4",
     "@hoprnet/hopr-demo-seeds": "1.17.4",
     "@hoprnet/hopr-testing": "1.17.4",
->>>>>>> 8c8ef079
     "@types/debug": "^4.1.5",
     "@types/keccak": "^3.0.1",
     "@types/levelup": "^4.3.0",
@@ -73,7 +58,7 @@
     "memdown": "^5.1.0",
     "mocha": "^8.0.1",
     "rimraf": "^3.0.2",
-    "ts-generator": "^0.1.1",
+    "ts-generator": "^0.0.8",
     "ts-node": "^9.0.0",
     "typechain": "^1.0.5",
     "typechain-target-web3-v1": "^1.0.4",
