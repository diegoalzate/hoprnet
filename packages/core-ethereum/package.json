--- conflicted
+++ resolved
@@ -1,10 +1,6 @@
 {
   "name": "@hoprnet/hopr-core-ethereum",
-<<<<<<< HEAD
-  "version": "1.76.0-next.31",
-=======
   "version": "1.76.7",
->>>>>>> 310463dd
   "description": "",
   "repository": "https://github.com/hoprnet/hoprnet.git",
   "homepage": "https://hoprnet.org",
@@ -32,13 +28,8 @@
     "!**/*.spec.js.map"
   ],
   "dependencies": {
-<<<<<<< HEAD
     "@hoprnet/hopr-ethereum": "workspace:packages/ethereum",
     "@hoprnet/hopr-utils": "workspace:packages/utils",
-=======
-    "@hoprnet/hopr-ethereum": "1.76.7",
-    "@hoprnet/hopr-utils": "1.76.5",
->>>>>>> 310463dd
     "async-mutex": "^0.3.0",
     "bn.js": "5.2.0",
     "chalk": "^4.1.0",
