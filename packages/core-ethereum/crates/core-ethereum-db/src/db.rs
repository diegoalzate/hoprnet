use async_trait::async_trait;
use core_crypto::{
    iterated_hash::{Intermediate, IteratedHash},
    types::{HalfKeyChallenge, Hash},
};
use core_types::{
    account::AccountEntry,
    acknowledgement::{AcknowledgedTicket, PendingAcknowledgement, UnacknowledgedTicket},
    channels::{generate_channel_id, ChannelEntry, ChannelStatus, Ticket},
};
use utils_db::{
    constants::*,
    db::{serialize_to_bytes, DB},
    traits::AsyncKVStorage,
};
<<<<<<< HEAD
use utils_types::{
    primitives::{Address, AuthorizationToken, Balance, BalanceType, EthereumChallenge, Snapshot, U256},
    traits::BinarySerializable,
};
=======
use utils_types::primitives::{Address, AuthorizationToken, Balance, BalanceType, EthereumChallenge, Snapshot, U256};
use utils_types::traits::BinarySerializable;
>>>>>>> 1983d693

use crate::errors::Result;
use crate::traits::HoprCoreEthereumDbActions;

fn to_commitment_key(channel: &Hash, iteration: usize) -> Result<utils_db::db::Key> {
    let mut channel = serialize_to_bytes(channel)?;
    channel.extend_from_slice(&iteration.to_be_bytes());

    utils_db::db::Key::new_bytes_with_prefix(&channel, COMMITMENT_PREFIX)
}

fn to_acknowledged_ticket_key(challenge: &EthereumChallenge, epoch: &U256) -> Result<utils_db::db::Key> {
    let mut ack_key = serialize_to_bytes(challenge)?;
    let mut channel_epoch = serialize_to_bytes(epoch)?;
    ack_key.append(&mut channel_epoch);

    utils_db::db::Key::new_bytes_with_prefix(&ack_key, ACKNOWLEDGED_TICKETS_PREFIX)
}

pub struct CoreEthereumDb<T>
where
    T: AsyncKVStorage<Key = Box<[u8]>, Value = Box<[u8]>>,
{
    pub db: DB<T>,
    pub me: Address,
}

impl<T: AsyncKVStorage<Key = Box<[u8]>, Value = Box<[u8]>>> CoreEthereumDb<T> {
    pub fn new(db: DB<T>, me: Address) -> Self {
        Self { db, me }
    }
}

#[async_trait(? Send)] // not placing the `Send` trait limitations on the trait
impl<T: AsyncKVStorage<Key = Box<[u8]>, Value = Box<[u8]>>> HoprCoreEthereumDbActions for CoreEthereumDb<T> {
    // core only part
    async fn get_current_ticket_index(&self, channel_id: &Hash) -> Result<Option<U256>> {
        let prefixed_key = utils_db::db::Key::new_with_prefix(channel_id, TICKET_INDEX_PREFIX)?;
        self.db.get_or_none::<U256>(prefixed_key).await
    }

    async fn set_current_ticket_index(&mut self, channel_id: &Hash, index: U256) -> Result<()> {
        let prefixed_key = utils_db::db::Key::new_with_prefix(channel_id, TICKET_INDEX_PREFIX)?;
        let _evicted = self.db.set(prefixed_key, &index).await?;
        // Ignoring evicted value
        Ok(())
    }

<<<<<<< HEAD
    async fn get_tickets(&self, maybe_signer: Option<Address>) -> Result<Vec<Ticket>> {
        // let foo = signer.unwrap_or(true);
=======
    async fn get_tickets(&self, signer: Option<Address>) -> Result<Vec<Ticket>> {
>>>>>>> 1983d693
        let mut tickets = self
            .db
            .get_more::<AcknowledgedTicket>(
                Vec::from(ACKNOWLEDGED_TICKETS_PREFIX.as_bytes()).into_boxed_slice(),
                EthereumChallenge::SIZE as u32,
<<<<<<< HEAD
                &|v: &AcknowledgedTicket| maybe_signer.clone().map(|s| v.signer.eq(&s)).unwrap_or(true),
=======
                &|v: &AcknowledgedTicket| signer.clone().map(|s| v.signer.eq(&s)).unwrap_or(true),
>>>>>>> 1983d693
            )
            .await?
            .into_iter()
            .map(|a| a.ticket)
            .collect::<Vec<Ticket>>();
        tickets.sort_by(|l, r| l.index.cmp(&r.index));

        let mut unack_tickets = self
            .db
            .get_more::<PendingAcknowledgement>(
                Vec::from(PENDING_ACKNOWLEDGEMENTS_PREFIX.as_bytes()).into_boxed_slice(),
                HalfKeyChallenge::SIZE as u32,
                &move |v: &PendingAcknowledgement| match v {
                    PendingAcknowledgement::WaitingAsSender => false,
                    PendingAcknowledgement::WaitingAsRelayer(unack) => match maybe_signer {
                        None => true,
                        Some(signer) => unack.signer.eq(&signer),
                    },
                },
            )
            .await?
            .into_iter()
            .filter_map(|a| match a {
                PendingAcknowledgement::WaitingAsSender => None,
                PendingAcknowledgement::WaitingAsRelayer(unack) => Some(unack.ticket),
            })
            .collect::<Vec<Ticket>>();

        tickets.append(&mut unack_tickets);

        Ok(tickets)
    }

    async fn mark_rejected(&mut self, ticket: &Ticket) -> Result<()> {
        let count = self.get_rejected_tickets_count().await?;
        let count_key = utils_db::db::Key::new_from_str(REJECTED_TICKETS_COUNT)?;
        self.db.set(count_key, &(count + 1)).await?;

        let balance = self.get_rejected_tickets_value().await?;
        let value_key = utils_db::db::Key::new_from_str(REJECTED_TICKETS_VALUE)?;
        let _result = self.db.set(value_key, &balance.add(&ticket.amount)).await?;

        Ok(())
    }

    async fn check_and_set_packet_tag(&mut self, tag: &[u8]) -> Result<bool> {
        let key = utils_db::db::Key::new_bytes_with_prefix(tag, PACKET_TAG_PREFIX)?;

        let has_packet_tag = self.db.contains(key.clone()).await;
        if !has_packet_tag {
            let empty: [u8; 0] = [];
            self.db.set(key, &empty).await?;
        }

        Ok(has_packet_tag)
    }

    async fn get_pending_acknowledgement(
        &self,
        half_key_challenge: &HalfKeyChallenge,
    ) -> Result<Option<PendingAcknowledgement>> {
        let key = utils_db::db::Key::new_with_prefix(half_key_challenge, PENDING_ACKNOWLEDGEMENTS_PREFIX)?;
        self.db.get_or_none::<PendingAcknowledgement>(key).await
    }

    async fn store_pending_acknowledgment(
        &mut self,
        half_key_challenge: HalfKeyChallenge,
        pending_acknowledgment: PendingAcknowledgement,
    ) -> Result<()> {
        let key = utils_db::db::Key::new_with_prefix(&half_key_challenge, PENDING_ACKNOWLEDGEMENTS_PREFIX)?;

        let _ = self.db.set(key, &pending_acknowledgment).await?;

        Ok(())
    }

    async fn replace_unack_with_ack(
        &mut self,
        half_key_challenge: &HalfKeyChallenge,
        ack_ticket: AcknowledgedTicket,
    ) -> Result<()> {
        let unack_key = utils_db::db::Key::new_with_prefix(half_key_challenge, PENDING_ACKNOWLEDGEMENTS_PREFIX)?;

        let mut ack_key = serialize_to_bytes(&ack_ticket.ticket.challenge)?;
        let mut channel_epoch = serialize_to_bytes(&ack_ticket.ticket.channel_epoch)?;
        ack_key.append(&mut channel_epoch);

        let ack_key = utils_db::db::Key::new_bytes_with_prefix(&ack_key, ACKNOWLEDGED_TICKETS_PREFIX)?;

        let mut batch_ops = utils_db::db::Batch::new();
        batch_ops.del(unack_key);
        batch_ops.put(ack_key, ack_ticket);

        self.db.batch(batch_ops, true).await
    }

    // core and core-ethereum part
    async fn get_acknowledged_tickets(&self, filter: Option<ChannelEntry>) -> Result<Vec<AcknowledgedTicket>> {
        self.db
            .get_more::<AcknowledgedTicket>(
                Vec::from(ACKNOWLEDGED_TICKETS_PREFIX.as_bytes()).into_boxed_slice(),
                EthereumChallenge::SIZE as u32,
                &|ack: &AcknowledgedTicket| {
                    filter
                        .clone()
                        .map(|f| f.destination.eq(&self.me) && ack.ticket.channel_epoch.eq(&f.channel_epoch))
                        .unwrap_or(true)
                },
            )
            .await
    }

    async fn get_unacknowledged_tickets(&self, filter: Option<ChannelEntry>) -> Result<Vec<UnacknowledgedTicket>> {
        Ok(self
            .db
            .get_more::<PendingAcknowledgement>(
                Vec::from(PENDING_ACKNOWLEDGEMENTS_PREFIX.as_bytes()).into_boxed_slice(),
                EthereumChallenge::SIZE as u32,
                &|pending: &PendingAcknowledgement| match pending {
                    PendingAcknowledgement::WaitingAsSender => false,
                    PendingAcknowledgement::WaitingAsRelayer(unack) => filter
                        .clone()
                        .map(|f| f.destination.eq(&self.me) && unack.ticket.channel_epoch.eq(&f.channel_epoch))
                        .unwrap_or(true),
                },
            )
            .await?
            .into_iter()
            .filter_map(|a| match a {
                PendingAcknowledgement::WaitingAsSender => None,
                PendingAcknowledgement::WaitingAsRelayer(unack) => Some(unack),
            })
            .collect::<Vec<UnacknowledgedTicket>>())
    }

    async fn mark_pending(&mut self, ticket: &Ticket) -> Result<()> {
        let prefixed_key = utils_db::db::Key::new_with_prefix(&ticket.counterparty, PENDING_TICKETS_COUNT)?;
        let balance = self
            .db
            .get_or_none::<Balance>(prefixed_key.clone())
            .await?
            .unwrap_or(Balance::zero(ticket.amount.balance_type()));

        let _result = self.db.set(prefixed_key, &balance.add(&ticket.amount)).await?;
        Ok(())
    }

    async fn get_pending_balance_to(&self, counterparty: &Address) -> Result<Balance> {
        let key = utils_db::db::Key::new_with_prefix(counterparty, PENDING_TICKETS_COUNT)?;

        self.db
            .get_or_none::<Balance>(key)
            .await
            .map(|v| v.unwrap_or(Balance::zero(BalanceType::HOPR)))
    }

    async fn get_channel_to(&self, dest: &Address) -> Result<Option<ChannelEntry>> {
        utils_log::debug!("DB: get_channel_to dest: {}", dest);
        let key = utils_db::db::Key::new_with_prefix(&generate_channel_id(&self.me, &dest), CHANNEL_PREFIX)?;

        self.db.get_or_none(key).await
    }

    async fn get_channel_from(&self, src: &Address) -> Result<Option<ChannelEntry>> {
        let key = utils_db::db::Key::new_with_prefix(&generate_channel_id(&src, &self.me), CHANNEL_PREFIX)?;

        self.db.get_or_none(key).await
    }

    async fn update_channel_and_snapshot(
        &mut self,
        channel_id: &Hash,
        channel: &ChannelEntry,
        snapshot: &Snapshot,
    ) -> Result<()> {
        utils_log::debug!("DB: update_channel_and_snapshot channel_id: {}", channel_id);
        let channel_key = utils_db::db::Key::new_with_prefix(channel_id, CHANNEL_PREFIX)?;
        let snapshot_key = utils_db::db::Key::new_from_str(LATEST_CONFIRMED_SNAPSHOT_KEY)?;

        let mut batch_ops = utils_db::db::Batch::new();
        batch_ops.put(channel_key, channel);
        batch_ops.put(snapshot_key, snapshot);

        self.db.batch(batch_ops, true).await
    }

    // core-ethereum only part
    async fn delete_acknowledged_tickets_from(&mut self, channel: ChannelEntry) -> Result<()> {
        let acknowledged_tickets = self.get_acknowledged_tickets(Some(channel)).await?;

        let key = utils_db::db::Key::new_from_str(NEGLECTED_TICKET_COUNT)?;
        let neglected_ticket_count = match self.db.get_or_none::<usize>(key.clone()).await? {
            Some(x) => x,
            None => 0,
        };

        let mut batch_ops = utils_db::db::Batch::new();
        for ticket in acknowledged_tickets.iter() {
            batch_ops.del(to_acknowledged_ticket_key(
                &ticket.ticket.challenge,
                &ticket.ticket.channel_epoch,
            )?);
        }

        if acknowledged_tickets.len() > 0 {
            batch_ops.put(key, neglected_ticket_count + acknowledged_tickets.len())
        }

        self.db.batch(batch_ops, true).await
    }

    async fn store_hash_intermediaries(&mut self, channel: &Hash, iterated_hash: &IteratedHash) -> Result<()> {
        let mut batch_ops = utils_db::db::Batch::new();

        for intermediate in iterated_hash.intermediates.iter() {
            batch_ops.put(to_commitment_key(&channel, intermediate.iteration)?, intermediate);
        }

        self.db.batch(batch_ops, true).await
    }

    async fn get_commitment(&self, channel_id: &Hash, iteration: usize) -> Result<Option<Hash>> {
        Ok(self
            .db
            .get_or_none::<Intermediate>(to_commitment_key(channel_id, iteration)?)
            .await?
            .map(|opt| Hash::new(&opt.intermediate)))
    }

    async fn get_current_commitment(&self, channel: &Hash) -> Result<Option<Hash>> {
        let key = utils_db::db::Key::new_with_prefix(channel, CURRENT_COMMITMENT_PREFIX)?;
        self.db.get_or_none::<Hash>(key).await
    }

    async fn set_current_commitment(&mut self, channel: &Hash, commitment: &Hash) -> Result<()> {
        let key = utils_db::db::Key::new_with_prefix(channel, CURRENT_COMMITMENT_PREFIX)?;
        let _ = self.db.set(key, commitment).await?;
        Ok(())
    }

    async fn get_latest_block_number(&self) -> Result<u32> {
        let key = utils_db::db::Key::new_from_str(LATEST_BLOCK_NUMBER_KEY)?;
        self.db.get_or_none::<u32>(key).await.map(|v| v.unwrap_or(0))
    }

    async fn update_latest_block_number(&mut self, number: u32) -> Result<()> {
        utils_log::debug!("DB: update_latest_block_number to {}", number);
        let key = utils_db::db::Key::new_from_str(LATEST_BLOCK_NUMBER_KEY)?;
        let _ = self.db.set(key, &number).await?;
        Ok(())
    }

    async fn get_latest_confirmed_snapshot(&self) -> Result<Option<Snapshot>> {
        let key = utils_db::db::Key::new_from_str(LATEST_CONFIRMED_SNAPSHOT_KEY)?;
        self.db.get_or_none::<Snapshot>(key).await
    }

    async fn get_channel(&self, channel: &Hash) -> Result<Option<ChannelEntry>> {
        utils_log::debug!("DB: get_channel {}", channel);
        let key = utils_db::db::Key::new_with_prefix(channel, CHANNEL_PREFIX)?;
        self.db.get_or_none::<ChannelEntry>(key).await
    }

    async fn get_channels(&self) -> Result<Vec<ChannelEntry>> {
        self.db
            .get_more::<ChannelEntry>(Box::from(CHANNEL_PREFIX.as_bytes()), Hash::SIZE as u32, &|_| true)
            .await
    }

    async fn get_channels_open(&self) -> Result<Vec<ChannelEntry>> {
        Ok(self
            .db
            .get_more::<ChannelEntry>(Box::from(CHANNEL_PREFIX.as_bytes()), Hash::SIZE as u32, &|_| true)
            .await?
            .into_iter()
            .filter(|x| x.status == ChannelStatus::Open)
            .collect())
    }

    async fn get_account(&self, address: &Address) -> Result<Option<AccountEntry>> {
        let key = utils_db::db::Key::new_with_prefix(address, ACCOUNT_PREFIX)?;
        self.db.get_or_none::<AccountEntry>(key).await
    }

    async fn update_account_and_snapshot(&mut self, account: &AccountEntry, snapshot: &Snapshot) -> Result<()> {
        let address_key = utils_db::db::Key::new_with_prefix(&account.get_address(), ACCOUNT_PREFIX)?;
        let snapshot_key = utils_db::db::Key::new_from_str(LATEST_CONFIRMED_SNAPSHOT_KEY)?;

        let mut batch_ops = utils_db::db::Batch::new();
        batch_ops.put(address_key, account);
        batch_ops.put(snapshot_key, snapshot);

        self.db.batch(batch_ops, true).await
    }

    async fn get_accounts(&self) -> Result<Vec<AccountEntry>> {
        self.db
            .get_more::<AccountEntry>(Box::from(ACCOUNT_PREFIX.as_bytes()), Address::SIZE as u32, &|_| true)
            .await
    }

    async fn get_public_node_accounts(&self) -> Result<Vec<AccountEntry>> {
        self.db
            .get_more::<AccountEntry>(Box::from(ACCOUNT_PREFIX.as_bytes()), Address::SIZE as u32, &|x| {
                x.contains_routing_info()
            })
            .await
    }

    async fn get_redeemed_tickets_value(&self) -> Result<Balance> {
        let key = utils_db::db::Key::new_from_str(REDEEMED_TICKETS_VALUE)?;

        Ok(self
            .db
            .get_or_none::<Balance>(key)
            .await?
            .unwrap_or(Balance::zero(BalanceType::HOPR)))
    }

    async fn get_redeemed_tickets_count(&self) -> Result<usize> {
        let key = utils_db::db::Key::new_from_str(REDEEMED_TICKETS_COUNT)?;

        Ok(self.db.get_or_none::<usize>(key).await?.unwrap_or(0))
    }

    async fn get_neglected_tickets_count(&self) -> Result<usize> {
        let key = utils_db::db::Key::new_from_str(NEGLECTED_TICKET_COUNT)?;

        Ok(self.db.get_or_none::<usize>(key).await?.unwrap_or(0))
    }

    async fn get_pending_tickets_count(&self) -> Result<usize> {
        let key = utils_db::db::Key::new_from_str(PENDING_TICKETS_COUNT)?;

        Ok(self.db.get_or_none::<usize>(key).await?.unwrap_or(0))
    }

    async fn get_losing_tickets_count(&self) -> Result<usize> {
        let key = utils_db::db::Key::new_from_str(LOSING_TICKET_COUNT)?;

        Ok(self.db.get_or_none::<usize>(key).await?.unwrap_or(0))
    }

    async fn resolve_pending(&mut self, address: &Address, balance: &Balance, snapshot: &Snapshot) -> Result<()> {
        let key = utils_db::db::Key::new_with_prefix(address, PENDING_TICKETS_COUNT)?;
        let current_balance = self
            .db
            .get_or_none(key.clone())
            .await?
            .unwrap_or(Balance::zero(BalanceType::HOPR));

        let mut batch_ops = utils_db::db::Batch::new();
        // TODO: NOTE: was there a bug in the original implementation in TS? val.sub(val)?
        batch_ops.put(key.clone(), &current_balance.sub(&balance));
        batch_ops.put(
            utils_db::db::Key::new_from_str(LATEST_CONFIRMED_SNAPSHOT_KEY)?,
            &snapshot,
        );

        self.db.batch(batch_ops, true).await
    }

    async fn mark_redeemed(&mut self, ticket: &AcknowledgedTicket) -> Result<()> {
        let key = utils_db::db::Key::new_from_str(REDEEMED_TICKETS_COUNT)?;
        let count = self.db.get_or_none::<usize>(key.clone()).await?.unwrap_or(0);
        let _ = self.db.set(key, &(count + 1)).await?;

        let key = to_acknowledged_ticket_key(&ticket.ticket.challenge, &ticket.ticket.channel_epoch)?;
        let _ = self.db.remove::<AcknowledgedTicket>(key).await?;

        let key = utils_db::db::Key::new_from_str(REDEEMED_TICKETS_VALUE)?;
        let balance = self
            .db
            .get_or_none::<Balance>(key.clone())
            .await?
            .unwrap_or(Balance::zero(BalanceType::HOPR))
            .add(&ticket.ticket.amount);
        let _ = self.db.set(key, &balance).await?;

        let key = utils_db::db::Key::new_with_prefix(&ticket.ticket.counterparty, PENDING_TICKETS_COUNT)?;
        let balance = self
            .db
            .get_or_none::<Balance>(key.clone())
            .await?
            .unwrap_or(Balance::zero(BalanceType::HOPR))
            .sub(&ticket.ticket.amount);
        let _ = self.db.set(key, &balance).await?;

        Ok(())
    }

    async fn mark_losing_acked_ticket(&mut self, ticket: &AcknowledgedTicket) -> Result<()> {
        let key = utils_db::db::Key::new_from_str(LOSING_TICKET_COUNT)?;
        let count = self.db.get_or_none::<usize>(key.clone()).await?.unwrap_or(0);
        let _ = self.db.set(key, &(count + 1)).await?;

        let key = to_acknowledged_ticket_key(&ticket.ticket.challenge, &ticket.ticket.channel_epoch)?;
        let _ = self.db.remove::<AcknowledgedTicket>(key).await?;

        let key = utils_db::db::Key::new_with_prefix(&ticket.ticket.counterparty, PENDING_TICKETS_COUNT)?;
        let balance = self
            .db
            .get_or_none::<Balance>(key.clone())
            .await?
            .unwrap_or(Balance::zero(BalanceType::HOPR))
            .sub(&ticket.ticket.amount);
        let _ = self.db.set(key, &balance).await?;

        Ok(())
    }

    async fn get_rejected_tickets_value(&self) -> Result<Balance> {
        let key = utils_db::db::Key::new_from_str(REJECTED_TICKETS_VALUE)?;

        self.db
            .get_or_none::<Balance>(key)
            .await
            .map(|v| v.unwrap_or(Balance::zero(BalanceType::HOPR)))
    }

    async fn get_rejected_tickets_count(&self) -> Result<usize> {
        let key = utils_db::db::Key::new_from_str(REJECTED_TICKETS_COUNT)?;

        self.db.get_or_none::<usize>(key).await.map(|v| v.unwrap_or(0))
    }

    async fn get_channel_x(&self, src: &Address, dest: &Address) -> Result<Option<ChannelEntry>> {
        utils_log::debug!("DB: get_channel_x src: {} & dest: {}", src, dest);
<<<<<<< HEAD
        self.get_channel(&generate_channel_id(&src, &dest)).await
=======
        let key = utils_db::db::Key::new_with_prefix(&generate_channel_id(&src, &dest), "")?;
        self.db.get_or_none(key).await
>>>>>>> 1983d693
    }

    async fn get_channels_from(&self, address: Address) -> Result<Vec<ChannelEntry>> {
        Ok(self
            .db
            .get_more::<ChannelEntry>(Box::from(CHANNEL_PREFIX.as_bytes()), Hash::SIZE as u32, &|_| true)
            .await?
            .into_iter()
            .filter(move |x| x.source == address)
            .collect())
    }

    async fn get_channels_to(&self, address: Address) -> Result<Vec<ChannelEntry>> {
        Ok(self
            .db
            .get_more::<ChannelEntry>(Box::from(CHANNEL_PREFIX.as_bytes()), Hash::SIZE as u32, &|_| true)
            .await?
            .into_iter()
            .filter(move |x| x.destination == address)
            .collect())
    }

    async fn get_hopr_balance(&self) -> Result<Balance> {
        utils_log::debug!("DB: get_hopr_balance");
        let key = utils_db::db::Key::new_from_str(HOPR_BALANCE_KEY)?;

        self.db
            .get_or_none::<Balance>(key)
            .await
            .map(|v| v.unwrap_or(Balance::zero(BalanceType::HOPR)))
    }

    async fn set_hopr_balance(&mut self, balance: &Balance) -> Result<()> {
        let key = utils_db::db::Key::new_from_str(HOPR_BALANCE_KEY)?;

        let _ = self
            .db
            .set::<Balance>(key, balance)
            .await
            .map(|v| v.unwrap_or(Balance::zero(BalanceType::HOPR)))?;

        Ok(())
    }

    async fn add_hopr_balance(&mut self, balance: &Balance, snapshot: &Snapshot) -> Result<()> {
        let key = utils_db::db::Key::new_from_str(HOPR_BALANCE_KEY)?;

        let current_balance = self
            .db
            .get_or_none::<Balance>(key.clone())
            .await?
            .unwrap_or(Balance::zero(BalanceType::HOPR));

        let mut batch_ops = utils_db::db::Batch::new();
        batch_ops.put(key, &current_balance.add(&balance));
        batch_ops.put(
            utils_db::db::Key::new_from_str(LATEST_CONFIRMED_SNAPSHOT_KEY)?,
            &snapshot,
        );

        self.db.batch(batch_ops, true).await
    }

    async fn sub_hopr_balance(&mut self, balance: &Balance, snapshot: &Snapshot) -> Result<()> {
        let key = utils_db::db::Key::new_from_str(HOPR_BALANCE_KEY)?;

        let current_balance = self
            .db
            .get_or_none::<Balance>(key.clone())
            .await?
            .unwrap_or(Balance::zero(BalanceType::HOPR));

        let mut batch_ops = utils_db::db::Batch::new();
        batch_ops.put(key, &current_balance.sub(&balance));
        batch_ops.put(
            utils_db::db::Key::new_from_str(LATEST_CONFIRMED_SNAPSHOT_KEY)?,
            &snapshot,
        );

        self.db.batch(batch_ops, true).await
    }

    /// Checks whether network registry is enabled. Default: true
    async fn is_network_registry_enabled(&self) -> Result<bool> {
        let key = utils_db::db::Key::new_from_str(NETWORK_REGISTRY_ENABLED_PREFIX)?;
        Ok(self.db.get_or_none::<bool>(key.clone()).await?.unwrap_or(true))
    }

    async fn set_network_registry(&mut self, enabled: bool, snapshot: &Snapshot) -> Result<()> {
        let mut batch_ops = utils_db::db::Batch::new();
        batch_ops.put(
            utils_db::db::Key::new_from_str(NETWORK_REGISTRY_ENABLED_PREFIX)?,
            &enabled,
        );
        batch_ops.put(
            utils_db::db::Key::new_from_str(LATEST_CONFIRMED_SNAPSHOT_KEY)?,
            &snapshot,
        );

        self.db.batch(batch_ops, true).await
    }

    /// Adds an additional chain address to an Ethereum account that has staked tokens.
    ///
    /// - `address`: the additional address to add
    /// - `stake_account`: the account that has staked tokens
    /// - `snapshot`: the latest chain snapshot
    async fn add_to_network_registry(
        &mut self,
        address: &Address,
        stake_account: &Address,
        snapshot: &Snapshot,
    ) -> Result<()> {
        let mut addresses = self
            .find_hopr_node_using_account_in_network_registry(&stake_account)
            .await?;

        for addr in addresses.iter() {
            if address == addr {
                let _ = self
                    .db
                    .set(
                        utils_db::db::Key::new_from_str(LATEST_CONFIRMED_SNAPSHOT_KEY)?,
                        snapshot,
                    )
                    .await?;
                return Ok(());
            }
        }

        addresses.push(address.clone());

        let mut batch_ops = utils_db::db::Batch::new();
        // node chain address to stake address (N->1)
        batch_ops.put(
            utils_db::db::Key::new_with_prefix(address, NETWORK_REGISTRY_HOPR_NODE_PREFIX)?,
            stake_account,
        );
        // stake address to node chain address (1->M)
        batch_ops.put(
            utils_db::db::Key::new_with_prefix(stake_account, NETWORK_REGISTRY_ADDRESS_CHAIN_KEY_PREFIX)?,
            addresses,
        );
        batch_ops.put(
            utils_db::db::Key::new_from_str(LATEST_CONFIRMED_SNAPSHOT_KEY)?,
            snapshot,
        );

        self.db.batch(batch_ops, true).await
    }

    /// Removes a node from the network registry
    ///
    /// - `address`: the address to remove
    /// - `stake_account`: the stake account from which the address should be removed
    /// - `snapshot`: latest chain snapshot
    async fn remove_from_network_registry(
        &mut self,
        address: &Address,
        stake_account: &Address,
        snapshot: &Snapshot,
    ) -> Result<()> {
        let registered_nodes = self
            .find_hopr_node_using_account_in_network_registry(stake_account)
            .await?
            .into_iter()
            .filter(|addr| !addr.eq(address))
            .collect::<Vec<_>>();

        let mut batch_ops = utils_db::db::Batch::new();
        batch_ops.del(utils_db::db::Key::new_with_prefix(
            address,
            NETWORK_REGISTRY_HOPR_NODE_PREFIX,
        )?);
        batch_ops.put(
            utils_db::db::Key::new_with_prefix(stake_account, NETWORK_REGISTRY_ADDRESS_CHAIN_KEY_PREFIX)?,
            &registered_nodes,
        );
        batch_ops.put(
            utils_db::db::Key::new_from_str(LATEST_CONFIRMED_SNAPSHOT_KEY)?,
            &snapshot,
        );

        self.db.batch(batch_ops, true).await
    }

    /// Gets the stake account that registered to this node
    ///
    /// - `address`: the node's chain address
    async fn get_account_from_network_registry(&self, address: &Address) -> Result<Option<Address>> {
        let key = utils_db::db::Key::new_with_prefix(address, NETWORK_REGISTRY_HOPR_NODE_PREFIX)?;

        self.db.get_or_none::<Address>(key).await
    }

    /// Gets the registered accounts associated to this stake account
    ///
    /// - `stake_account`: the account which staked tokens
    async fn find_hopr_node_using_account_in_network_registry(&self, stake_account: &Address) -> Result<Vec<Address>> {
        // NOTE: behavioral change, this method does not panic, when no results are found,
        // its returns an empty Vec instead

        let key = utils_db::db::Key::new_with_prefix(stake_account, NETWORK_REGISTRY_ADDRESS_CHAIN_KEY_PREFIX)?;
        Ok(self.db.get_or_none::<Vec<Address>>(key).await?.unwrap_or(vec![]))
    }

    /// Checks if an stake account is eligible to register nodes
    ///
    /// - `stake_account`: the account to check
    async fn is_eligible(&self, stake_account: &Address) -> Result<bool> {
        let key = utils_db::db::Key::new_with_prefix(stake_account, NETWORK_REGISTRY_ADDRESS_ELIGIBLE_PREFIX)?;

        Ok(self.db.get_or_none::<bool>(key).await?.unwrap_or(false))
    }

    /// Sets the eligibility status of an account
    ///
    /// - `stake_account`: the account whose eligibility to be set
    /// - `eligible`: true if `stake_account` is now eligible
    /// - `snapshot`: latest chain snapshot
    async fn set_eligible(&mut self, stake_account: &Address, eligible: bool, snapshot: &Snapshot) -> Result<()> {
        let key = utils_db::db::Key::new_with_prefix(stake_account, NETWORK_REGISTRY_ADDRESS_ELIGIBLE_PREFIX)?;

        let mut batch_ops = utils_db::db::Batch::new();

        if eligible {
            batch_ops.put(key, &true);
        } else {
            batch_ops.del(key);
        }

        batch_ops.put(
            utils_db::db::Key::new_from_str(LATEST_CONFIRMED_SNAPSHOT_KEY)?,
            snapshot,
        );
        self.db.batch(batch_ops, true).await
    }

    async fn store_authorization(&mut self, token: AuthorizationToken) -> Result<()> {
        let tid = Hash::create(&[token.id().as_bytes()]);
        let key = utils_db::db::Key::new_with_prefix(&tid, API_AUTHORIZATION_TOKEN_KEY_PREFIX)?;
        let _ = self.db.set(key, &token).await?;
        Ok(())
    }

    async fn retrieve_authorization(&self, id: String) -> Result<Option<AuthorizationToken>> {
        let tid = Hash::create(&[id.as_bytes()]);
        let key = utils_db::db::Key::new_with_prefix(&tid, API_AUTHORIZATION_TOKEN_KEY_PREFIX)?;
        self.db.get_or_none::<AuthorizationToken>(key).await
    }

    async fn delete_authorization(&mut self, id: String) -> Result<()> {
        let tid = Hash::create(&[id.as_bytes()]);
        let key = utils_db::db::Key::new_with_prefix(&tid, API_AUTHORIZATION_TOKEN_KEY_PREFIX)?;
        let _ = self.db.remove::<AuthorizationToken>(key).await?;
        Ok(())
    }
}

#[cfg(feature = "wasm")]
pub mod wasm {
    use super::{CoreEthereumDb, HoprCoreEthereumDbActions, DB};
    use async_lock::RwLock;
    use core_crypto::iterated_hash::IteratedHash;
    use core_crypto::types::Hash;
    use core_types::account::AccountEntry;
    use core_types::acknowledgement::AcknowledgedTicket;
    use core_types::channels::{ChannelEntry, Ticket};
    use js_sys::Uint8Array;
    use std::sync::Arc;
    use utils_db::leveldb;
    use utils_types::primitives::{Address, AuthorizationToken, Balance, Snapshot};
    use wasm_bindgen::prelude::*;

    macro_rules! to_iterable {
        ($obj:ident,$x:ty) => {
            #[wasm_bindgen]
            pub struct $obj {
                v: Vec<$x>,
            }

            impl $obj {
                pub fn from(value: Vec<$x>) -> Self {
                    Self { v: value }
                }
            }

            #[wasm_bindgen]
            impl $obj {
                #[wasm_bindgen]
                pub fn next(&mut self) -> Option<$x> {
                    if self.v.len() > 0 {
                        Some(self.v.remove(0))
                    } else {
                        None
                    }
                }

                #[wasm_bindgen]
                pub fn at(&self, index: usize) -> Option<$x> {
                    if index < self.v.len() {
                        Some(self.v[index].clone())
                    } else {
                        None
                    }
                }

                #[wasm_bindgen]
                pub fn len(&self) -> usize {
                    self.v.len()
                }
            }
        };
    }

    to_iterable!(WasmVecAcknowledgedTicket, AcknowledgedTicket);
    to_iterable!(WasmVecChannelEntry, ChannelEntry);
    to_iterable!(WasmVecAccountEntry, AccountEntry);
    to_iterable!(WasmVecAddress, Address);

    #[derive(Clone)]
    #[wasm_bindgen]
    pub struct Database {
        core_ethereum_db: Arc<RwLock<CoreEthereumDb<leveldb::wasm::LevelDbShim>>>,
    }

    impl Database {
        pub fn as_ref_counted(&self) -> Arc<RwLock<CoreEthereumDb<leveldb::wasm::LevelDbShim>>> {
            self.core_ethereum_db.clone()
        }
    }

    #[wasm_bindgen]
    impl Database {
        #[wasm_bindgen(constructor)]
        pub fn new(db: leveldb::wasm::LevelDb, me_addr: Address) -> Self {
            Self {
                core_ethereum_db: Arc::new(RwLock::new(CoreEthereumDb::<leveldb::wasm::LevelDbShim>::new(
                    DB::<leveldb::wasm::LevelDbShim>::new(leveldb::wasm::LevelDbShim::new(db)),
                    me_addr.clone(),
                ))),
            }
        }

        #[wasm_bindgen(js_name = "clone")]
        pub fn _clone(&self) -> Self {
            self.clone()
        }
    }

    #[wasm_bindgen]
    impl Database {
        #[wasm_bindgen]
        pub async fn get_acknowledged_tickets(
            &self,
            filter: Option<ChannelEntry>,
        ) -> Result<WasmVecAcknowledgedTicket, JsValue> {
            let data = self.core_ethereum_db.clone();
            let db = data.read().await;
            utils_misc::ok_or_jserr!(db.get_acknowledged_tickets(filter).await)
                .map(|v| WasmVecAcknowledgedTicket::from(v))
        }

        #[wasm_bindgen]
        pub async fn delete_acknowledged_tickets_from(&self, source: ChannelEntry) -> Result<(), JsValue> {
            let data = self.core_ethereum_db.clone();
            let mut db = data.write().await;
            utils_misc::ok_or_jserr!(db.delete_acknowledged_tickets_from(source).await)
        }

        #[wasm_bindgen]
        pub async fn store_hash_intermediaries(&self, channel: &Hash, iterated_hash: JsValue) -> Result<(), JsValue> {
            let iterated: IteratedHash = utils_misc::ok_or_jserr!(serde_wasm_bindgen::from_value(iterated_hash))?;
            let data = self.core_ethereum_db.clone();
            let mut db = data.write().await;
            utils_misc::ok_or_jserr!(db.store_hash_intermediaries(channel, &iterated).await)
        }

        #[wasm_bindgen]
        pub async fn get_commitment(&self, channel: &Hash, iteration: usize) -> Result<Option<Hash>, JsValue> {
            let data = self.core_ethereum_db.clone();
            let db = data.read().await;
            utils_misc::ok_or_jserr!(db.get_commitment(channel, iteration).await)
        }

        #[wasm_bindgen]
        pub async fn get_current_commitment(&self, channel: &Hash) -> Result<Option<Hash>, JsValue> {
            let data = self.core_ethereum_db.clone();
            let db = data.read().await;
            utils_misc::ok_or_jserr!(db.get_current_commitment(channel).await)
        }

        #[wasm_bindgen]
        pub async fn set_current_commitment(&self, channel: &Hash, commitment: &Hash) -> Result<(), JsValue> {
            let data = self.core_ethereum_db.clone();
            let mut db = data.write().await;
            utils_misc::ok_or_jserr!(db.set_current_commitment(channel, commitment).await)
        }

        #[wasm_bindgen]
        pub async fn get_latest_block_number(&self) -> Result<u32, JsValue> {
            let data = self.core_ethereum_db.clone();
            let db = data.read().await;
            utils_misc::ok_or_jserr!(db.get_latest_block_number().await)
        }

        #[wasm_bindgen]
        pub async fn update_latest_block_number(&self, number: u32) -> Result<(), JsValue> {
            let data = self.core_ethereum_db.clone();
            let mut db = data.write().await;
            utils_misc::ok_or_jserr!(db.update_latest_block_number(number).await)
        }

        #[wasm_bindgen]
        pub async fn get_latest_confirmed_snapshot(&self) -> Result<Option<Snapshot>, JsValue> {
            let data = self.core_ethereum_db.clone();
            let db = data.read().await;
            utils_misc::ok_or_jserr!(db.get_latest_confirmed_snapshot().await)
        }

        #[wasm_bindgen]
        pub async fn get_channel(&self, channel: &Hash) -> Result<Option<ChannelEntry>, JsValue> {
            let data = self.core_ethereum_db.clone();
            let db = data.read().await;
            utils_misc::ok_or_jserr!(db.get_channel(channel).await)
        }

        #[wasm_bindgen]
        pub async fn get_channels(&self) -> Result<WasmVecChannelEntry, JsValue> {
            let data = self.core_ethereum_db.clone();
            let db = data.read().await;
            utils_misc::ok_or_jserr!(db.get_channels().await).map(|v| WasmVecChannelEntry::from(v))
        }

        pub async fn get_channels_open(&self) -> Result<WasmVecChannelEntry, JsValue> {
            let data = self.core_ethereum_db.clone();
            let db = data.read().await;
            utils_misc::ok_or_jserr!(db.get_channels_open().await).map(|v| WasmVecChannelEntry::from(v))
        }

        #[wasm_bindgen]
        pub async fn update_channel_and_snapshot(
            &self,
            channel_id: &Hash,
            channel: &ChannelEntry,
            snapshot: &Snapshot,
        ) -> Result<(), JsValue> {
            let data = self.core_ethereum_db.clone();
            let mut db = data.write().await;
            utils_misc::ok_or_jserr!(db.update_channel_and_snapshot(channel_id, channel, snapshot).await)
        }

        #[wasm_bindgen]
        pub async fn get_account(&self, address: &Address) -> Result<Option<AccountEntry>, JsValue> {
            let data = self.core_ethereum_db.clone();
            let db = data.read().await;
            utils_misc::ok_or_jserr!(db.get_account(address).await)
        }

        #[wasm_bindgen]
        pub async fn update_account_and_snapshot(
            &self,
            account: &AccountEntry,
            snapshot: &Snapshot,
        ) -> Result<(), JsValue> {
            let data = self.core_ethereum_db.clone();
            let mut db = data.write().await;
            utils_misc::ok_or_jserr!(db.update_account_and_snapshot(account, snapshot).await)
        }

        #[wasm_bindgen]
        pub async fn get_accounts(&self) -> Result<WasmVecAccountEntry, JsValue> {
            let data = self.core_ethereum_db.clone();
            let db = data.read().await;
            utils_misc::ok_or_jserr!(db.get_accounts().await).map(|v| WasmVecAccountEntry::from(v))
        }

        #[wasm_bindgen]
        pub async fn get_public_node_accounts(&self) -> Result<WasmVecAccountEntry, JsValue> {
            let data = self.core_ethereum_db.clone();
            let db = data.read().await;
            utils_misc::ok_or_jserr!(db.get_public_node_accounts().await).map(|v| WasmVecAccountEntry::from(v))
        }

        #[wasm_bindgen]
        pub async fn get_redeemed_tickets_value(&self) -> Result<Balance, JsValue> {
            let data = self.core_ethereum_db.clone();
            let db = data.read().await;
            utils_misc::ok_or_jserr!(db.get_redeemed_tickets_value().await)
        }

        #[wasm_bindgen]
        pub async fn get_redeemed_tickets_count(&self) -> Result<usize, JsValue> {
            let data = self.core_ethereum_db.clone();
            let db = data.read().await;
            utils_misc::ok_or_jserr!(db.get_redeemed_tickets_count().await)
        }

        #[wasm_bindgen]
        pub async fn get_neglected_tickets_count(&self) -> Result<usize, JsValue> {
            let data = self.core_ethereum_db.clone();
            let db = data.read().await;
            utils_misc::ok_or_jserr!(db.get_neglected_tickets_count().await)
        }

        #[wasm_bindgen]
        pub async fn get_pending_tickets_count(&self) -> Result<usize, JsValue> {
            let data = self.core_ethereum_db.clone();
            let db = data.read().await;
            utils_misc::ok_or_jserr!(db.get_pending_tickets_count().await)
        }

        #[wasm_bindgen]
        pub async fn get_losing_tickets_count(&self) -> Result<usize, JsValue> {
            let data = self.core_ethereum_db.clone();
            let db = data.read().await;
            utils_misc::ok_or_jserr!(db.get_losing_tickets_count().await)
        }

        #[wasm_bindgen]
        pub async fn get_pending_balance_to(&self, counterparty: &Address) -> Result<Balance, JsValue> {
            let data = self.core_ethereum_db.clone();
            let db = data.read().await;
            utils_misc::ok_or_jserr!(db.get_pending_balance_to(counterparty).await)
        }

        #[wasm_bindgen]
        pub async fn mark_pending(&self, ticket: &Ticket) -> Result<(), JsValue> {
            let data = self.core_ethereum_db.clone();
            let mut db = data.write().await;
            utils_misc::ok_or_jserr!(db.mark_pending(ticket).await)
        }

        #[wasm_bindgen]
        pub async fn resolve_pending(
            &self,
            address: &Address,
            balance: &Balance,
            snapshot: &Snapshot,
        ) -> Result<(), JsValue> {
            let data = self.core_ethereum_db.clone();
            let mut db = data.write().await;
            utils_misc::ok_or_jserr!(db.resolve_pending(address, balance, snapshot).await)
        }

        #[wasm_bindgen]
        pub async fn mark_redeemed(&self, ticket: &AcknowledgedTicket) -> Result<(), JsValue> {
            let data = self.core_ethereum_db.clone();
            let mut db = data.write().await;
            utils_misc::ok_or_jserr!(db.mark_redeemed(ticket).await)
        }

        /// NOTE: needed only for testing
        #[wasm_bindgen]
        pub async fn mark_rejected(&self, ticket: &Ticket) -> Result<(), JsValue> {
            let data = self.core_ethereum_db.clone();
            let mut db = data.write().await;
            utils_misc::ok_or_jserr!(db.mark_rejected(ticket).await)
        }

        #[wasm_bindgen]
        pub async fn mark_losing_acked_ticket(&self, ticket: &AcknowledgedTicket) -> Result<(), JsValue> {
            let data = self.core_ethereum_db.clone();
            let mut db = data.write().await;
            utils_misc::ok_or_jserr!(db.mark_losing_acked_ticket(ticket).await)
        }

        #[wasm_bindgen]
        pub async fn get_rejected_tickets_value(&self) -> Result<Balance, JsValue> {
            let data = self.core_ethereum_db.clone();
            let db = data.read().await;
            utils_misc::ok_or_jserr!(db.get_rejected_tickets_value().await)
        }

        #[wasm_bindgen]
        pub async fn get_rejected_tickets_count(&self) -> Result<usize, JsValue> {
            let data = self.core_ethereum_db.clone();
            let db = data.read().await;
            utils_misc::ok_or_jserr!(db.get_rejected_tickets_count().await)
        }

        #[wasm_bindgen]
        pub async fn get_channel_x(&self, src: &Address, dest: &Address) -> Result<Option<ChannelEntry>, JsValue> {
            let data = self.core_ethereum_db.clone();
            let db = data.read().await;
            utils_misc::ok_or_jserr!(db.get_channel_x(src, dest).await)
        }

        #[wasm_bindgen]
        pub async fn get_channel_to(&self, dest: &Address) -> Result<Option<ChannelEntry>, JsValue> {
            let data = self.core_ethereum_db.clone();
            let db = data.read().await;
            utils_misc::ok_or_jserr!(db.get_channel_to(dest).await)
        }

        #[wasm_bindgen]
        pub async fn get_channel_from(&self, src: &Address) -> Result<Option<ChannelEntry>, JsValue> {
            let data = self.core_ethereum_db.clone();
            let db = data.read().await;
            utils_misc::ok_or_jserr!(db.get_channel_from(src).await)
        }

        #[wasm_bindgen]
        pub async fn get_channels_from(&self, address: Address) -> Result<WasmVecChannelEntry, JsValue> {
            let data = self.core_ethereum_db.clone();
            let db = data.read().await;
            utils_misc::ok_or_jserr!(db.get_channels_from(address).await).map(|v| WasmVecChannelEntry::from(v))
        }

        #[wasm_bindgen]
        pub async fn get_channels_to(&self, address: Address) -> Result<WasmVecChannelEntry, JsValue> {
            let data = self.core_ethereum_db.clone();
            let db = data.read().await;
            utils_misc::ok_or_jserr!(db.get_channels_to(address).await).map(|v| WasmVecChannelEntry::from(v))
        }

        #[wasm_bindgen]
        pub async fn get_hopr_balance(&self) -> Result<Balance, JsValue> {
            let data = self.core_ethereum_db.clone();
            let db = data.read().await;
            utils_misc::ok_or_jserr!(db.get_hopr_balance().await)
        }

        #[wasm_bindgen]
        pub async fn set_hopr_balance(&self, balance: &Balance) -> Result<(), JsValue> {
            let data = self.core_ethereum_db.clone();
            let mut db = data.write().await;
            utils_misc::ok_or_jserr!(db.set_hopr_balance(balance).await)
        }

        #[wasm_bindgen]
        pub async fn add_hopr_balance(&self, balance: &Balance, snapshot: &Snapshot) -> Result<(), JsValue> {
            let data = self.core_ethereum_db.clone();
            let mut db = data.write().await;
            utils_misc::ok_or_jserr!(db.add_hopr_balance(balance, snapshot).await)
        }

        #[wasm_bindgen]
        pub async fn sub_hopr_balance(&self, balance: &Balance, snapshot: &Snapshot) -> Result<(), JsValue> {
            let data = self.core_ethereum_db.clone();
            let mut db = data.write().await;
            utils_misc::ok_or_jserr!(db.sub_hopr_balance(balance, snapshot).await)
        }

        pub async fn check_and_set_packet_tag(&self, tag: &Uint8Array) -> Result<bool, JsValue> {
            let data = self.core_ethereum_db.clone();
            let mut db = data.write().await;
            utils_misc::ok_or_jserr!(db.check_and_set_packet_tag(&tag.to_vec()).await)
        }

        #[wasm_bindgen]
        pub async fn is_network_registry_enabled(&self) -> Result<bool, JsValue> {
            let data = self.core_ethereum_db.clone();
            let db = data.read().await;
            utils_misc::ok_or_jserr!(db.is_network_registry_enabled().await)
        }

        #[wasm_bindgen]
        pub async fn set_network_registry(&self, enabled: bool, snapshot: &Snapshot) -> Result<(), JsValue> {
            let data = self.core_ethereum_db.clone();
            let mut db = data.write().await;
            utils_misc::ok_or_jserr!(db.set_network_registry(enabled, snapshot).await)
        }

        #[wasm_bindgen]
        pub async fn add_to_network_registry(
            &self,
            address: &Address,
            account: &Address,
            snapshot: &Snapshot,
        ) -> Result<(), JsValue> {
            let data = self.core_ethereum_db.clone();
            let mut db = data.write().await;
            utils_misc::ok_or_jserr!(db.add_to_network_registry(address, account, snapshot).await)
        }

        #[wasm_bindgen]
        pub async fn remove_from_network_registry(
            &self,
            address: &Address,
            account: &Address,
            snapshot: &Snapshot,
        ) -> Result<(), JsValue> {
            let data = self.core_ethereum_db.clone();
            let mut db = data.write().await;
            utils_misc::ok_or_jserr!(db.remove_from_network_registry(address, account, snapshot).await)
        }

        #[wasm_bindgen]
        pub async fn get_account_from_network_registry(&self, address: &Address) -> Result<Option<Address>, JsValue> {
            let data = self.core_ethereum_db.clone();
            let db = data.read().await;
            utils_misc::ok_or_jserr!(db.get_account_from_network_registry(address).await)
        }

        #[wasm_bindgen]
        pub async fn find_hopr_node_using_account_in_network_registry(
            &self,
            account: &Address,
        ) -> Result<WasmVecAddress, JsValue> {
            let data = self.core_ethereum_db.clone();
            let db = data.read().await;
            utils_misc::ok_or_jserr!(db.find_hopr_node_using_account_in_network_registry(account).await)
                .map(|v| WasmVecAddress::from(v))
        }

        #[wasm_bindgen]
        pub async fn is_eligible(&self, account: &Address) -> Result<bool, JsValue> {
            let data = self.core_ethereum_db.clone();
            let db = data.read().await;
            utils_misc::ok_or_jserr!(db.is_eligible(account).await)
        }

        #[wasm_bindgen]
        pub async fn set_eligible(
            &self,
            account: &Address,
            eligible: bool,
            snapshot: &Snapshot,
        ) -> Result<(), JsValue> {
            let data = self.core_ethereum_db.clone();
            let mut db = data.write().await;
            utils_misc::ok_or_jserr!(db.set_eligible(account, eligible, snapshot).await)
        }

        #[wasm_bindgen]
        pub async fn store_authorization(&self, token: AuthorizationToken) -> Result<(), JsValue> {
            let data = self.core_ethereum_db.clone();
            let mut db = data.write().await;
            utils_misc::ok_or_jserr!(db.store_authorization(token).await)
        }

        #[wasm_bindgen]
        pub async fn retrieve_authorization(&self, id: String) -> Result<Option<AuthorizationToken>, JsValue> {
            let data = self.core_ethereum_db.clone();
            let db = data.read().await;
            utils_misc::ok_or_jserr!(db.retrieve_authorization(id).await)
        }

        #[wasm_bindgen]
        pub async fn delete_authorization(&self, id: String) -> Result<(), JsValue> {
            let data = self.core_ethereum_db.clone();
            let mut db = data.write().await;
            utils_misc::ok_or_jserr!(db.delete_authorization(id).await)
        }
    }
}

#[cfg(test)]
mod tests {
    use super::*;
    use core_types::channels::ChannelEntry;
    use std::{
        str::FromStr,
        sync::{Arc, Mutex},
    };
    use utils_db::db::serialize_to_bytes;
    use utils_db::leveldb::rusty::RustyLevelDbShim;
    use utils_types::primitives::{Address, EthereumChallenge};
    use utils_types::traits::BinarySerializable;

    #[test]
    fn test_core_db_iterable_type_ehtereum_challenge_must_have_fixed_key_length() {
        let challenge = vec![10u8; EthereumChallenge::SIZE];
        let eth_challenge = EthereumChallenge::new(challenge.as_slice());

        let serialized = serialize_to_bytes(&eth_challenge);

        assert!(serialized.is_ok());
        assert_eq!(serialized.unwrap().len(), EthereumChallenge::SIZE)
    }

    #[test]
    fn test_core_db_iterable_type_half_key_challenge_must_have_fixed_key_length() {
        let challenge = vec![10u8; HalfKeyChallenge::SIZE];
        let eth_challenge = HalfKeyChallenge::new(challenge.as_slice());

        let serialized = serialize_to_bytes(&eth_challenge);

        assert!(serialized.is_ok());
        assert_eq!(serialized.unwrap().len(), HalfKeyChallenge::SIZE)
    }

    #[test]
    fn test_core_ethereum_db_iterable_type_ethereumchallenge_must_have_fixed_key_length() {
        let challenge = vec![10u8; EthereumChallenge::SIZE];
        let eth_challenge = EthereumChallenge::new(challenge.as_slice());

        let serialized = serialize_to_bytes(&eth_challenge);

        assert!(serialized.is_ok());
        assert_eq!(serialized.unwrap().len(), EthereumChallenge::SIZE)
    }

    #[test]
    fn test_core_ethereum_db_iterable_type_channelentry_must_have_fixed_key_length() {
        let channel_entry = ChannelEntry::new(
            Address::random(),
            Address::random(),
            Balance::zero(BalanceType::HOPR),
            Hash::default(),
            U256::from(0u64),
            U256::from(0u64),
            ChannelStatus::Open,
            U256::from(0u64),
            U256::from(0u64),
        );

        let serialized = serialize_to_bytes(&channel_entry);

        assert!(serialized.is_ok());
        assert_eq!(serialized.unwrap().len(), ChannelEntry::SIZE)
    }

    #[async_std::test]
    async fn test_network_registry_workflow() {
        let level_db = Arc::new(Mutex::new(
            rusty_leveldb::DB::open("test", rusty_leveldb::in_memory()).unwrap(),
        ));

        let mut db = CoreEthereumDb::new(DB::new(RustyLevelDbShim::new(level_db)), Address::random());

        assert_eq!(db.is_network_registry_enabled().await, Ok(true));
        assert!(db.set_network_registry(true, &Snapshot::default()).await.is_ok());
        let test_stake_address = Address::from_str("0xe3386e9810582f596562d3fbd8afcad0fb698169").unwrap();

        assert_eq!(db.is_eligible(&test_stake_address).await, Ok(false));

        assert_eq!(
            db.find_hopr_node_using_account_in_network_registry(&test_stake_address)
                .await
                .unwrap(),
            vec![]
        );

        let test_chain_address = Address::from_str("0x7b6d32830bafb0212c092d33290d4cd2344b493a").unwrap();

        assert!(db
            .set_eligible(&test_stake_address, true, &Snapshot::default())
            .await
            .is_ok());

        assert_eq!(db.is_eligible(&test_stake_address).await, Ok(true));

        assert!(db
            .add_to_network_registry(&test_chain_address, &test_stake_address, &Snapshot::default())
            .await
            .is_ok());

        assert_eq!(
            db.find_hopr_node_using_account_in_network_registry(&test_stake_address)
                .await,
            Ok(vec![test_chain_address])
        );

        assert_eq!(
            db.get_account_from_network_registry(&test_chain_address).await,
            Ok(Some(test_stake_address))
        )
    }

    #[async_std::test]
    async fn test_token_storage() {
        let level_db = Arc::new(Mutex::new(
            rusty_leveldb::DB::open("test", rusty_leveldb::in_memory()).unwrap(),
        ));
        let mut db = CoreEthereumDb::new(DB::new(RustyLevelDbShim::new(level_db)), Address::random());

        let token_id = "test";

        let token = AuthorizationToken::new(token_id.to_string(), &[0xffu8; 100]);
        db.store_authorization(token.clone()).await.unwrap();

        let token_2 = db
            .retrieve_authorization(token_id.to_string())
            .await
            .unwrap()
            .expect("db should contain a token");
        assert_eq!(token, token_2, "retrieved token should be equal to the stored one");

        db.delete_authorization(token_id.to_string())
            .await
            .expect("db should remove token");

        let nonexistent = db.retrieve_authorization(token_id.to_string()).await.unwrap();
        assert!(nonexistent.is_none(), "token should be removed from the db");
    }
}<|MERGE_RESOLUTION|>--- conflicted
+++ resolved
@@ -13,15 +13,10 @@
     db::{serialize_to_bytes, DB},
     traits::AsyncKVStorage,
 };
-<<<<<<< HEAD
 use utils_types::{
     primitives::{Address, AuthorizationToken, Balance, BalanceType, EthereumChallenge, Snapshot, U256},
     traits::BinarySerializable,
 };
-=======
-use utils_types::primitives::{Address, AuthorizationToken, Balance, BalanceType, EthereumChallenge, Snapshot, U256};
-use utils_types::traits::BinarySerializable;
->>>>>>> 1983d693
 
 use crate::errors::Result;
 use crate::traits::HoprCoreEthereumDbActions;
@@ -70,22 +65,14 @@
         Ok(())
     }
 
-<<<<<<< HEAD
     async fn get_tickets(&self, maybe_signer: Option<Address>) -> Result<Vec<Ticket>> {
         // let foo = signer.unwrap_or(true);
-=======
-    async fn get_tickets(&self, signer: Option<Address>) -> Result<Vec<Ticket>> {
->>>>>>> 1983d693
         let mut tickets = self
             .db
             .get_more::<AcknowledgedTicket>(
                 Vec::from(ACKNOWLEDGED_TICKETS_PREFIX.as_bytes()).into_boxed_slice(),
                 EthereumChallenge::SIZE as u32,
-<<<<<<< HEAD
                 &|v: &AcknowledgedTicket| maybe_signer.clone().map(|s| v.signer.eq(&s)).unwrap_or(true),
-=======
-                &|v: &AcknowledgedTicket| signer.clone().map(|s| v.signer.eq(&s)).unwrap_or(true),
->>>>>>> 1983d693
             )
             .await?
             .into_iter()
@@ -515,12 +502,8 @@
 
     async fn get_channel_x(&self, src: &Address, dest: &Address) -> Result<Option<ChannelEntry>> {
         utils_log::debug!("DB: get_channel_x src: {} & dest: {}", src, dest);
-<<<<<<< HEAD
-        self.get_channel(&generate_channel_id(&src, &dest)).await
-=======
-        let key = utils_db::db::Key::new_with_prefix(&generate_channel_id(&src, &dest), "")?;
+        let key = utils_db::db::Key::new_with_prefix(&generate_channel_id(&src, &dest), CHANNEL_PREFIX)?;
         self.db.get_or_none(key).await
->>>>>>> 1983d693
     }
 
     async fn get_channels_from(&self, address: Address) -> Result<Vec<ChannelEntry>> {
