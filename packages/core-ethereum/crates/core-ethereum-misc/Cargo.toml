--- conflicted
+++ resolved
@@ -16,11 +16,7 @@
 async-trait = "0.1"
 console_error_panic_hook = { version = "0.1.7", optional = true }
 futures = "0.3"
-<<<<<<< HEAD
-js-sys = { version = "0.3.63", optional = true }
-=======
 js-sys = { workspace = true, optional = true }
->>>>>>> e4f32fb7
 libp2p-identity = { workspace = true }
 thiserror = "1.0"
 wasm-bindgen = { workspace = true, optional = true }
