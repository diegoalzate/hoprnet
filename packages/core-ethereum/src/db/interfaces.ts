<<<<<<< HEAD
import { PriorityConfiguration, StatusTransacitons, Transaction, TransactionPayload } from "../transaction-manager/types.js";
import { TransactionHash } from "./types.js";
=======
import { PriorityConfiguration, Transaction, TransactionPayload } from '../transaction-manager/types.js'
import { TransactionHash } from './types.js'
>>>>>>> ab229d51

/**
 * Interface of CoreEthereumDB
 */
export interface ICoreEthereumDB {
  // add a queuing tx into the db and returns the queuing index
  addQueuingTransaction(txPayload: TransactionPayload): number
  // return the size of the queuing transactions
  getQueuingTransactionsSize(): number
  // get the queuing transaction at index
  getQueuingTransactionAtIndex(index: number): TransactionPayload
  // pop the first queuing transaction
  popFirstQueuingTransaction(): TransactionPayload

<<<<<<< HEAD
    
    /**
     * add a boardcasted transaction. This transaction should be defautl to pending
     * 
     * Note that this function is also called when updating a transaction's network priority condition 
     * - a new entry in the Boardcasted transaction queue should be created. The old hash entry is not removed.
     * Add the new hash associated with the nonce
     * @param transaction 
     */
    addBoardcastedTransaction(transaction: Transaction): void
    
    /**
     * dedicated function for updating the priority config. See required actions
     * in the `addBoardcastedTransaction` function.
     */
    updateTransactionPriorityConfig(prevHash: TransactionHash, priorityConfig: PriorityConfiguration): void
    
    // return a transaction by its hash
    getBoardcastedTransactionByHash(hash: TransactionHash): Transaction
    /*
     * udpate a transaction by its hash. When multiple hashes are associated with one nonce. Only one
     * transaction can be `FINALIZED` and all the rest should be `REPLACED`
     * @param hash of the  transaction
     * @param newStatus new status
     */
    updateBoardcastedTransactionStatusByHash(hash: TransactionHash, newStatus: StatusTransacitons): void

    /**
     * return an array of transactions based on the given transaction status
     */
     getBoardcastedTransactionsByStatus(status: StatusTransacitons): Array<Transaction>
=======
  // add a boardcasted transaction. This transaction should be defautl to pending
  addBoardcastedTransaction(transaction: Transaction): void
  // return a transaction by its hash
  getBoardcastedTransactionByHash(hash: TransactionHash): Transaction
  // remove a transaction by its hash
  removeBoardcastedTransactionByHash(hash: TransactionHash): void
  // overwrite a transaction's network priority condition. It removes the old hash and add a new hash entry. Update the hash associated with the nonce
  updateTransactionPriorityConfig(prevHash: TransactionHash, priorityConfig: PriorityConfiguration): void
>>>>>>> ab229d51
}<|MERGE_RESOLUTION|>--- conflicted
+++ resolved
@@ -1,10 +1,5 @@
-<<<<<<< HEAD
 import { PriorityConfiguration, StatusTransacitons, Transaction, TransactionPayload } from "../transaction-manager/types.js";
 import { TransactionHash } from "./types.js";
-=======
-import { PriorityConfiguration, Transaction, TransactionPayload } from '../transaction-manager/types.js'
-import { TransactionHash } from './types.js'
->>>>>>> ab229d51
 
 /**
  * Interface of CoreEthereumDB
@@ -19,8 +14,6 @@
   // pop the first queuing transaction
   popFirstQueuingTransaction(): TransactionPayload
 
-<<<<<<< HEAD
-    
     /**
      * add a boardcasted transaction. This transaction should be defautl to pending
      * 
@@ -51,14 +44,4 @@
      * return an array of transactions based on the given transaction status
      */
      getBoardcastedTransactionsByStatus(status: StatusTransacitons): Array<Transaction>
-=======
-  // add a boardcasted transaction. This transaction should be defautl to pending
-  addBoardcastedTransaction(transaction: Transaction): void
-  // return a transaction by its hash
-  getBoardcastedTransactionByHash(hash: TransactionHash): Transaction
-  // remove a transaction by its hash
-  removeBoardcastedTransactionByHash(hash: TransactionHash): void
-  // overwrite a transaction's network priority condition. It removes the old hash and add a new hash entry. Update the hash associated with the nonce
-  updateTransactionPriorityConfig(prevHash: TransactionHash, priorityConfig: PriorityConfiguration): void
->>>>>>> ab229d51
 }