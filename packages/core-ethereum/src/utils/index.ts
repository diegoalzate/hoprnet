--- conflicted
+++ resolved
@@ -191,15 +191,7 @@
  * @param winProb Uint256-encoded version of winning probability
  */
 export function getWinProbabilityAsFloat(winProb: Hash): number {
-<<<<<<< HEAD
-  if (winProb.length != Hash.SIZE) {
-    throw Error(`Invalid array. Expected an array of ${Hash.SIZE} elements but got one with ${winProb?.length}.`)
-  }
-
-  if (u8aEquals(winProb, new Uint8Array(Hash.SIZE).fill(0xff))) {
-=======
   if (u8aEquals(winProb.serialize(), new Uint8Array(Hash.SIZE).fill(0xff))) {
->>>>>>> 34fa0dce
     return 1
   }
 
