--- conflicted
+++ resolved
@@ -24,13 +24,9 @@
 import BN from 'bn.js'
 import NonceTracker from './nonce-tracker'
 import TransactionManager, { TransactionPayload } from './transaction-manager'
-<<<<<<< HEAD
-import Debug from 'debug'
 import { TX_CONFIRMATION_WAIT } from './constants'
-=======
 import { debug } from '@hoprnet/hopr-utils'
 import { CONFIRMATIONS } from './constants'
->>>>>>> 75ee5032
 
 const log = debug('hopr:core-ethereum:chain-operations')
 const abiCoder = new utils.AbiCoder()
