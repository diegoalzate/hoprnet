--- conflicted
+++ resolved
@@ -170,34 +170,15 @@
     return await this.indexer.getPublicNodes()
   }
 
-<<<<<<< HEAD
   public async commitToChannel(c: ChannelEntry): Promise<void> {
     log('committing to channel', c)
-    const setCommitment = async (commitment: Hash) => this.chain.setCommitment(c.source.toAddress(), commitment)
-    const getCommitment = async () => (await this.indexer.getChannel(c.getId())).commitment
-    initializeCommitment(this.db, c.getId(), getCommitment, setCommitment)
-=======
-  public commitToChannel(c: ChannelEntry): Promise<void> {
-    const setCommitment = (commitment: Hash): Promise<string> => {
-      try {
-        return this.chain.setCommitment(c.source.toAddress(), commitment).then((tx) => {
+    const setCommitment = async (commitment: Hash) => this.chain.setCommitment(c.source.toAddress(), commitment).then((tx) => {
           log('bump channel with tx %s', tx)
           return this.indexer.resolvePendingTransaction('channel-updated', tx)
         })
-      } catch (e) {
-        log('Error setting commitment', e)
-        // TODO: defer to channel strategy for this, and allow for retries.
-      }
-    }
 
-    return new Commitment(
-      setCommitment,
-      async () => (await this.indexer.getChannel(c.getId())).commitment,
-      this.db,
-      c.getId(),
-      this.indexer
-    ).initialize()
->>>>>>> f0273eb8
+    const getCommitment = async () => (await this.indexer.getChannel(c.getId())).commitment
+    initializeCommitment(this.db, c.getId(), getCommitment, setCommitment)
   }
 }
 
