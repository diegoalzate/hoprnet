--- conflicted
+++ resolved
@@ -22,15 +22,11 @@
 import { PROVIDER_CACHE_TTL } from './constants'
 import { EventEmitter } from 'events'
 import { initializeCommitment, findCommitmentPreImage, bumpCommitment, ChannelCommitmentInfo } from './commitment'
-<<<<<<< HEAD
-import { chainMock } from './index.mock'
 import { IndexerEvents } from './indexer/types'
-=======
 import { connectorMock } from './index.mock'
 import { useFixtures } from './indexer/index.mock'
 import { sampleChainOptions } from './ethereum.mock'
 import ChainWrapperSingleton from './chain'
->>>>>>> 0f131306
 
 const log = debug('hopr-core-ethereum')
 
