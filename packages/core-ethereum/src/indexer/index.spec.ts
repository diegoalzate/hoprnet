import type { providers as Providers, Wallet } from 'ethers'
import type { HoprChannels } from '@hoprnet/hopr-ethereum'
import type { Event } from './types'
import type { ChainWrapper } from '../ethereum'
import assert from 'assert'
import EventEmitter from 'events'
import Indexer from '.'
import { stringToU8a, Address, ChannelEntry, Hash, HoprDB, generateChannelId, ChannelStatus } from '@hoprnet/hopr-utils'
import { expectAccountsToBeEqual, expectChannelsToBeEqual } from './fixtures'
import Defer from 'p-defer'
import * as fixtures from './fixtures'
import { CHANNEL_ID, PARTY_A, PARTY_B } from '../fixtures'
import { BigNumber } from 'ethers'

const createProviderMock = (ops: { latestBlockNumber?: number } = {}) => {
  let latestBlockNumber = ops.latestBlockNumber ?? 0

  const provider = new EventEmitter() as unknown as Providers.WebSocketProvider
  provider.getBlockNumber = async (): Promise<number> => latestBlockNumber

  return {
    provider,
    newBlock() {
      latestBlockNumber++
      provider.emit('block', latestBlockNumber)
    }
  }
}

const createHoprChannelsMock = (ops: { pastEvents?: Event<any>[] } = {}) => {
  const pastEvents = ops.pastEvents ?? []
  const channels: any = {}
  const pubkeys: any = {}

  const handleEvent = (ev) => {
    if (ev.event == 'ChannelUpdate') {
      const updateEvent = ev as Event<'ChannelUpdate'>

      const eventChannelId = generateChannelId(
        Address.fromString(updateEvent.args.source),
        Address.fromString(updateEvent.args.destination)
      )
      channels[eventChannelId.toHex()] = updateEvent.args.newState
    } else if (ev.event == 'Announce') {
      pubkeys[ev.args.account] = ev.args.multiaddr
    } else {
      console.log('MISSING', ev)
      //throw new Error("MISSING EV HANDLER IN TEST")
    }
  }


  class FakeChannels extends EventEmitter {
    async channels(channelId: string) {
      for (let ev of pastEvents) {
        handleEvent(ev)
      }
      return channels[channelId]
    }

    async bumpChannel(_counterparty: string, _comm: string) {
      let newEvent = {
        event: 'ChannelUpdate',
        transactionHash: '',
        blockNumber: 3,
        transactionIndex: 0,
        logIndex: 0,
        args: {
          source: PARTY_A.toAddress().toHex(),
          destination: PARTY_B.toAddress().toHex(),
          newState: {
            balance: BigNumber.from('3'),
            commitment: Hash.create(new TextEncoder().encode('commA')).toHex(),
            ticketEpoch: BigNumber.from('1'),
            ticketIndex: BigNumber.from('0'),
            status: 2,
            channelEpoch: BigNumber.from('0'),
            closureTime: BigNumber.from('0')
          }
        } as any
      } as Event<'ChannelUpdate'>
      handleEvent(newEvent)
      this.emit('*', newEvent)
    }

    async queryFilter() {
      return pastEvents
    }
  }

  const hoprChannels = new FakeChannels() as unknown as HoprChannels

  return {
    hoprChannels,
    pubkeys,
    newEvent(event: Event<any>) {
      pastEvents.push(event)
      hoprChannels.emit('*', event)
    }
  }
}

const createChainMock = (
  provider: Providers.WebSocketProvider,
  hoprChannels: HoprChannels,
  account?: Wallet
): ChainWrapper => {
  return {
    getLatestBlockNumber: () => provider.getBlockNumber(),
    subscribeBlock: (cb) => provider.on('block', cb),
    subscribeError: (cb) => {
      provider.on('error', cb)
      hoprChannels.on('error', cb)
    },
    subscribeChannelEvents: (cb) => hoprChannels.on('*', cb),
    unsubscribe: () => {
      provider.removeAllListeners()
      hoprChannels.removeAllListeners()
    },
    getChannels: () => hoprChannels,
    getWallet: () => account ?? fixtures.ACCOUNT_A,
    setCommitment: (counterparty: Address, commitment: Hash) =>
      hoprChannels.bumpChannel(counterparty.toHex(), commitment.toHex())
  } as unknown as ChainWrapper
}

const useFixtures = async (ops: { latestBlockNumber?: number; pastEvents?: Event<any>[] } = {}) => {
  const latestBlockNumber = ops.latestBlockNumber ?? 0
  const pastEvents = ops.pastEvents ?? []

  const db = HoprDB.createMock()
  const { provider, newBlock } = createProviderMock({ latestBlockNumber })
  const { hoprChannels, newEvent } = createHoprChannelsMock({ pastEvents })
  const chain = createChainMock(provider, hoprChannels)
  return {
    db,
    provider,
    newBlock,
    hoprChannels,
    newEvent,
    indexer: new Indexer(0, db, chain, 1, 5),
    OPENED_CHANNEL: await ChannelEntry.fromSCEvent(fixtures.OPENED_EVENT, (a: Address) =>
      Promise.resolve(a.eq(PARTY_A.toAddress()) ? PARTY_A : PARTY_B)
    )
  }
}

const useMultiPartyFixtures = (ops: { latestBlockNumber?: number; pastEvents?: Event<any>[] } = {}) => {
  const latestBlockNumber = ops.latestBlockNumber ?? 0
  const pastEvents = ops.pastEvents ?? []

  const db = HoprDB.createMock()
  const { provider, newBlock } = createProviderMock({ latestBlockNumber })
  const { hoprChannels, newEvent } = createHoprChannelsMock({ pastEvents })

  const chainAlice = createChainMock(provider, hoprChannels, fixtures.ACCOUNT_A)
  const chainBob = createChainMock(provider, hoprChannels, fixtures.ACCOUNT_B)

  const indexerAlice = new Indexer(0, db, chainAlice, 1, 5)
  const indexerBob = new Indexer(0, db, chainBob, 1, 5)

  return {
    db,
    provider,
    newBlock,
    hoprChannels,
    newEvent,
    alice: {
      indexer: indexerAlice
    },
    bob: {
      indexer: indexerBob
    }
  }
}

describe('test indexer', function () {
  it('should start indexer', async function () {
    const { indexer } = await useFixtures()

    await indexer.start()
    assert.strictEqual(indexer.status, 'started')
  })

  it('should stop indexer', async function () {
    const { indexer } = await useFixtures()

    await indexer.start()
    await indexer.stop()
    assert.strictEqual(indexer.status, 'stopped')
  })

  it('should process 1 past event', async function () {
    const { indexer, OPENED_CHANNEL } = await useFixtures({
      latestBlockNumber: 2,
      pastEvents: [fixtures.PARTY_A_INITIALIZED_EVENT, fixtures.OPENED_EVENT]
    })
    await indexer.start()

    const account = await indexer.getAccount(fixtures.PARTY_A.toAddress())
    expectAccountsToBeEqual(account, fixtures.PARTY_A_INITIALIZED_ACCOUNT)

    const channel = await indexer.getChannel(OPENED_CHANNEL.getId())
    assert.strictEqual(typeof channel, 'undefined')
  })

  it('should process all past events', async function () {
    const { indexer } = await useFixtures({
      latestBlockNumber: 3,
      pastEvents: [fixtures.PARTY_A_INITIALIZED_EVENT, fixtures.PARTY_B_INITIALIZED_EVENT]
    })
    await indexer.start()

    const account = await indexer.getAccount(fixtures.PARTY_A.toAddress())
    expectAccountsToBeEqual(account, fixtures.PARTY_A_INITIALIZED_ACCOUNT)

    const account2 = await indexer.getAccount(fixtures.PARTY_B.toAddress())
    expectAccountsToBeEqual(account2, fixtures.PARTY_B_INITIALIZED_ACCOUNT)
  })

  it('should continue processing events', async function () {
    const { indexer, newEvent, newBlock, OPENED_CHANNEL } = await useFixtures({
      latestBlockNumber: 3,
      pastEvents: [fixtures.PARTY_A_INITIALIZED_EVENT]
    })
    await indexer.start()

    newEvent(fixtures.OPENED_EVENT)
    newBlock()

    const blockMined = Defer()

    indexer.on('block-processed', (blockNumber: number) => {
      if (blockNumber === 4) blockMined.resolve()
    })

    await blockMined.promise

    const channel = await indexer.getChannel(OPENED_CHANNEL.getId())
    expectChannelsToBeEqual(channel, OPENED_CHANNEL)
  })

  it('should get public key of addresses', async function () {
    const { indexer } = await useFixtures({
      latestBlockNumber: 2,
      pastEvents: [fixtures.PARTY_A_INITIALIZED_EVENT]
    })

    await indexer.start()

    const pubKey = await indexer.getPublicKeyOf(fixtures.PARTY_A.toAddress())
    assert.strictEqual(pubKey.toHex(), fixtures.PARTY_A.toHex())
  })

  it('should get all data from DB', async function () {
    const { indexer, OPENED_CHANNEL } = await useFixtures({
      latestBlockNumber: 4,
      pastEvents: [fixtures.PARTY_A_INITIALIZED_EVENT, fixtures.OPENED_EVENT]
    })

    await indexer.start()

    const account = await indexer.getAccount(fixtures.PARTY_A.toAddress())
    expectAccountsToBeEqual(account, fixtures.PARTY_A_INITIALIZED_ACCOUNT)

    const channel = await indexer.getChannel(OPENED_CHANNEL.getId())
    expectChannelsToBeEqual(channel, OPENED_CHANNEL)

    const channels = await indexer.getChannels()
    assert.strictEqual(channels.length, 1, 'expected channels')
    expectChannelsToBeEqual(channels[0], OPENED_CHANNEL)

    const channelsFromPartyA = await indexer.getChannelsFrom(fixtures.PARTY_A.toAddress())
    assert.strictEqual(channelsFromPartyA.length, 1)
    expectChannelsToBeEqual(channelsFromPartyA[0], OPENED_CHANNEL)

    const channelsOfPartyB = await indexer.getChannelsFrom(fixtures.PARTY_B.toAddress())
    assert.strictEqual(channelsOfPartyB.length, 0)
  })

  it('should handle provider error by restarting', async function () {
    const { indexer, provider } = await useFixtures({
      latestBlockNumber: 4,
      pastEvents: [fixtures.PARTY_A_INITIALIZED_EVENT, fixtures.OPENED_EVENT]
    })

    await indexer.start()

    provider.emit('error', new Error('MOCK'))

    assert.strictEqual(indexer.status, 'stopped')

    const started = Defer()
    indexer.on('status', (status: string) => {
      if (status === 'started') started.resolve()
    })
    await started.promise
    assert.strictEqual(indexer.status, 'started')
  })

  it('should contract error by restarting', async function () {
    const { indexer, hoprChannels } = await useFixtures({
      latestBlockNumber: 4,
      pastEvents: [fixtures.PARTY_A_INITIALIZED_EVENT, fixtures.OPENED_EVENT]
    })

    await indexer.start()

    hoprChannels.emit('error', new Error('MOCK'))

    const started = Defer()
    indexer.on('status', (status: string) => {
      if (status === 'started') started.resolve()
    })
    await started.promise
    assert.strictEqual(indexer.status, 'started')
  })

  it('should emit events on updated channels', async function () {
<<<<<<< HEAD
    this.timeout(5000)
    const { indexer, newEvent, newBlock } = await useFixtures({
=======
    this.timeout(8000)
    const { indexer, newEvent, newBlock } = useFixtures({
>>>>>>> 3f58f1ce
      latestBlockNumber: 3,
      pastEvents: [fixtures.PARTY_A_INITIALIZED_EVENT]
    })

    const opened = Defer()
    const commitmentSet = Defer()
    const pendingIniated = Defer()
    const closed = Defer()

    indexer.on('own-channel-updated', (channel: ChannelEntry) => {
      switch (channel.status) {
        case ChannelStatus.WaitingForCommitment:
          opened.resolve()
          break
        case ChannelStatus.Open:
          commitmentSet.resolve()
          break
        case ChannelStatus.PendingToClose: {
          pendingIniated.resolve()
          break
        }
        case ChannelStatus.Closed: {
          closed.resolve()
          break
        }
      }
    })

    await indexer.start()
    const ev = {
      event: 'ChannelUpdate',
      transactionHash: '',
      blockNumber: 2,
      transactionIndex: 0,
      logIndex: 0,
      args: {
        source: PARTY_B.toAddress().toHex(),
        destination: PARTY_A.toAddress().toHex(),
        newState: {
          balance: BigNumber.from('3'),
          commitment: new Hash(new Uint8Array({ length: Hash.SIZE })).toHex(),
          ticketEpoch: BigNumber.from('0'),
          ticketIndex: BigNumber.from('0'),
          status: 1,
          channelEpoch: BigNumber.from('0'),
          closureTime: BigNumber.from('0')
        }
      } as any
    } as Event<'ChannelUpdate'>
    // We are ACCOUNT_A - if B opens a channel to us, we should automatically
    // commit.
    newEvent(ev)

    newBlock()
    newBlock()
    await opened.promise
    newBlock()
    newBlock()
    await commitmentSet.promise

    const evClose = {
      event: 'ChannelUpdate',
      transactionHash: '',
      blockNumber: 5,
      transactionIndex: 0,
      logIndex: 0,
      args: {
        source: PARTY_B.toAddress().toHex(),
        destination: PARTY_A.toAddress().toHex(),
        newState: {
          balance: BigNumber.from('3'),
          commitment: Hash.create(new TextEncoder().encode('commA')).toHex(),
          ticketEpoch: BigNumber.from('1'),
          ticketIndex: BigNumber.from('0'),
          status: 3,
          channelEpoch: BigNumber.from('0'),
          closureTime: BigNumber.from('0'),
          closureByPartyA: true
        }
      } as any
    } as Event<'ChannelUpdate'>
    newEvent(evClose)
    newBlock()
    newBlock()

    await pendingIniated.promise

    const evClosed = {
      event: 'ChannelUpdate',
      transactionHash: '',
      blockNumber: 7,
      transactionIndex: 0,
      logIndex: 0,
      args: {
        source: PARTY_B.toAddress().toHex(),
        destination: PARTY_A.toAddress().toHex(),
        newState: {
          balance: BigNumber.from('0'),
          commitment: new Hash(new Uint8Array({ length: Hash.SIZE })).toHex(),
          ticketEpoch: BigNumber.from('0'),
          ticketIndex: BigNumber.from('0'),
          status: 0,
          channelEpoch: BigNumber.from('0'),
          closureTime: BigNumber.from('0'),
          closureByPartyA: false
        }
      } as any
    } as Event<'ChannelUpdate'>

    newEvent(evClosed)
    newBlock()
    newBlock()

    await closed.promise
  })

  it('should start two indexers and should set commitments only once', async function () {
    const { alice, bob, newBlock, newEvent } = useMultiPartyFixtures({
      latestBlockNumber: 3,
      pastEvents: [fixtures.PARTY_A_INITIALIZED_EVENT, fixtures.PARTY_B_INITIALIZED_EVENT]
    })

    await Promise.all([alice.indexer.start(), bob.indexer.start()])
    newEvent(fixtures.OPENED_EVENT)

    newBlock()
    newBlock()
    newBlock()

    await Promise.all([
      alice.indexer.waitForCommitment(new Hash(stringToU8a(CHANNEL_ID))),
      bob.indexer.waitForCommitment(new Hash(stringToU8a(CHANNEL_ID)))
    ])
  })
})<|MERGE_RESOLUTION|>--- conflicted
+++ resolved
@@ -317,13 +317,8 @@
   })
 
   it('should emit events on updated channels', async function () {
-<<<<<<< HEAD
     this.timeout(5000)
     const { indexer, newEvent, newBlock } = await useFixtures({
-=======
-    this.timeout(8000)
-    const { indexer, newEvent, newBlock } = useFixtures({
->>>>>>> 3f58f1ce
       latestBlockNumber: 3,
       pastEvents: [fixtures.PARTY_A_INITIALIZED_EVENT]
     })
