--- conflicted
+++ resolved
@@ -58,17 +58,10 @@
     log('Latest saved block %d', latestSavedBlock)
     log('Latest on-chain block %d', latestOnChainBlock)
 
-<<<<<<< HEAD
     // @TODO: get this from somewhere else
     const HoprChannelsGenesisBlock = getBlockNumber(this.connector.chainId)
     // @TODO: add to constants
     const BLOCK_RANGE = 2000
-=======
-  public async getRandomChannel(): Promise<IndexerChannel | undefined> {
-    // const HACK = 9514000 // Arbitrarily chosen block for our testnet. Total hack.
-    const all = await this.getAll(undefined)
-    const filtered = all //.filter((x) => x.channelEntry.blockNumber.gtn(HACK))
->>>>>>> 2ea1a8f0
 
     // go back 'MAX_CONFIRMATIONS' blocks in case of a re-org at time of stopping
     let fromBlock = latestSavedBlock
@@ -139,7 +132,7 @@
     let failedCount = 0
 
     while (fromBlock < maxToBlock) {
-      const blockRange = failedCount > 0 ? 25 : maxBlockRange
+      const blockRange = failedCount > 0 ? Math.floor(maxBlockRange / 4 ** failedCount) : maxBlockRange
       const toBlock = fromBlock + blockRange
 
       log(
@@ -198,7 +191,6 @@
       this.unconfirmedEvents.length > 0 &&
       isConfirmedBlock(this.unconfirmedEvents.top(1)[0].blockNumber.toNumber(), block.number, this.maxConfirmations)
     ) {
-<<<<<<< HEAD
       const event = this.unconfirmedEvents.pop()
       log('Found unconfirmed event %s', event.name)
 
@@ -212,16 +204,6 @@
         await this.onInitiatedChannelClosure(event as Event<'InitiatedChannelClosure'>).catch(console.error)
       } else if (event.name === 'ClosedChannel') {
         await this.onClosedChannel(event as Event<'ClosedChannel'>).catch(console.error)
-=======
-      const event = Heap.heappop(this.unconfirmedEvents, this.compareUnconfirmedEvents) as
-        | OpenedChannelEvent
-        | ClosedChannelEvent
-
-      if (event.event === 'OpenedChannel') {
-        await this.onOpenedChannel(event as OpenedChannelEvent)
-      } else {
-        await this.onClosedChannel(event as ClosedChannelEvent)
->>>>>>> 2ea1a8f0
       }
     }
 
