--- conflicted
+++ resolved
@@ -12,19 +12,11 @@
   debug,
   AccountEntry,
   LevelDb,
-<<<<<<< HEAD
   OffchainPublicKey,
   // ChannelEntry,
   // U256,
   // stringToU8a,
   // number_to_channel_status
-=======
-  ChannelEntry,
-  U256,
-  stringToU8a,
-  number_to_channel_status,
-  OffchainPublicKey
->>>>>>> e7c4d899
 } from '@hoprnet/hopr-utils'
 
 import { Ethereum_Address, Ethereum_Database as Database } from '../db.js'
@@ -91,7 +83,6 @@
       return channels[channelId]
     }
 
-<<<<<<< HEAD
     // async bumpChannel(_counterparty: string, _comm: string) {
     //   let newEvent = {
     //     event: 'ChannelUpdated',
@@ -116,32 +107,6 @@
     //   handleEvent(newEvent)
     //   pastEvents.push(newEvent)
     // }
-=======
-    async bumpChannel(_counterparty: string, _comm: string) {
-      let newEvent = {
-        event: 'ChannelUpdated',
-        transactionHash: '',
-        blockNumber: 3,
-        transactionIndex: 0,
-        logIndex: 0,
-        args: {
-          source: ACCOUNT_B.address,
-          destination: ACCOUNT_A.address,
-          newState: {
-            balance: BigNumber.from('3'),
-            commitment: Hash.create([new TextEncoder().encode('commA')]).to_hex(),
-            ticketEpoch: BigNumber.from('1'),
-            ticketIndex: BigNumber.from('0'),
-            status: 2,
-            channelEpoch: BigNumber.from('0'),
-            closureTime: BigNumber.from('0')
-          }
-        } as any
-      } as Event<'ChannelUpdated'>
-      handleEvent(newEvent)
-      pastEvents.push(newEvent)
-    }
->>>>>>> e7c4d899
 
     async queryFilter() {
       return pastEvents
@@ -298,11 +263,7 @@
     getAccount: () => {
       chainLogger('getAccount method was called')
       return Promise.resolve(
-<<<<<<< HEAD
         new AccountEntry(OffchainPublicKey.random(), fixtures.MOCK_ADDRESS(), `/ip4/127.0.0.1/tcp/124/p2p/${fixtures.PARTY_A().to_peerid_str()}`, 1)
-=======
-        new AccountEntry(fixtures.PARTY_A(), Address.from_string(ACCOUNT_A.address), `/ip4/127.0.0.1/tcp/124/p2p/${fixtures.PARTY_A().to_peerid_str()}`, 1)
->>>>>>> e7c4d899
       )
     },
     getPublicKey: () => fixtures.PARTY_A(),
@@ -353,7 +314,6 @@
     newEvent,
     newTokenEvent,
     newRegistryEvent,
-<<<<<<< HEAD
     indexer: new TestingIndexer(id.to_address(), db, 1, 5),
     chain
     // OPENED_CHANNEL: new ChannelEntry(
@@ -378,32 +338,6 @@
     //   new U256(fixtures.COMMITTED_EVENT.args.newState.channelEpoch.toString()),
     //   new U256(fixtures.COMMITTED_EVENT.args.newState.closureTime.toString())
     // )
-=======
-    indexer: new TestingIndexer(chain_key, db, 1, 5),
-    chain,
-    OPENED_CHANNEL: new ChannelEntry(
-      Address.from_string(fixtures.OPENED_EVENT.args.source),
-      Address.from_string(fixtures.OPENED_EVENT.args.destination),
-      new Balance(fixtures.OPENED_EVENT.args.newState.balance.toString(), BalanceType.HOPR),
-      new Hash(stringToU8a(fixtures.OPENED_EVENT.args.newState.commitment)),
-      new U256(fixtures.OPENED_EVENT.args.newState.ticketEpoch.toString()),
-      new U256(fixtures.OPENED_EVENT.args.newState.ticketIndex.toString()),
-      number_to_channel_status(fixtures.OPENED_EVENT.args.newState.status),
-      new U256(fixtures.OPENED_EVENT.args.newState.channelEpoch.toString()),
-      new U256(fixtures.OPENED_EVENT.args.newState.closureTime.toString())
-    ),
-    COMMITTED_CHANNEL: new ChannelEntry(
-      Address.from_string(fixtures.COMMITTED_EVENT.args.source),
-      Address.from_string(fixtures.COMMITTED_EVENT.args.destination),
-      new Balance(fixtures.COMMITTED_EVENT.args.newState.balance.toString(), BalanceType.HOPR),
-      new Hash(stringToU8a(fixtures.COMMITTED_EVENT.args.newState.commitment)),
-      new U256(fixtures.COMMITTED_EVENT.args.newState.ticketEpoch.toString()),
-      new U256(fixtures.COMMITTED_EVENT.args.newState.ticketIndex.toString()),
-      number_to_channel_status(fixtures.COMMITTED_EVENT.args.newState.status),
-      new U256(fixtures.COMMITTED_EVENT.args.newState.channelEpoch.toString()),
-      new U256(fixtures.COMMITTED_EVENT.args.newState.closureTime.toString())
-    )
->>>>>>> e7c4d899
   }
 }
 
