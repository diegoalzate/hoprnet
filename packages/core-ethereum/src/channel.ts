import BN from 'bn.js'
import {
  PublicKey,
  Balance,
  Hash,
  HalfKey,
  UINT256,
  Ticket,
  AcknowledgedTicket,
  ChannelEntry,
  UnacknowledgedTicket,
  Challenge,
  generateChannelId,
  ChannelStatus,
  PRICE_PER_PACKET,
  INVERSE_TICKET_WIN_PROB
} from '@hoprnet/hopr-utils'
import Debug from 'debug'
import type { RedeemTicketResponse } from '.'
import { Commitment } from './commitment'
import type { ChainWrapper } from './ethereum'
import type Indexer from './indexer'
import type { HoprDB } from '@hoprnet/hopr-utils'
import chalk from 'chalk'
import { EventEmitter } from 'events'

const log = Debug('hopr-core-ethereum:channel')

// TODO - legacy, models bidirectional channel.
class Channel {
  private commitment: Commitment

  constructor(
    private readonly self: PublicKey,
    private readonly counterparty: PublicKey,
    private readonly db: HoprDB,
    private readonly chain: ChainWrapper,
    private readonly indexer: Indexer,
    private readonly privateKey: Uint8Array,
    private readonly events: EventEmitter
  ) {
    this.commitment = new Commitment(
      (commitment: Hash) => this.chain.setCommitment(counterparty.toAddress(), commitment),
      () => this.getChainCommitment(),
      this.db,
      generateChannelId(counterparty.toAddress(), self.toAddress()), // Counterparty to us
      indexer
    )
  }

  /**
   * Reserve a preImage for the given ticket if it is a winning ticket.
   * @param ticket the acknowledged ticket
   */
  async acknowledge(
    unacknowledgedTicket: UnacknowledgedTicket,
    acknowledgement: HalfKey
  ): Promise<AcknowledgedTicket | null> {
    if (!unacknowledgedTicket.verifyChallenge(acknowledgement)) {
      throw Error(`The acknowledgement is not sufficient to solve the embedded challenge.`)
    }

    const response = unacknowledgedTicket.getResponse(acknowledgement)

    const ticket = unacknowledgedTicket.ticket

    const opening = await this.commitment.findPreImage(await this.commitment.getCurrentCommitment())

    if (ticket.isWinningTicket(opening, response, ticket.winProb)) {
      const ack = new AcknowledgedTicket(ticket, response, opening, unacknowledgedTicket.signer)

      log(
        `Acknowledging ticket. Using opening ${chalk.yellow(opening.toHex())} and response ${chalk.green(
          response.toHex()
        )}`
      )

      await this.commitment.bumpCommitment()
      this.events.emit('ticket:win', ack)
      return ack
    } else {
      log(`Got a ticket that is not a win. Dropping ticket.`)
      await this.db.markLosing(unacknowledgedTicket)
      return null
    }
  }

  async getChainCommitment(): Promise<Hash> {
    return (await this.themToUs()).commitment
  }

  async usToThem(): Promise<ChannelEntry> {
    return await this.indexer.getChannel(generateChannelId(this.self.toAddress(), this.counterparty.toAddress()))
  }

  async themToUs(): Promise<ChannelEntry> {
    return await this.indexer.getChannel(generateChannelId(this.counterparty.toAddress(), this.self.toAddress()))
  }

  // TODO kill
  async getBalances() {
    return [await this.usToThem(), await this.themToUs()].map((x) => x.balance)
  }

  async fund(myFund: Balance, counterpartyFund: Balance) {
    const myAddress = this.self.toAddress()
    const counterpartyAddress = this.counterparty.toAddress()
    const totalFund = myFund.toBN().add(counterpartyFund.toBN())
    const myBalance = await this.chain.getBalance(myAddress)
    if (totalFund.gt(new BN(myBalance.toBN().toString()))) {
      throw Error('We do not have enough balance to fund the channel')
    }
    await this.chain.fundChannel(myAddress, counterpartyAddress, myFund, counterpartyFund)
  }

  async open(fundAmount: Balance) {
    // channel may not exist, we can still open it
    let c: ChannelEntry
    try {
      c = await this.usToThem()
    } catch {}
    if (c && c.status !== ChannelStatus.Closed) {
      throw Error('Channel is already opened')
    }

    const myAddress = this.self.toAddress()
    const counterpartyAddress = this.counterparty.toAddress()
    const myBalance = await this.chain.getBalance(myAddress)
    if (new BN(myBalance.toBN().toString()).lt(fundAmount.toBN())) {
      throw Error('We do not have enough balance to open a channel')
    }
    await this.chain.openChannel(myAddress, counterpartyAddress, fundAmount)
    return generateChannelId(myAddress, counterpartyAddress)
  }

  async initializeClosure() {
    const c = await this.usToThem()
    const counterpartyAddress = this.counterparty.toAddress()
    if (c.status !== ChannelStatus.Open) {
      throw Error('Channel status is not OPEN')
    }
    return await this.chain.initiateChannelClosure(counterpartyAddress)
  }

  async finalizeClosure() {
    const c = await this.usToThem()
    const counterpartyAddress = this.counterparty.toAddress()

    if (c.status !== ChannelStatus.PendingToClose) {
      throw Error('Channel status is not PENDING_TO_CLOSE')
    }
    return await this.chain.finalizeChannelClosure(counterpartyAddress)
  }

  private async bumpTicketIndex(channelId: Hash): Promise<UINT256> {
    let currentTicketIndex = await this.db.getCurrentTicketIndex(channelId)

    if (currentTicketIndex == undefined) {
      currentTicketIndex = new UINT256(new BN(1))
    }

    await this.db.setCurrentTicketIndex(channelId, new UINT256(currentTicketIndex.toBN().addn(1)))

    return currentTicketIndex
  }

  /**
   * Creates a signed ticket that includes the given amount of
   * tokens
   * @dev Due to a missing feature, namely ECMUL, in Ethereum, the
   * challenge is given as an Ethereum address because the signature
   * recovery algorithm is used to perform an EC-point multiplication.
   * @param amount value of the ticket
   * @param challenge challenge to solve in order to redeem the ticket
   * @param winProb the winning probability to use
   * @returns a signed ticket
   */
  async createTicket(pathLength: number, challenge: Challenge) {
    const counterpartyAddress = this.counterparty.toAddress()
    const channelState = await this.usToThem()
    const id = generateChannelId(this.self.toAddress(), this.counterparty.toAddress())
    const currentTicketIndex = await this.bumpTicketIndex(id)
    const amount = new Balance(PRICE_PER_PACKET.mul(INVERSE_TICKET_WIN_PROB).muln(pathLength - 1))
    const winProb = new BN(INVERSE_TICKET_WIN_PROB)

    const ticket = Ticket.create(
      counterpartyAddress,
      challenge,
      channelState.ticketEpoch,
      currentTicketIndex,
      amount,
      UINT256.fromInverseProbability(winProb),
      channelState.channelEpoch,
      this.privateKey
    )
    await this.db.markPending(ticket)

    log(`Creating ticket in channel ${chalk.yellow(channelState.getId().toHex())}. Ticket data: \n${ticket.toString()}`)

    return ticket
  }

  // @TODO Replace this with (truely) random data
  /**
   * Creates a ticket that is sent next to the packet to the last node.
   * @param challenge dummy challenge, potential no valid response known
   * @returns a ticket without any value
   */
  createDummyTicket(challenge: Challenge): Ticket {
    // TODO: document how dummy ticket works
    return Ticket.create(
      this.counterparty.toAddress(),
      challenge,
      UINT256.fromString('0'),
      UINT256.fromString('0'),
      new Balance(new BN(0)),
      UINT256.DUMMY_INVERSE_PROBABILITY,
      UINT256.fromString('0'),
      this.privateKey
    )
  }

  /*
   * As we issue probabilistic tickets, we can't be sure of the exact balance
   * of our channels, but we can see the bounds based on how many tickets are
   * outstanding.
   */
  async balanceToThem(): Promise<{ maximum: BN; minimum: BN }> {
    const stake = (await this.usToThem()).balance
    const outstandingTicketBalance = await this.db.getPendingBalanceTo(this.counterparty.toAddress())

<<<<<<< HEAD
=======
    console.log('!!!', outstandingTicketBalance)

>>>>>>> a4e3142b
    return {
      minimum: stake.toBN().sub(outstandingTicketBalance.toBN()),
      maximum: stake.toBN()
    }
  }

  async getAcknowledgedTickets(): Promise<AcknowledgedTicket[]> {
    return await this.db.getAcknowledgedTickets({ signer: this.counterparty })
  }

  async redeemAllTickets(): Promise<RedeemTicketResponse[]> {
    return await Promise.all((await this.getAcknowledgedTickets()).map((a) => this.redeemTicket(a)))
  }

  async redeemTicket(ackTicket: AcknowledgedTicket): Promise<RedeemTicketResponse> {
    if (!ackTicket.verify(this.counterparty)) {
      return {
        status: 'FAILURE',
        message: 'Invalid response to acknowledgement'
      }
    }

    try {
      const ticket = ackTicket.ticket

      log('Submitting ticket', ackTicket.response.toHex())
      const emptyPreImage = new Hash(new Uint8Array(Hash.SIZE).fill(0x00))
      const hasPreImage = !ackTicket.preImage.eq(emptyPreImage)
      if (!hasPreImage) {
        log(`Failed to submit ticket ${ackTicket.response.toHex()}: 'PreImage is empty.'`)
        return {
          status: 'FAILURE',
          message: 'PreImage is empty.'
        }
      }

      const isWinning = ticket.isWinningTicket(ackTicket.preImage, ackTicket.response, ticket.winProb)

      if (!isWinning) {
        log(`Failed to submit ticket ${ackTicket.response.toHex()}:  'Not a winning ticket.'`)
        return {
          status: 'FAILURE',
          message: 'Not a winning ticket.'
        }
      }

      const receipt = await this.chain.redeemTicket(this.counterparty.toAddress(), ackTicket, ticket)

      //this.commitment.updateChainState(ackTicket.preImage)
      log('Successfully submitted ticket', ackTicket.response.toHex())
      await this.db.markRedeemeed(ackTicket)
      this.events.emit('ticket:redeemed', ackTicket)
      return {
        status: 'SUCCESS',
        receipt,
        ackTicket
      }
    } catch (err) {
      // TODO delete ackTicket -- check if it's due to gas!
      log('Unexpected error when redeeming ticket', ackTicket.response.toHex(), err)
      return {
        status: 'ERROR',
        error: err
      }
    }
  }
}

export { Channel }<|MERGE_RESOLUTION|>--- conflicted
+++ resolved
@@ -229,11 +229,6 @@
     const stake = (await this.usToThem()).balance
     const outstandingTicketBalance = await this.db.getPendingBalanceTo(this.counterparty.toAddress())
 
-<<<<<<< HEAD
-=======
-    console.log('!!!', outstandingTicketBalance)
-
->>>>>>> a4e3142b
     return {
       minimum: stake.toBN().sub(outstandingTicketBalance.toBN()),
       maximum: stake.toBN()
