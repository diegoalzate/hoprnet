--- conflicted
+++ resolved
@@ -47,11 +47,8 @@
     "getopts": "^2.2.5",
     "multihashes": "~0.4.19",
     "peer-info": "~0.17.5",
-<<<<<<< HEAD
     "peer-id": "~0.13",
     "readline": "~1.3.0",
-=======
->>>>>>> 59010321
     "rlp": "~2.2.5",
     "typescript": "^4.0.3"
   },
