<<<<<<< HEAD
ARG HOPR_TOOLCHAIN_IMAGE=${HOPR_TOOLCHAIN_IMAGE:-hopr-toolchain:latest}
=======
# Run HOPRd  within a single container using npm

# use slim version of node on Debian buster for smaller image sizes
FROM node:16-bullseye-slim@sha256:8265ac132f720998222008355e11535caf53d6bccecbb562a055605138975b4e as build

# use bash to have source command and persistent environment
SHELL ["/bin/bash", "-lc"]

# python is used by some nodejs dependencies as an installation requirement
RUN apt-get update && \
    apt-get install -y \
    git \
    python3 \
    unzip \
    curl \
    build-essential \
    ca-certificates \
  && rm -rf /var/lib/apt/lists/* \
  && apt-get purge -y --auto-remove -o APT::AutoRemove::RecommendsImportant=false

# enable to pass the version to Docker using either --build-arg or an
# environment variable
# if its not given, yarn will install the latest version of the package
ARG PACKAGE_VERSION
RUN echo "ARG PACKAGE_VERSION=${PACKAGE_VERSION}"
ENV PACKAGE_VERSION=${PACKAGE_VERSION:-}
RUN echo "ENV PACKAGE_VERSION=${PACKAGE_VERSION}"
>>>>>>> 6ed8dd64

# Creates a Docker container that encapsulates a horpd node

FROM ${HOPR_TOOLCHAIN_IMAGE} as build

WORKDIR /app/hoprnet

COPY .yarn/ .yarn/
COPY .cargo .cargo/
COPY vendor vendor/
COPY packages packages/
COPY Makefile Cargo.toml Cargo.lock .yarnrc.yml yarn.lock package.json tsconfig.build.json tsconfig.json tsconfig.scripts.json yarn.lock rust-toolchain.toml ./

LABEL description="Launches a hoprd node"

RUN make deps-docker package=hoprd && \
    # Remove all tests
    find ./packages -type f -name '*.spec.ts' -delete && \
    # Only build hoprd + dependencies
    make -j build package=hoprd && \
    # Remove all typescript files 
    find ./packages -type f -name '*.ts' -delete && \
    # No need for these packages
    rm -R packages/avado packages/cover-traffic-daemon && \
    # Everything that we don't need in ethereum package
    rm -R packages/ethereum/contracts packages/ethereum/deploy packages/ethereum/hardhat packages/ethereum/tasks packages/ethereum/test && \
    # Remove node_modules as they include devDependencies
    rm -R node_modules && \
    # As we are on *nix, use hardlinks in node_modules to save some space
    yarn config set nmMode hardlinks-local && \
    # Install without devDependencies
    PRODUCTION=true make deps-docker package=hoprd

# Alpine 3.16 x86_64 https://hub.docker.com/layers/library/alpine/3.16.3/images/sha256-3d426b0bfc361d6e8303f51459f17782b219dece42a1c7fe463b6014b189c86d
FROM alpine:3.16@sha256:3d426b0bfc361d6e8303f51459f17782b219dece42a1c7fe463b6014b189c86d as runtime

WORKDIR /app/hoprnet

RUN mkdir -p scripts/toolchain

COPY .nvmrc package.json ./
COPY scripts/toolchain/install-toolchain.sh ./scripts/toolchain

RUN apk add --no-cache tini libc6-compat bash curl tar jq xz libstdc++ && \
    # Install Node.js
    ./scripts/toolchain/install-toolchain.sh --runtime-only && \
    # Remove unused tools
    apk del bash curl tar jq xz && \
    # Remove unused files and config
    rm -R scripts .nvmrc && \
    # symlink required to get WRTC to work
    ln -s /lib/libc.musl-x86_64.so.1 /lib/ld-linux-x86-64.so.2 && \
    # create directory which is later used for the database, so that it inherits
    # permissions when mapped to a volume
    mkdir -p hoprd-db

COPY --from=build /app/hoprnet/packages ./packages
COPY --from=build /app/hoprnet/node_modules ./node_modules

# set volume which can be mapped by users on the host system
VOLUME ["/app/hoprnet/hoprd-db"]

# set data directory to user-mountable directory
ENV HOPRD_DATA=/app/hoprnet/hoprd-db

WORKDIR /app/hoprnet/packages/hoprd

# DISABLED temporarily until a migration path has been tested
# switch to normal user, to prevent dangerous root access
# RUN chown -R node:node .

<<<<<<< HEAD
# DISABLED temporarily until a migration path has been tested
# finally set the non-root user so the process also run un-privilidged
# USER node
=======
# use slim version of node on Debian buster for smaller image sizes
FROM node:16-bullseye-slim@sha256:8265ac132f720998222008355e11535caf53d6bccecbb562a055605138975b4e as runtime
>>>>>>> 6ed8dd64

# making sure some standard environment variables are set for production use
ENV NODE_ENV production
ENV NEXT_TELEMETRY_DISABLED 1
ENV DEBUG 'hopr*'
ENV NODE_OPTIONS=--max_old_space_size=4096

# Admin web server
EXPOSE 3000
# REST API
EXPOSE 3001
# Healthcheck server
EXPOSE 8080
# p2p
EXPOSE 9091

ENTRYPOINT ["/sbin/tini", "--", "node", "./lib/main.cjs"]<|MERGE_RESOLUTION|>--- conflicted
+++ resolved
@@ -1,34 +1,4 @@
-<<<<<<< HEAD
 ARG HOPR_TOOLCHAIN_IMAGE=${HOPR_TOOLCHAIN_IMAGE:-hopr-toolchain:latest}
-=======
-# Run HOPRd  within a single container using npm
-
-# use slim version of node on Debian buster for smaller image sizes
-FROM node:16-bullseye-slim@sha256:8265ac132f720998222008355e11535caf53d6bccecbb562a055605138975b4e as build
-
-# use bash to have source command and persistent environment
-SHELL ["/bin/bash", "-lc"]
-
-# python is used by some nodejs dependencies as an installation requirement
-RUN apt-get update && \
-    apt-get install -y \
-    git \
-    python3 \
-    unzip \
-    curl \
-    build-essential \
-    ca-certificates \
-  && rm -rf /var/lib/apt/lists/* \
-  && apt-get purge -y --auto-remove -o APT::AutoRemove::RecommendsImportant=false
-
-# enable to pass the version to Docker using either --build-arg or an
-# environment variable
-# if its not given, yarn will install the latest version of the package
-ARG PACKAGE_VERSION
-RUN echo "ARG PACKAGE_VERSION=${PACKAGE_VERSION}"
-ENV PACKAGE_VERSION=${PACKAGE_VERSION:-}
-RUN echo "ENV PACKAGE_VERSION=${PACKAGE_VERSION}"
->>>>>>> 6ed8dd64
 
 # Creates a Docker container that encapsulates a horpd node
 
@@ -100,14 +70,9 @@
 # switch to normal user, to prevent dangerous root access
 # RUN chown -R node:node .
 
-<<<<<<< HEAD
 # DISABLED temporarily until a migration path has been tested
 # finally set the non-root user so the process also run un-privilidged
 # USER node
-=======
-# use slim version of node on Debian buster for smaller image sizes
-FROM node:16-bullseye-slim@sha256:8265ac132f720998222008355e11535caf53d6bccecbb562a055605138975b4e as runtime
->>>>>>> 6ed8dd64
 
 # making sure some standard environment variables are set for production use
 ENV NODE_ENV production
