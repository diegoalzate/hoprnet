--- conflicted
+++ resolved
@@ -1,10 +1,6 @@
 {
   "name": "@hoprnet/hoprd",
-<<<<<<< HEAD
-  "version": "1.17.2-alpha.0",
-=======
   "version": "1.17.4",
->>>>>>> 8c8ef079
   "description": "",
   "repository": "https://github.com/hoprnet/hoprnet.git",
   "homepage": "https://hoprnet.org",
@@ -26,19 +22,11 @@
   },
   "license": "",
   "dependencies": {
-<<<<<<< HEAD
-    "@hoprnet/hopr-chat": "1.17.2-alpha.0",
-    "@hoprnet/hopr-core": "1.17.2-alpha.0",
-    "@hoprnet/hopr-core-connector-interface": "1.17.2-alpha.0",
-    "@hoprnet/hopr-server": "1.17.2-alpha.0",
-    "@hoprnet/hopr-utils": "1.17.2-alpha.0",
-=======
     "@hoprnet/hopr-chat": "1.17.4",
     "@hoprnet/hopr-core": "1.17.4",
     "@hoprnet/hopr-core-connector-interface": "1.17.4",
     "@hoprnet/hopr-server": "1.17.4",
     "@hoprnet/hopr-utils": "1.17.4",
->>>>>>> 8c8ef079
     "@types/bs58": "^4.0.1",
     "@types/clear": "^0.1.0",
     "bs58": "^4.0.1",
