{
  "name": "@hoprnet/hoprd",
<<<<<<< HEAD
  "version": "1.54.0-next.51",
=======
  "version": "1.54.2",
>>>>>>> 49d4d964
  "description": "",
  "repository": "https://github.com/hoprnet/hoprnet.git",
  "homepage": "https://hoprnet.org",
  "main": "lib/index.js",
  "author": "Peter Braden (HOPR) <peter.braden@hoprnet.org>",
  "bin": {
    "hoprd": "lib/index.js"
  },
  "files": [
    "lib",
    "hopr-admin/.next"
  ],
  "scripts": {
    "clean": "rimraf ./lib",
    "build": "yarn clean && tsc --project ./tsconfig.json && yarn buildAdmin",
    "buildAdmin": "next build hopr-admin",
    "test": "mocha",
    "prepublishOnly": "yarn build",
    "start": "node lib/index.js --admin",
    "dev": "yarn build  && NODE_ENV=development yarn start"
  },
  "license": "",
  "dependencies": {
<<<<<<< HEAD
    "@hoprnet/hopr-chat": "1.54.0-next.51",
    "@hoprnet/hopr-core": "1.54.0-next.51",
    "@hoprnet/hopr-core-connector-interface": "1.54.0-next.51",
    "@hoprnet/hopr-server": "1.45.0-alpha.0",
    "@hoprnet/hopr-utils": "1.54.0-next.51",
=======
    "@hoprnet/hopr-chat": "1.54.2",
    "@hoprnet/hopr-core": "1.54.2",
    "@hoprnet/hopr-core-connector-interface": "1.54.2",
    "@hoprnet/hopr-server": "1.45.0-alpha.0",
    "@hoprnet/hopr-utils": "1.54.2",
>>>>>>> 49d4d964
    "@types/bs58": "^4.0.1",
    "@types/clear": "^0.1.0",
    "@types/yargs": "^15.0.9",
    "bs58": "^4.0.1",
    "jazzicon": "^1.5.0",
    "multihashes": "^3.0.1",
    "next": "^10.0.1",
    "peer-id": "0",
    "react": "17.0.1",
    "react-dom": "17.0.1",
    "rlp": "^2.2.6",
    "tiny-hashes": "^1.0.1",
    "yargs": "^16.0.3"
  },
  "devDependencies": {
    "@tsconfig/node12": "^1.0.7",
    "@types/debug": "^4.1.5",
    "@types/express": "^4.17.7",
    "@types/mocha": "^8.0.3",
    "@types/node": ">=4.2.0 < 13",
    "@types/ws": "^7.2.6",
    "it-pair": "^1.0.0",
    "libp2p-tcp": "^0.14.6",
    "memdown": "^5.1.0",
    "mocha": "^8.0.1",
    "rimraf": "^3.0.2",
    "typescript": "^4.0.3"
  },
  "mocha": {
    "extension": [
      "ts"
    ],
    "spec": "src/**/*.spec.ts",
    "require": "ts-node/register"
  },
  "publishConfig": {
    "access": "public"
  }
}<|MERGE_RESOLUTION|>--- conflicted
+++ resolved
@@ -1,10 +1,6 @@
 {
   "name": "@hoprnet/hoprd",
-<<<<<<< HEAD
-  "version": "1.54.0-next.51",
-=======
   "version": "1.54.2",
->>>>>>> 49d4d964
   "description": "",
   "repository": "https://github.com/hoprnet/hoprnet.git",
   "homepage": "https://hoprnet.org",
@@ -28,19 +24,11 @@
   },
   "license": "",
   "dependencies": {
-<<<<<<< HEAD
-    "@hoprnet/hopr-chat": "1.54.0-next.51",
-    "@hoprnet/hopr-core": "1.54.0-next.51",
-    "@hoprnet/hopr-core-connector-interface": "1.54.0-next.51",
-    "@hoprnet/hopr-server": "1.45.0-alpha.0",
-    "@hoprnet/hopr-utils": "1.54.0-next.51",
-=======
     "@hoprnet/hopr-chat": "1.54.2",
     "@hoprnet/hopr-core": "1.54.2",
     "@hoprnet/hopr-core-connector-interface": "1.54.2",
     "@hoprnet/hopr-server": "1.45.0-alpha.0",
     "@hoprnet/hopr-utils": "1.54.2",
->>>>>>> 49d4d964
     "@types/bs58": "^4.0.1",
     "@types/clear": "^0.1.0",
     "@types/yargs": "^15.0.9",
