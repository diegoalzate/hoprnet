{
  "name": "@hoprnet/hoprd",
<<<<<<< HEAD
  "version": "1.81.1",
=======
  "version": "1.81.0-next.6",
>>>>>>> fdea8521
  "description": "",
  "repository": "https://github.com/hoprnet/hoprnet.git",
  "homepage": "https://hoprnet.org",
  "license": "LGPL-3.0-only",
  "main": "lib/index.js",
  "bin": "lib/index.js",
  "files": [
    "lib",
    "hopr-admin/.next/**"
  ],
  "engines": {
    "node": "16"
  },
  "scripts": {
    "clean": "rimraf ./lib",
    "build": "yarn clean && tsc --project ./tsconfig.json && yarn buildAdmin && chmod u+x lib/*.js",
    "buildAdmin": "next build hopr-admin",
    "test": "node --trace-warnings --unhandled-rejections=strict ../../node_modules/.bin/mocha --reporter=tap --full-trace --exit . test",
    "prebuild": "next telemetry disable",
    "prepublishOnly": "yarn build",
    "start": "node lib/index.js --admin --init --rest",
    "dev": "yarn build && NODE_ENV=development yarn start",
    "docs:generate": "yarn typedoc",
    "docs:watch": "yarn typedoc --watch"
  },
  "dependencies": {
    "@ceramicnetwork/http-client": "^1.2.0",
    "@ceramicnetwork/stream-tile": "^1.2.0",
    "@hoprnet/hopr-core": "workspace:packages/core",
    "@hoprnet/hopr-utils": "workspace:packages/utils",
    "bn.js": "5.2.0",
    "body-parser": "^1.19.0",
    "bs58": "^4.0.1",
    "chalk": "^4.1.1",
    "check-password-strength": "^2.0.3",
    "cookie": "^0.4.1",
    "debug": "^4.3.2",
    "dids": "^2.4.0",
    "ethereumjs-wallet": "^1.0.1",
    "jazzicon": "^1.5.0",
    "js-cookie": "^3.0.0",
    "key-did-provider-ed25519": "^1.1.0",
    "key-did-resolver": "^1.2.1",
    "next": "11.1.2",
    "peer-id": "0",
    "prop-types": "^15.7.2",
    "react": "17.0.2",
    "react-dom": "17.0.2",
    "restana": "^4.8.0",
    "rlp": "^2.2.6",
    "run-queue": "^2.0.1",
    "strip-ansi": "6.0.1",
    "tiny-hashes": "^1.0.1",
    "ws": "8.2.3",
    "yargs": "17.2.1"
  },
  "devDependencies": {
    "@types/yargs": "17.0.3",
    "mocha": "9.1.2",
    "rimraf": "^3.0.2",
    "sinon": "^11.1.1",
    "ts-node": "^10.1.0",
    "typedoc": "0.21.9",
    "typedoc-plugin-markdown": "3.10.4",
    "typescript": "4.4.3"
  },
  "mocha": {
    "extension": [
      "ts"
    ],
    "spec": "src/**/*.spec.ts",
    "require": "ts-node/register"
  },
  "hopr": {
    "description": "master",
    "environment_id": "master"
  },
  "publishConfig": {
    "access": "public"
  },
  "stableVersion": "1.76.0-next.31"
}<|MERGE_RESOLUTION|>--- conflicted
+++ resolved
@@ -1,10 +1,6 @@
 {
   "name": "@hoprnet/hoprd",
-<<<<<<< HEAD
   "version": "1.81.1",
-=======
-  "version": "1.81.0-next.6",
->>>>>>> fdea8521
   "description": "",
   "repository": "https://github.com/hoprnet/hoprnet.git",
   "homepage": "https://hoprnet.org",
