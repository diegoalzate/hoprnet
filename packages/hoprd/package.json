{
  "name": "@hoprnet/hoprd",
<<<<<<< HEAD
  "version": "1.64.0-next.12",
=======
  "version": "1.64.8",
>>>>>>> a5ab6ad9
  "description": "",
  "repository": "https://github.com/hoprnet/hoprnet.git",
  "homepage": "https://hoprnet.org",
  "license": "LGPL-3.0-only",
  "main": "lib/index.js",
  "author": "Peter Braden (HOPR) <peter.braden@hoprnet.org>",
  "bin": {
    "hoprd": "lib/index.js"
  },
  "files": [
    "lib",
    "hopr-admin/.next",
    "!*.spec.ts",
    "!*.spec.d.ts",
    "!*.spec.js",
    "!*.spec.js.map",
    "hoprd-default.sh"
  ],
  "scripts": {
    "clean": "rimraf ./lib",
    "build": "yarn clean && tsc --project ./tsconfig.json && yarn buildAdmin && chmod u+x lib/*.js",
    "buildAdmin": "next build hopr-admin",
    "test": "mocha",
    "prepublishOnly": "yarn build",
    "start": "node lib/index.js --admin --init --rest",
    "dev": "yarn build && NODE_ENV=development yarn start"
  },
  "dependencies": {
<<<<<<< HEAD
    "@hoprnet/hopr-core": "1.64.0-next.12",
    "@hoprnet/hopr-utils": "1.64.0-next.12",
    "body-parser": "^1.19.0",
=======
    "@hoprnet/hopr-core": "1.64.8",
    "@hoprnet/hopr-utils": "1.64.8",
>>>>>>> a5ab6ad9
    "bs58": "^4.0.1",
    "jazzicon": "^1.5.0",
    "multihashes": "^3.0.1",
    "next": "^10.0.1",
    "peer-id": "0",
    "react": "17.0.1",
    "react-dom": "17.0.1",
    "restana": "^4.8.0",
    "rlp": "^2.2.6",
    "tiny-hashes": "^1.0.1",
    "yargs": "^16.0.3"
  },
  "devDependencies": {
<<<<<<< HEAD
    "@hoprnet/hopr-core-connector-interface": "1.64.0-next.12",
=======
    "@hoprnet/hopr-core-connector-interface": "1.64.8",
>>>>>>> a5ab6ad9
    "@types/bs58": "^4.0.1",
    "@types/debug": "^4.1.5",
    "@types/mocha": "^8.2.0",
    "@types/node": "^12",
    "@types/yargs": "^15.0.9",
    "mocha": "^8.2.0",
    "rimraf": "^3.0.2",
    "typescript": "^4.1"
  },
  "mocha": {
    "extension": [
      "ts"
    ],
    "spec": "src/**/*.spec.ts",
    "require": "ts-node/register"
  },
  "publishConfig": {
    "access": "public"
  }
}<|MERGE_RESOLUTION|>--- conflicted
+++ resolved
@@ -1,10 +1,6 @@
 {
   "name": "@hoprnet/hoprd",
-<<<<<<< HEAD
-  "version": "1.64.0-next.12",
-=======
   "version": "1.64.8",
->>>>>>> a5ab6ad9
   "description": "",
   "repository": "https://github.com/hoprnet/hoprnet.git",
   "homepage": "https://hoprnet.org",
@@ -33,14 +29,9 @@
     "dev": "yarn build && NODE_ENV=development yarn start"
   },
   "dependencies": {
-<<<<<<< HEAD
-    "@hoprnet/hopr-core": "1.64.0-next.12",
-    "@hoprnet/hopr-utils": "1.64.0-next.12",
-    "body-parser": "^1.19.0",
-=======
     "@hoprnet/hopr-core": "1.64.8",
     "@hoprnet/hopr-utils": "1.64.8",
->>>>>>> a5ab6ad9
+    "body-parser": "^1.19.0",
     "bs58": "^4.0.1",
     "jazzicon": "^1.5.0",
     "multihashes": "^3.0.1",
@@ -54,11 +45,7 @@
     "yargs": "^16.0.3"
   },
   "devDependencies": {
-<<<<<<< HEAD
-    "@hoprnet/hopr-core-connector-interface": "1.64.0-next.12",
-=======
     "@hoprnet/hopr-core-connector-interface": "1.64.8",
->>>>>>> a5ab6ad9
     "@types/bs58": "^4.0.1",
     "@types/debug": "^4.1.5",
     "@types/mocha": "^8.2.0",
