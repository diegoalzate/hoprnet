{
  "name": "@hoprnet/hoprd",
<<<<<<< HEAD
  "version": "1.92.0-next.19",
=======
  "version": "1.90.68",
>>>>>>> 6ed8dd64
  "description": "",
  "repository": "https://github.com/hoprnet/hoprnet.git",
  "homepage": "https://hoprnet.org",
  "license": "LGPL-3.0-only",
  "types": "lib/main.d.cts",
  "type": "module",
  "main": "lib/main.cjs",
  "bin": "lib/main.cjs",
  "files": [
    "lib",
    "npm-shrinkwrap.json",
    "releases.json",
    "default-environment.json",
    "rest-api-v2-spec.yaml"
  ],
  "engines": {
    "node": "16.15"
  },
  "scripts": {
    "clean:wasm": "make -C crates clean",
    "build:wasm": "make -C crates all && make -C crates install",
    "test:wasm": "make -C crates test",
    "clean": "yarn clean:wasm && rm -Rf ./lib ./tsconfig.tsbuildinfo ./build ./rest-api-v2-full-spec.json",
<<<<<<< HEAD
    "build": "yarn clean && yarn build:wasm && tsc -p . && chmod u+x lib/*.js",
    "test": "yarn test:wasm && NODE_OPTIONS=\"--experimental-wasm-modules\" mocha --reporter=tap --full-trace --exit . test",
    "prebuild": "next telemetry disable",
    "start": "NODE_OPTIONS=\"--experimental-wasm-modules\" node lib/main.cjs --init --api",
    "dev": "NODE_ENV=development yarn start --environment hardhat-localhost --password='local' --announce --testUseWeakCrypto --testAnnounceLocalAddresses --testPreferLocalAddresses --testNoAuthentication",
=======
    "build": "yarn clean && yarn build:wasm && tsc -p . && yarn buildAdmin && chmod u+x lib/*.js",
    "buildAdmin": "HOPRD_GIT_COMMIT=$(git rev-parse --short HEAD) next build hopr-admin",
    "test": "yarn test:wasm && mocha --reporter=tap --full-trace --exit . test && yarn testAdmin",
    "testAdmin": "cd hopr-admin && mocha --require ts-node/register ./**/*.spec.ts",
    "prebuild": "next telemetry disable",
    "start": "node lib/main.cjs --admin --init --api",
    "dev": "NODE_ENV=development yarn start --environment hardhat-localhost --password='local' --announce --testUseWeakCrypto --testAnnounceLocalAddresses --testPreferLocalAddresses --testNoAuthentication",
    "devAdmin": "next dev hopr-admin",
>>>>>>> 6ed8dd64
    "docs:generate": "typedoc",
    "docs:watch": "typedoc --watch"
  },
  "dependencies": {
    "@hoprnet/hopr-core": "workspace:packages/core",
    "@hoprnet/hopr-real": "workspace:packages/real",
    "@hoprnet/hopr-utils": "workspace:packages/utils",
    "@libp2p/interface-peer-id": "1.0.2",
    "@libp2p/peer-id": "1.1.13",
    "@multiformats/multiaddr": "10.3.3",
    "bn.js": "5.2.0",
    "body-parser": "1.19.2",
    "cookie": "0.4.2",
    "cors": "2.8.5",
    "debug": "4.3.4",
    "ethers": "5.7.0",
    "express": "4.17.3",
    "express-openapi": "12.0.2",
    "prop-types": "15.7.2",
    "rlp": "3.0.0",
    "semver": "7.3.7",
    "swagger-ui-express": "4.3.0",
    "trace-unhandled": "2.0.1",
    "ws": "8.3.0",
    "yargs": "17.5.1"
  },
  "devDependencies": {
    "@types/chai": "4.3.3",
    "@types/cors": "2.8.12",
    "@types/mocha": "9.1.1",
    "@types/supertest": "^2.0.11",
    "@types/yargs": "17.0.10",
    "chai": "4.3.6",
    "chai-openapi-response-validator": "^0.14.2",
    "mocha": "9.2.2",
    "sinon": "12.0.1",
    "supertest": "^6.2.2",
    "ts-node": "^10.9.1",
    "typedoc": "0.23.20",
    "typedoc-plugin-markdown": "3.13.6",
    "typescript": "4.8.4"
  },
  "mocha": {
    "spec": "lib/**/*.spec.js"
  },
  "publishConfig": {
    "access": "public"
  }
}<|MERGE_RESOLUTION|>--- conflicted
+++ resolved
@@ -1,10 +1,6 @@
 {
   "name": "@hoprnet/hoprd",
-<<<<<<< HEAD
   "version": "1.92.0-next.19",
-=======
-  "version": "1.90.68",
->>>>>>> 6ed8dd64
   "description": "",
   "repository": "https://github.com/hoprnet/hoprnet.git",
   "homepage": "https://hoprnet.org",
@@ -28,22 +24,11 @@
     "build:wasm": "make -C crates all && make -C crates install",
     "test:wasm": "make -C crates test",
     "clean": "yarn clean:wasm && rm -Rf ./lib ./tsconfig.tsbuildinfo ./build ./rest-api-v2-full-spec.json",
-<<<<<<< HEAD
     "build": "yarn clean && yarn build:wasm && tsc -p . && chmod u+x lib/*.js",
     "test": "yarn test:wasm && NODE_OPTIONS=\"--experimental-wasm-modules\" mocha --reporter=tap --full-trace --exit . test",
     "prebuild": "next telemetry disable",
     "start": "NODE_OPTIONS=\"--experimental-wasm-modules\" node lib/main.cjs --init --api",
     "dev": "NODE_ENV=development yarn start --environment hardhat-localhost --password='local' --announce --testUseWeakCrypto --testAnnounceLocalAddresses --testPreferLocalAddresses --testNoAuthentication",
-=======
-    "build": "yarn clean && yarn build:wasm && tsc -p . && yarn buildAdmin && chmod u+x lib/*.js",
-    "buildAdmin": "HOPRD_GIT_COMMIT=$(git rev-parse --short HEAD) next build hopr-admin",
-    "test": "yarn test:wasm && mocha --reporter=tap --full-trace --exit . test && yarn testAdmin",
-    "testAdmin": "cd hopr-admin && mocha --require ts-node/register ./**/*.spec.ts",
-    "prebuild": "next telemetry disable",
-    "start": "node lib/main.cjs --admin --init --api",
-    "dev": "NODE_ENV=development yarn start --environment hardhat-localhost --password='local' --announce --testUseWeakCrypto --testAnnounceLocalAddresses --testPreferLocalAddresses --testNoAuthentication",
-    "devAdmin": "next dev hopr-admin",
->>>>>>> 6ed8dd64
     "docs:generate": "typedoc",
     "docs:watch": "typedoc --watch"
   },
