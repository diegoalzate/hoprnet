{
  "name": "@hoprnet/hoprd",
<<<<<<< HEAD
  "version": "1.58.3",
=======
  "version": "1.57.0-next.29",
>>>>>>> 5a922296
  "description": "",
  "repository": "https://github.com/hoprnet/hoprnet.git",
  "homepage": "https://hoprnet.org",
  "license": "LGPL-3.0-only",
  "main": "lib/index.js",
  "author": "Peter Braden (HOPR) <peter.braden@hoprnet.org>",
  "bin": {
    "hoprd": "lib/index.js"
  },
  "files": [
    "lib",
    "hopr-admin/.next"
  ],
  "scripts": {
    "clean": "rimraf ./lib",
    "build": "yarn clean && tsc --project ./tsconfig.json && yarn buildAdmin",
    "buildAdmin": "next build hopr-admin",
    "test": "mocha",
    "prepublishOnly": "yarn build",
    "start": "node lib/index.js --admin",
    "dev": "yarn build && NODE_ENV=development yarn start"
  },
  "dependencies": {
<<<<<<< HEAD
    "@hoprnet/hopr-core": "1.58.3",
    "@hoprnet/hopr-core-connector-interface": "1.58.3",
    "@hoprnet/hopr-server": "1.45.0-alpha.0",
    "@hoprnet/hopr-utils": "1.58.3",
=======
    "@hoprnet/hopr-core": "1.57.0-next.29",
    "@hoprnet/hopr-utils": "1.57.0-next.29",
>>>>>>> 5a922296
    "@types/bs58": "^4.0.1",
    "@types/clear": "^0.1.0",
    "@types/yargs": "^15.0.9",
    "bs58": "^4.0.1",
    "jazzicon": "^1.5.0",
    "multihashes": "^3.0.1",
    "next": "^10.0.1",
    "peer-id": "0",
    "react": "17.0.1",
    "react-dom": "17.0.1",
    "restana": "^4.8.0",
    "rlp": "^2.2.6",
    "tiny-hashes": "^1.0.1",
    "yargs": "^16.0.3"
  },
  "devDependencies": {
    "@hoprnet/hopr-core-connector-interface": "1.57.0-next.29",
    "@tsconfig/node12": "^1.0.7",
    "@types/debug": "^4.1.5",
    "@types/express": "^4.17.7",
    "@types/mocha": "^8.0.3",
    "@types/node": "^12",
    "@types/ws": "^7.2.6",
    "it-pair": "^1.0.0",
    "libp2p-tcp": "^0.14.6",
    "memdown": "^5.1.0",
    "mocha": "^8.0.1",
    "rimraf": "^3.0.2",
    "typescript": "^4.1"
  },
  "mocha": {
    "extension": [
      "ts"
    ],
    "spec": "src/**/*.spec.ts",
    "require": "ts-node/register"
  },
  "publishConfig": {
    "access": "public"
  }
}<|MERGE_RESOLUTION|>--- conflicted
+++ resolved
@@ -1,10 +1,6 @@
 {
   "name": "@hoprnet/hoprd",
-<<<<<<< HEAD
   "version": "1.58.3",
-=======
-  "version": "1.57.0-next.29",
->>>>>>> 5a922296
   "description": "",
   "repository": "https://github.com/hoprnet/hoprnet.git",
   "homepage": "https://hoprnet.org",
@@ -28,15 +24,8 @@
     "dev": "yarn build && NODE_ENV=development yarn start"
   },
   "dependencies": {
-<<<<<<< HEAD
     "@hoprnet/hopr-core": "1.58.3",
-    "@hoprnet/hopr-core-connector-interface": "1.58.3",
-    "@hoprnet/hopr-server": "1.45.0-alpha.0",
     "@hoprnet/hopr-utils": "1.58.3",
-=======
-    "@hoprnet/hopr-core": "1.57.0-next.29",
-    "@hoprnet/hopr-utils": "1.57.0-next.29",
->>>>>>> 5a922296
     "@types/bs58": "^4.0.1",
     "@types/clear": "^0.1.0",
     "@types/yargs": "^15.0.9",
@@ -53,7 +42,7 @@
     "yargs": "^16.0.3"
   },
   "devDependencies": {
-    "@hoprnet/hopr-core-connector-interface": "1.57.0-next.29",
+    "@hoprnet/hopr-core-connector-interface": "1.58.3",
     "@tsconfig/node12": "^1.0.7",
     "@types/debug": "^4.1.5",
     "@types/express": "^4.17.7",
