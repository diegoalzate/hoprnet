--- conflicted
+++ resolved
@@ -57,8 +57,6 @@
     })
   }
 
-<<<<<<< HEAD
-=======
   /**
    * Connection status of the app.
    * Takes into account all WS connections.
@@ -67,7 +65,6 @@
     return streamWS.state.status
   }, [streamWS.state.status])
 
->>>>>>> b3a3e90a
   return {
     state,
     api,
