import path from 'path'

import {
  create_gauge,
  create_multi_gauge,
  get_package_version,
  NativeBalance,
  setupPromiseRejectionFilter,
  SUGGESTED_NATIVE_BALANCE,
  create_histogram_with_buckets,
  pickVersion
} from '@hoprnet/hopr-utils'
import {
  createHoprNode,
  default as Hopr,
  type HoprOptions,
  isStrategy,
  NetworkHealthIndicator,
  ResolvedEnvironment,
  resolveEnvironment
} from '@hoprnet/hopr-core'

import { parse_cli_arguments, type CliArgs } from '../lib/hoprd_misc.js'
import type { State } from './types.js'
import setupAPI from './api/index.js'
import setupHealthcheck from './healthcheck.js'
import { LogStream } from './logs.js'
import { getIdentity } from './identity.js'
import { decodeMessage } from './api/utils.js'
import { type ChannelStrategyInterface, StrategyFactory } from '@hoprnet/hopr-core/lib/channel-strategy.js'

// Metrics
const metric_processStartTime = create_gauge(
  'hoprd_gauge_startup_unix_time_seconds',
  'The unix timestamp at which the process was started'
)
const metric_nodeStartupTime = create_histogram_with_buckets(
  'hoprd_histogram_startup_time_seconds',
  'Time it takes for a node to start up',
  new Float64Array([5.0, 10.0, 30.0, 60.0, 120.0, 180.0, 300.0, 600.0, 1200.0])
)
const metric_timeToGreen = create_histogram_with_buckets(
  'hoprd_histogram_time_to_green_seconds',
  'Time it takes for a node to transition to the GREEN network state',
  new Float64Array([30.0, 60.0, 90.0, 120.0, 180.0, 240.0, 300.0, 420.0, 600.0, 900.0, 1200.0])
)
const metric_latency = create_histogram_with_buckets(
  'hoprd_histogram_message_latency_ms',
  'Histogram of measured received message latencies',
  new Float64Array([10.0, 25.0, 50.0, 100.0, 250.0, 500.0, 1000.0, 2500.0, 5000.0, 10000.0, 20000.0])
)
const metric_version = create_multi_gauge('hoprd_mgauge_version', 'Executed version of HOPRd', ['version'])

// reading the version manually to ensure the path is read correctly
const packageFile = path.normalize(new URL('../package.json', import.meta.url).pathname)
const version = get_package_version(packageFile)
const on_avado = (process.env.AVADO ?? 'false').toLowerCase() === 'true'

function generateNodeOptions(argv: CliArgs, environment: ResolvedEnvironment): HoprOptions {
  let strategy: ChannelStrategyInterface

  if (isStrategy(argv.default_strategy)) {
    strategy = StrategyFactory.getStrategy(argv.default_strategy)
    strategy.configure({
      auto_redeem_tickets: argv.auto_redeem_tickets ?? false,
      max_channels: argv.max_auto_channels ?? undefined
    })
  } else {
    throw Error(`Invalid strategy selected`)
  }

  let options: HoprOptions = {
    createDbIfNotExist: argv.init,
    announce: argv.announce,
    dataPath: argv.data,
    hosts: { ip4: argv.host },
    environment,
    allowLocalConnections: argv.allow_local_node_connections,
    allowPrivateConnections: argv.allow_private_node_connections,
    heartbeatInterval: argv.heartbeat_interval,
    heartbeatThreshold: argv.heartbeat_threshold,
    heartbeatVariance: argv.heartbeat_variance,
    networkQualityThreshold: argv.network_quality_threshold,
    onChainConfirmations: argv.on_chain_confirmations,
    checkUnrealizedBalance: argv.check_unrealized_balance,
<<<<<<< HEAD
=======
    maxParallelConnections: argv.max_parallel_connections,
>>>>>>> c1cad2c1
    testing: {
      announceLocalAddresses: argv.test_announce_local_addresses,
      preferLocalAddresses: argv.test_prefer_local_addresses,
      noWebRTCUpgrade: argv.test_no_webrtc_upgrade,
<<<<<<< HEAD
      noDirectConnections: argv.test_no_direct_connections
    },
    password: argv.password,
    strategy,
    forceCreateDB: argv.force_init
=======
      noDirectConnections: argv.test_no_direct_connections,
      localModeStun: argv.test_local_mode_stun
    }
  }

  if (argv.password !== undefined) {
    options.password = argv.password as string
  }

  if (isStrategy(argv.default_strategy)) {
    options.strategy = StrategyFactory.getStrategy(argv.default_strategy)
    options.strategy.configure({
      auto_redeem_tickets: argv.auto_redeem_tickets ?? false,
      max_channels: argv.max_auto_channels ?? undefined
    })
>>>>>>> c1cad2c1
  }

  return options
}

// Parse the CLI arguments and return the processed object.
// This function may exit the calling process entirely if an error is
// encountered or the version or help are rendered.
export function parseCliArguments(args: string[]) {
  const mono_repo_path = new URL('../../../', import.meta.url).pathname
  let argv: CliArgs
  try {
    argv = parse_cli_arguments(args, process.env, mono_repo_path, process.env.HOME) as CliArgs
  } catch (err) {
    // both --version and --help are treated as errors, therefore we need some
    // special handling here to be able to return exit code 0 in such cases
    const message = err instanceof Error ? err.message : (err as String)
    if (message.startsWith('hoprd') || message.startsWith('HOPRd')) {
      console.log(err)
      process.exit(0)
    }
    console.error(err)
    process.exit(1)
  }
  if (argv.private_key) {
    // wasm-bindgen returns number array but does not call the Uint8Array constructor
    argv.private_key = new Uint8Array(argv.private_key)
  }
  return argv
}

async function addUnhandledPromiseRejectionHandler() {
  if (process.env.NODE_ENV !== 'production') {
    console.log(
      `Loading extended logger that enhances debugging of unhandled promise rejections. Disabled on production environments`
    )
    const { register: registerUnhandled, setLogger } = await import('trace-unhandled')

    registerUnhandled()
    setLogger((msg) => {
      console.error(msg)
    })
  }

  // Filter specific known promise rejection that cannot be handled for
  // one reason or the other
  setupPromiseRejectionFilter()
}

async function main() {
  // Starting with Node.js 15, undhandled promise rejections terminate the
  // process with a non-zero exit code, which makes debugging quite difficult.
  // Therefore adding a promise rejection handler to make sure that the origin of
  // the rejected promise can be detected.
  addUnhandledPromiseRejectionHandler()
  // Increase the default maximum number of event listeners
  ;(await import('events')).EventEmitter.defaultMaxListeners = 20

  metric_processStartTime.set(Date.now() / 1000)
  const metric_startupTimer = metric_nodeStartupTime.start_measure()

  let node: Hopr
  let logs = new LogStream()
  let state: State = {
    aliases: new Map(),
    settings: {
      includeRecipient: false,
      strategy: 'passive',
      autoRedeemTickets: false,
      maxAutoChannels: undefined
    }
  }

  const setState = (newState: State): void => {
    state = newState
  }

  const getState = (): State => {
    return state
  }

  let metric_timerToGreen = metric_timeToGreen.start_measure()

  const networkHealthChanged = (oldState: NetworkHealthIndicator, newState: NetworkHealthIndicator): void => {
    // Log the network health indicator state change (goes over the WS as well)
    logs.log(`Network health indicator changed: ${oldState} -> ${newState}`)
    logs.log(`NETWORK HEALTH: ${newState}`)
    if (metric_timerToGreen && newState == NetworkHealthIndicator.GREEN) {
      metric_timeToGreen.record_measure(metric_timerToGreen)
      metric_timerToGreen = undefined
    }
  }

  const logMessageToNode = (msg: Uint8Array): void => {
    logs.log(`#### NODE RECEIVED MESSAGE [${new Date().toISOString()}] ####`)
    try {
      let decodedMsg = decodeMessage(msg)
      logs.log(`Message: ${decodedMsg.msg}`)
      logs.log(`Latency: ${decodedMsg.latency} ms`)
      metric_latency.observe(decodedMsg.latency)

      // also send it tagged as message for apps to use
      logs.logMessage(decodedMsg.msg)
    } catch (err) {
      logs.log('Could not decode message', err instanceof Error ? err.message : 'Unknown error')
      logs.log(msg.toString())
    }
  }

  const argv = parseCliArguments(process.argv.slice(1))

  if (argv.default_strategy) {
    state.settings.strategy = argv.default_strategy
  }

  if (argv.auto_redeem_tickets) {
    state.settings.autoRedeemTickets = argv.auto_redeem_tickets
  }

  if (argv.max_auto_channels) {
    state.settings.maxAutoChannels = argv.max_auto_channels
  }

  if (!argv.disable_api_authentication && argv.api) {
    if (argv.api_token == null) {
      throw Error(`Must provide --apiToken when --api is specified`)
    }
  }

  const environment = resolveEnvironment(argv.environment, argv.provider)
  let options = generateNodeOptions(argv, environment)
  if (argv.dry_run) {
    console.log(JSON.stringify(options, undefined, 2))
    process.exit(0)
  }

  try {
    logs.log(`This is HOPRd version ${version}`)
    metric_version.set([pickVersion(version)], 1.0)

    if (on_avado) {
      logs.log('This node appears to be running on an AVADO/Dappnode')
    }

    // 1. Find or create an identity
    const peerId = await getIdentity({
      initialize: argv.init,
      idPath: argv.identity,
      password: argv.password,
      useWeakCrypto: argv.test_use_weak_crypto,
      privateKey: argv.private_key
    })

    // 2. Create node instance
    logs.log('Creating HOPR Node')
    node = await createHoprNode(peerId, options, false)
    logs.logStatus('PENDING')

    // Subscribe to node events
    node.on('hopr:message', logMessageToNode)
    node.on('hopr:network-health-changed', networkHealthChanged)
    node.subscribeOnConnector('hopr:connector:created', () => {
      // 2.b - Connector has been created, and we can now trigger the next set of steps.
      logs.log('Connector has been loaded properly.')
      node.emit('hopr:monitoring:start')
    })
    node.once('hopr:monitoring:start', async () => {
      // 3. start all monitoring services, and continue with the rest of the setup.

      const startApiListen = setupAPI(
        node,
        logs,
        { getState, setState },
        {
          disableApiAuthentication: argv.disable_api_authentication,
          apiHost: argv.api_host,
          apiPort: argv.api_port,
          apiToken: argv.disable_api_authentication ? null : argv.api_token
        }
      )
      // start API server only if API flag is true
      if (argv.api) startApiListen()

      if (argv.health_check) {
        setupHealthcheck(node, logs, argv.health_check_host, argv.health_check_port)
      }

      logs.log(`Node address: ${node.getId().toString()}`)

      const ethAddr = node.getEthereumAddress().toHex()
      const fundsReq = new NativeBalance(SUGGESTED_NATIVE_BALANCE).toFormattedString()

      logs.log(`Node is not started, please fund this node ${ethAddr} with at least ${fundsReq}`)

      // 2.5 Await funding of wallet.
      await node.waitForFunds()
      logs.log('Node has been funded, starting...')

      // 3. Start the node.
      await node.start()

      // alias self
      state.aliases.set('me', node.getId())

      logs.logStatus('READY')
      logs.log('Node has started!')
      metric_nodeStartupTime.record_measure(metric_startupTimer)
    })

    // 2.a - Setup connector listener to bubble up to node. Emit connector creation.
    logs.log(`Ready to request on-chain connector to connect to provider.`)
    node.emitOnConnector('connector:create')
  } catch (e) {
    logs.log('Node failed to start:')
    logs.logFatalError('' + e)
    process.exit(1)
  }

  function stopGracefully(signal) {
    logs.log(`Process exiting with signal ${signal}`)
    process.exit()
  }

  process.on('uncaughtExceptionMonitor', (err, origin) => {
    // Make sure we get a log.
    logs.log(`FATAL ERROR, exiting with uncaught exception: ${origin} ${err}`)
  })

  process.once('exit', stopGracefully)
  process.on('SIGINT', stopGracefully)
  process.on('SIGTERM', stopGracefully)
}

main()<|MERGE_RESOLUTION|>--- conflicted
+++ resolved
@@ -83,24 +83,17 @@
     networkQualityThreshold: argv.network_quality_threshold,
     onChainConfirmations: argv.on_chain_confirmations,
     checkUnrealizedBalance: argv.check_unrealized_balance,
-<<<<<<< HEAD
-=======
     maxParallelConnections: argv.max_parallel_connections,
->>>>>>> c1cad2c1
     testing: {
       announceLocalAddresses: argv.test_announce_local_addresses,
       preferLocalAddresses: argv.test_prefer_local_addresses,
       noWebRTCUpgrade: argv.test_no_webrtc_upgrade,
-<<<<<<< HEAD
       noDirectConnections: argv.test_no_direct_connections
+      localModeStun: argv.test_local_mode_stun
     },
     password: argv.password,
     strategy,
     forceCreateDB: argv.force_init
-=======
-      noDirectConnections: argv.test_no_direct_connections,
-      localModeStun: argv.test_local_mode_stun
-    }
   }
 
   if (argv.password !== undefined) {
@@ -113,7 +106,6 @@
       auto_redeem_tickets: argv.auto_redeem_tickets ?? false,
       max_channels: argv.max_auto_channels ?? undefined
     })
->>>>>>> c1cad2c1
   }
 
   return options
