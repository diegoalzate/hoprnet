#!/usr/bin/env node
import Hopr from '@hoprnet/hopr-core'
import type { HoprOptions } from '@hoprnet/hopr-core'
import type HoprCoreConnector from '@hoprnet/hopr-core-connector-interface'
import { decode } from 'rlp'
// @ts-ignore
import Multihash from 'multihashes'
import { getBootstrapAddresses } from '@hoprnet/hopr-utils'
import { Commands } from './commands'
import { LogStream } from './logs'
import { AdminServer } from './admin'
import * as yargs from 'yargs'
import setupAPI from './api'

const argv = yargs
  .option('network', {
    describe: 'Which network to run the HOPR node on',
    default: 'ETHEREUM',
    choices: ['ETHEREUM']
  })
  .option('provider', {
    describe: 'A provider url for the Network you specified',
    default: 'wss://ropsten.infura.io/ws/v3/21ceb5486c454b2cb8e6ec54d1432de1'
  })
  .option('host', {
    describe: 'The network host to run the HOPR node on.',
    default: '0.0.0.0:9091'
  })
  .option('admin', {
    boolean: true,
    describe: 'Run an admin interface on localhost:3000',
    default: false
  })
  .option('rest', {
    boolean: true,
    describe: 'Run a rest interface on localhost:3001',
    default: false
  })
  .option('restHost', {
    describe: 'Updates the host for the rest server',
    default: 'localhost'
  })
  .option('restPort', {
    describe: 'Updates the port for the rest server',
    default: 3001
  })
  .option('healthCheck', {
    boolean: true,
    describe: 'Run a health check end point on localhost:8080',
    default: false
  })
  .option('healthCheckHost', {
    describe: 'Updates the host for the healthcheck server',
    default: 'localhost'
  })
  .option('healthCheckPort', {
    describe: 'Updates the port for the healthcheck server',
    default: 8080
  })
  .option('password', {
    describe: 'A password to encrypt your keys'
  })
  .option('run', {
    describe: 'Run a single hopr command, same syntax as in hopr-admin',
    default: ''
  })
  .option('dryRun', {
    boolean: true,
    describe: 'List all the options used to run the HOPR node, but quit instead of starting',
    default: false
  })
  .option('runAsBootstrap', {
    boolean: true,
    describe: 'run as a bootstrap node',
    default: false
  })
  .option('bootstrapServers', {
    describe: 'manually specify bootstrap servers',
    default: undefined
  })
  .option('data', {
    describe: 'manually specify the database directory to use',
    default: ''
  })
  .option('init', {
    boolean: true,
    describe: "initialize a database if it doesn't already exist",
    default: false
  })
  .option('adminHost', {
    describe: 'Host to listen to for admin console',
    default: 'localhost'
  })
  .option('adminPort', {
    describe: 'Port to listen to for admin console',
    default: 3000
  })
  .wrap(Math.min(120, yargs.terminalWidth())).argv

function parseHosts(): HoprOptions['hosts'] {
  const hosts: HoprOptions['hosts'] = {}
  if (argv.host !== undefined) {
    const str = argv.host.replace(/\/\/.+/, '').trim()
    const params = str.match(/([0-9]{1,3}\.[0-9]{1,3}\.[0-9]{1,3}\.[0-9]{1,3})\:([0-9]{1,6})/)
    if (params == null || params.length != 3) {
      throw Error(`Invalid IPv4 host. Got ${str}`)
    }

    hosts.ip4 = {
      ip: params[1],
      port: parseInt(params[2])
    }
  }
  return hosts
}

async function generateNodeOptions(): Promise<HoprOptions> {
  let options: HoprOptions = {
    debug: Boolean(process.env.HOPR_DEBUG),
    bootstrapNode: argv.runAsBootstrap,
    createDbIfNotExist: argv.init,
    network: argv.network,
    bootstrapServers: argv.runAsBootstrap ? [] : [...(await getBootstrapAddresses(argv.bootstrapServers)).values()],
    provider: argv.provider,
    hosts: parseHosts()
  }

  if (argv.password !== undefined) {
    options.password = argv.password as string
  }

  if (argv.data && argv.data !== '') {
    options.dbPath = argv.data
  }
  return options
}

async function main() {
  let node: Hopr<HoprCoreConnector>
  let logs = new LogStream()
  let adminServer = undefined
  let cmds

  function logMessageToNode(msg: Uint8Array) {
    logs.log(`#### NODE RECEIVED MESSAGE [${new Date().toISOString()}] ####`)
    try {
      let [decoded, time] = decode(msg) as [Buffer, Buffer]
      logs.log('Message:', decoded.toString())
      logs.log('Latency:', Date.now() - parseInt(time.toString('hex'), 16) + 'ms')
    } catch (err) {
      logs.log('Could not decode message', err)
      logs.log(msg.toString())
    }
  }

  if (argv.admin) {
    // We need to setup the admin server before the HOPR node
    // as if the HOPR node fails, we need to put an error message up.
    adminServer = new AdminServer(logs, argv.adminHost, argv.adminPort)
    await adminServer.setup()
  }

  logs.log('Creating HOPR Node')
  let options = await generateNodeOptions()
  if (argv.dryRun) {
    console.log(JSON.stringify(options, undefined, 2))
    process.exit(0)
  }

  try {
    node = await Hopr.create(options)
    logs.log('Created HOPR Node')
    node.on('hopr:message', logMessageToNode)
    cmds = new Commands(node)

    if (argv.rest) {
      setupAPI(node, logs, argv)
    }

<<<<<<< HEAD
    if (argv.healthCheck) {
      const http = require('http')
      const service = require('restana')()
      service.get('/healthcheck/v1/version', (_, res) => res.send(FULL_VERSION))
      const hostname = argv.healthCheckHost
      const port = argv.healthCheckPort
      http.createServer(service).listen(port, hostname, () => {
        logs.log(`Healthcheck server on ${hostname} listening on port ${port}`)
      })
    }

    node.on('hopr:message', logMessageToNode)

=======
>>>>>>> 102d5b41
    if (adminServer) {
      adminServer.registerNode(node, cmds)
    }

    if (argv.run && argv.run !== '') {
      // Run a single command and then exit.
      // We support multiple semicolon separated commands
      let toRun = argv.run.split(';')

      for (let c of toRun) {
        console.error('$', c)
        if (c === 'daemonize') {
          return
        }
        let resp = await cmds.execute(c)
        console.log(resp)
      }
      await node.stop()
      process.exit(0)
    }
  } catch (e) {
    console.log(e)
    logs.log('Node failed to start:')
    logs.logFatalError('' + e)
    if (!argv.admin) {
      // If the admin interface is running, we should keep process alive
      process.exit(1)
    }
  }

  function stopGracefully(signal) {
    logs.log(`Process exiting with signal ${signal}`)
    process.exit()
  }

  process.once('exit', stopGracefully)
  process.on('SIGINT', stopGracefully)
  process.on('SIGTERM', stopGracefully)
}

main()<|MERGE_RESOLUTION|>--- conflicted
+++ resolved
@@ -177,7 +177,6 @@
       setupAPI(node, logs, argv)
     }
 
-<<<<<<< HEAD
     if (argv.healthCheck) {
       const http = require('http')
       const service = require('restana')()
@@ -190,9 +189,7 @@
     }
 
     node.on('hopr:message', logMessageToNode)
-
-=======
->>>>>>> 102d5b41
+    
     if (adminServer) {
       adminServer.registerNode(node, cmds)
     }
