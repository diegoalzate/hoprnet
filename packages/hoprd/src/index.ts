--- conflicted
+++ resolved
@@ -14,16 +14,7 @@
 
 const DEFAULT_ID_PATH = path.join(process.env.HOME, '.hopr-identity')
 
-<<<<<<< HEAD
 const argv = yargs
-=======
-const argv = yargs(process.argv.slice(2))
-  .option('network', {
-    describe: 'Which network to run the HOPR node on',
-    default: 'ETHEREUM',
-    choices: ['ETHEREUM']
-  })
->>>>>>> da9f6d5f
   .option('provider', {
     describe: 'A provider url for the Network you specified',
     default: 'wss://still-patient-forest.xdai.quiknode.pro/f0cdbd6455c0b3aea8512fc9e7d161c1c0abf66a/'
