--- conflicted
+++ resolved
@@ -26,13 +26,10 @@
   TIMEOUT = 'TIMEOUT',
   // other
   UNKNOWN_FAILURE = 'UNKNOWN_FAILURE',
-<<<<<<< HEAD
   FORBIDDEN = 'FORBIDDEN',
-  UNAUTHORIZED = 'UNAUTHORIZED'
-=======
+  UNAUTHORIZED = 'UNAUTHORIZED',
   // initiate/close incoming channel is not supported in monte_rosa
   UNSUPPORTED_FEATURE = 'UNSUPPORTED_FEATURE'
->>>>>>> 53e9fc21
 }
 
 /**
