--- conflicted
+++ resolved
@@ -4,11 +4,7 @@
 */
 
 import type { Operation } from 'express-openapi'
-<<<<<<< HEAD
-import { GET as original } from './addresses.js'
-=======
 import { default as original } from './addresses.js'
->>>>>>> b746d992
 
 const GET: Operation = [original.GET[0].bind({})]
 GET.apiDoc = JSON.parse(JSON.stringify(original.GET.apiDoc))
