--- conflicted
+++ resolved
@@ -95,11 +95,7 @@
     })
 
     this.node.on('hopr:warning:unfunded', (addr) => {
-<<<<<<< HEAD
       const min = (new node.paymentChannels.types.Balance(0)).toFormattedString.apply(SUGGESTED_NATIVE_BALANCE)
-=======
-      const min = new node.paymentChannels.types.Balance(0).toFormattedString.apply(MIN_NATIVE_BALANCE)
->>>>>>> 7f986def
       this.logs.log(
         `- The account associated with this node has no funds,\n` +
           `  in order to send messages, or open channels, you will need to send` +
