import type Hopr from '@hoprnet/hopr-core'
import { AcknowledgedTicket, moveDecimalPoint, Balance } from '@hoprnet/hopr-utils'
import { countSignedTickets, styleValue, toSignedTickets } from './utils'
import { AbstractCommand } from './abstractCommand'
<<<<<<< HEAD
import { Logger, Balance, Acknowledgement } from '@hoprnet/hopr-utils'

const log = Logger.getLogger('hoprd.commands.redeemTickets')
=======
>>>>>>> 7c2fa9bb

export default class RedeemTickets extends AbstractCommand {
  constructor(public node: Hopr) {
    super()
  }

  public name() {
    return 'redeemTickets'
  }

  public help() {
    return 'Redeems your tickets'
  }

  /**
   * @param query a ticket challenge
   */
  public async execute(): Promise<string | void> {
    try {
      const results = await this.node.getAcknowledgedTickets()
      if (results.length === 0) {
        return 'No unredeemed tickets found.'
      }

      log.info(`Redeeming ${results.length} tickets..`)

      const redeemedTickets: AcknowledgedTicket[] = []
      let count = 0

      for (const ackTicket of results) {
        ++count
        const result = await this.node.submitAcknowledgedTicket(ackTicket)

        if (result.status === 'SUCCESS') {
          log.info(`Redeemed ticket ${count}`)
          redeemedTickets.push(ackTicket)
        } else {
          log.info(`Failed to redeem ticket ${count}`)
        }
      }

      const signedTickets = await toSignedTickets(redeemedTickets)
      const result = countSignedTickets(signedTickets)
      const total = moveDecimalPoint(result.total, Balance.DECIMALS * -1)

      return `Redeemed ${styleValue(redeemedTickets.length)} out of ${styleValue(
        results.length
      )} tickets with a sum of ${styleValue(total, 'number')} HOPR.`
    } catch (err) {
      log.error('Error while acknowledging tickets', err)
      return styleValue(err.message, 'failure')
    }
  }
}<|MERGE_RESOLUTION|>--- conflicted
+++ resolved
@@ -1,13 +1,10 @@
 import type Hopr from '@hoprnet/hopr-core'
-import { AcknowledgedTicket, moveDecimalPoint, Balance } from '@hoprnet/hopr-utils'
+import { Logger, AcknowledgedTicket, moveDecimalPoint, Balance } from '@hoprnet/hopr-utils'
 import { countSignedTickets, styleValue, toSignedTickets } from './utils'
 import { AbstractCommand } from './abstractCommand'
-<<<<<<< HEAD
-import { Logger, Balance, Acknowledgement } from '@hoprnet/hopr-utils'
+
 
 const log = Logger.getLogger('hoprd.commands.redeemTickets')
-=======
->>>>>>> 7c2fa9bb
 
 export default class RedeemTickets extends AbstractCommand {
   constructor(public node: Hopr) {
