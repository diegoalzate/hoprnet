use std::{collections::HashMap, ffi::OsString};

<<<<<<< HEAD
use clap::{
    builder::{PossibleValuesParser, ValueParser},
    Arg, ArgAction, ArgMatches, Args, Command, FromArgMatches as _,
};
use core_misc::environment::{Environment, FromJsonFile, PackageJsonFile, ProtocolConfig};
=======
use clap::builder::{PossibleValuesParser, ValueParser};
use clap::{Arg, ArgAction, ArgMatches, Args, Command, FromArgMatches as _};
use core_misc::environment::{FromJsonFile, Network, PackageJsonFile, ProtocolConfig};
>>>>>>> d90c8ba4
use core_strategy::{
    generic::ChannelStrategy, passive::PassiveStrategy, promiscuous::PromiscuousStrategy, random::RandomStrategy,
};
use hex;
use proc_macro_regex::regex;
use serde::{Deserialize, Serialize};
use serde_json;
use utils_misc::ok_or_str;

#[cfg(any(not(feature = "wasm"), test))]
use real_base::file::native::read_to_string;
#[cfg(all(feature = "wasm", not(test)))]
use real_base::file::wasm::read_to_string;

pub const DEFAULT_API_HOST: &str = "localhost";
pub const DEFAULT_API_PORT: u16 = 3001;

pub const DEFAULT_HOST: &str = "0.0.0.0";
pub const DEFAULT_PORT: u16 = 9091;

pub const DEFAULT_HEALTH_CHECK_HOST: &str = "localhost";
pub const DEFAULT_HEALTH_CHECK_PORT: u16 = 8080;

pub const MINIMAL_API_TOKEN_LENGTH: usize = 8;

regex!(is_ipv4_host "^[0-9]{1,3}\\.[0-9]{1,3}\\.[0-9]{1,3}\\.[0-9]{1,3}[:]{1}[0-9]{1,6}$");

fn parse_host(s: &str) -> Result<crate::config::Host, String> {
    if !is_ipv4_host(s) {
        return Err(format!(
            "Given string {} is not a valid host, Example: {}:{}",
            s,
            DEFAULT_HOST.to_string(),
            DEFAULT_PORT.to_string()
        ));
    }

    crate::config::Host::from_ipv4_host_string(s)
}

/// Parse a hex string private key to a boxed u8 slice
#[cfg_attr(feature = "wasm", wasm_bindgen::prelude::wasm_bindgen)]
pub fn parse_private_key(s: &str) -> Result<Box<[u8]>, String> {
    if crate::config::validate_private_key(s).is_ok() {
        let mut decoded = [0u8; 32];

        let priv_key = match s.strip_prefix("0x") {
            Some(priv_without_prefix) => priv_without_prefix,
            None => s,
        };

        // no errors because filtered by regex
        hex::decode_to_slice(priv_key, &mut decoded).unwrap();

        Ok(Box::new(decoded))
    } else {
        Err(format!(
            "Given string is not a private key. A private key must contain 64 hex chars."
        ))
    }
}

fn parse_api_token(mut s: &str) -> Result<String, String> {
    if s.len() < MINIMAL_API_TOKEN_LENGTH {
        return Err(format!(
            "Length of API token is too short, minimally required {} but given {}",
            MINIMAL_API_TOKEN_LENGTH.to_string(),
            s.len()
        ));
    }

    match (s.starts_with("'"), s.ends_with("'")) {
        (true, true) => {
            s = s.strip_prefix("'").unwrap();
            s = s.strip_suffix("'").unwrap();

            Ok(s.into())
        }
        (true, false) => Err(format!("Found leading quote but no trailing quote")),
        (false, true) => Err(format!("Found trailing quote but no leading quote")),
        (false, false) => Ok(s.into()),
    }
}

/// Takes all CLI arguments whose structure is known at compile-time.
/// Arguments whose structure, e.g. their default values depend on
/// file contents need be specified using `clap`s builder API
#[derive(Serialize, Deserialize, Args, Clone)]
#[command(about = "HOPRd")]
#[cfg_attr(feature = "wasm", wasm_bindgen::prelude::wasm_bindgen(getter_with_clone))]
pub struct CliArgs {
    /// network
    // Filled by Builder API at runtime
    #[arg(skip)]
    pub network: String,

    // Filled by Builder API at runtime
    #[arg(skip)]
    pub identity: String,

    // Filled by Builder API at runtime
    #[arg(skip)]
    pub data: String,

    #[arg(
        long,
        env = "HOPRD_HOST",
        help = "Host to listen on for P2P connections",
        value_parser = ValueParser::new(parse_host),
    )]
    pub host: Option<crate::config::Host>,

    #[arg(
        long,
        env = "HOPRD_ANNOUNCE",
        help = "Run as a Public Relay Node (PRN)",
        action = ArgAction::SetTrue
    )]
    pub announce: Option<bool>,

    #[arg(
        long,
        env = "HOPRD_API",
        help = format!("Expose the API on {}:{}", DEFAULT_API_HOST, DEFAULT_API_PORT),
        action = ArgAction::SetTrue,
    )]
    pub api: Option<bool>,

    #[arg(
        long = "apiHost",
        value_name = "HOST",
        help = "Set host IP to which the API server will bind",
        env = "HOPRD_API_HOST"
    )]
    pub api_host: Option<String>,

    #[arg(
        long = "apiPort",
        value_parser = clap::value_parser ! (u16),
        value_name = "PORT",
        help = "Set port to which the API server will bind",
        env = "HOPRD_API_PORT"
    )]
    pub api_port: Option<u16>,

    #[arg(
        long = "disableApiAuthentication",
        help = "Completely disables the token authentication for the API, overrides any apiToken if set",
        action = ArgAction::SetTrue,
        env = "HOPRD_DISABLE_API_AUTHENTICATION",
        hide = true
    )]
    pub disable_api_authentication: Option<bool>,

    #[arg(
        long = "apiToken",
        alias = "api-token",
        help = "A REST API token and for user authentication",
        value_name = "TOKEN",
        value_parser = ValueParser::new(parse_api_token),
        env = "HOPRD_API_TOKEN"
    )]
    pub api_token: Option<String>,

    #[arg(
        long = "healthCheck",
        env = "HOPRD_HEALTH_CHECK",
        help = "Run a health check end point",
        action = ArgAction::SetTrue
    )]
    pub health_check: Option<bool>,

    #[arg(
        long = "healthCheckHost",
        value_name = "HOST",
        help = "Updates the host for the healthcheck server",
        env = "HOPRD_HEALTH_CHECK_HOST"
    )]
    pub health_check_host: Option<String>,

    #[arg(
        long = "healthCheckPort",
        value_name = "PORT",
        value_parser = clap::value_parser ! (u16),
        help = "Updates the port for the healthcheck server",
        env = "HOPRD_HEALTH_CHECK_PORT"
    )]
    pub health_check_port: Option<u16>,

    #[arg(
        long,
        env = "HOPRD_PASSWORD",
        help = "A password to encrypt your keys",
        value_name = "PASSWORD"
    )]
    pub password: Option<String>,

    #[arg(
        long = "defaultStrategy",
        help = "Default channel strategy to use after node starts up",
        env = "HOPRD_DEFAULT_STRATEGY",
        value_name = "DEFAULT_STRATEGY",
        value_parser = PossibleValuesParser::new([PromiscuousStrategy::NAME, PassiveStrategy::NAME, RandomStrategy::NAME])
    )]
    pub default_strategy: Option<String>,

    #[arg(
        long = "maxAutoChannels",
        help = "Maximum number of channel a strategy can open. If not specified, square root of number of available peers is used.",
        env = "HOPRD_MAX_AUTO_CHANNELS",
        value_name = "MAX_AUTO_CHANNELS",
        value_parser = clap::value_parser ! (u32)
    )]
    pub max_auto_channels: Option<u32>, // Make this a string if we want to supply functions instead in the future.

    #[arg(
        long = "autoRedeemTickets",
        env = "HOPRD_AUTO_REDEEEM_TICKETS",
        help = "If enabled automatically redeems winning tickets.",
        action = ArgAction::SetTrue
    )]
    pub auto_redeem_tickets: Option<bool>,

    #[arg(
        long = "checkUnrealizedBalance",
        env = "HOPRD_CHECK_UNREALIZED_BALANCE",
        help = "Determines if unrealized balance shall be checked first before validating unacknowledged tickets.",
        action = ArgAction::SetTrue
    )]
    pub check_unrealized_balance: Option<bool>,

    #[arg(
        long,
        help = "A custom RPC provider to be used for the node to connect to blockchain",
        env = "HOPRD_PROVIDER",
        value_name = "PROVIDER"
    )]
    pub provider: Option<String>,

    #[arg(
        long = "dryRun",
        help = "List all the options used to run the HOPR node, but quit instead of starting",
        env = "HOPRD_DRY_RUN",
        default_value_t = false,
        action = ArgAction::SetTrue
    )]
    pub dry_run: bool,

    #[arg(
        long,
        help = "initialize a database if it doesn't already exist",
        action = ArgAction::SetTrue,
        env = "HOPRD_INIT",
        action = ArgAction::SetTrue
    )]
    pub init: Option<bool>,

    #[arg(
        long = "forceInit",
        help = "initialize a database, even if it already exists",
        action = ArgAction::SetTrue,
        env = "HOPRD_FORCE_INIT",
        action = ArgAction::SetTrue
    )]
    pub force_init: Option<bool>,

    #[arg(
        long = "privateKey",
        hide = true,
        help = "A private key to be used for the node",
        env = "HOPRD_PRIVATE_KEY",
        value_name = "PRIVATE_KEY"
    )]
    pub private_key: Option<String>,

    #[arg(
        long = "allowLocalNodeConnections",
        env = "HOPRD_ALLOW_LOCAL_NODE_CONNECTIONS",
        action = ArgAction::SetTrue,
        help = "Allow connections to other nodes running on localhost",
    )]
    pub allow_local_node_connections: Option<bool>,

    #[arg(
        long = "allowPrivateNodeConnections",
        env = "HOPRD_ALLOW_PRIVATE_NODE_CONNECTIONS",
        action = ArgAction::SetTrue,
        help = "Allow connections to other nodes running on private addresses",
    )]
    pub allow_private_node_connections: Option<bool>,

    #[arg(
        long = "maxParallelConnections",
        value_parser = clap::value_parser ! (u32).range(1..),
        value_name = "CONNECTIONS",
        help = "Set maximum parallel connections",
        env = "HOPRD_MAX_PARALLEL_CONNECTIONS"
    )]
    pub max_parallel_connections: Option<u32>,

    #[arg(
        long = "testAnnounceLocalAddresses",
        env = "HOPRD_TEST_ANNOUNCE_LOCAL_ADDRESSES",
        help = "For testing local testnets. Announce local addresses",
        action = ArgAction::SetTrue,
    )]
    pub test_announce_local_addresses: Option<bool>,

    #[arg(
        long = "testPreferLocalAddresses",
        env = "HOPRD_TEST_PREFER_LOCAL_ADDRESSES",
        action = ArgAction::SetTrue,
        help = "For testing local testnets. Prefer local peers to remote",
        hide = true
    )]
    pub test_prefer_local_addresses: Option<bool>,

    #[arg(
        long = "testUseWeakCrypto",
        env = "HOPRD_TEST_USE_WEAK_CRYPTO",
        action = ArgAction::SetTrue,
        help = "weaker crypto for faster node startup",
        hide = true,
    )]
    pub test_use_weak_crypto: Option<bool>,

    #[arg(
        long = "testNoDirectConnections",
        help = "NAT traversal testing: prevent nodes from establishing direct TCP connections",
        env = "HOPRD_TEST_NO_DIRECT_CONNECTIONS",
        action = ArgAction::SetTrue,
        hide = true
    )]
    pub test_no_direct_connections: Option<bool>,

    #[arg(
        long = "testNoWebRTCUpgrade",
        help = "NAT traversal testing: prevent nodes from establishing direct TCP connections",
        env = "HOPRD_TEST_NO_WEBRTC_UPGRADE",
        action = ArgAction::SetTrue,
        hide = true
    )]
    pub test_no_webrtc_upgrade: Option<bool>,

    #[arg(
        long = "noRelay",
        help = "disable NAT relay functionality entirely",
        env = "HOPRD_NO_RELAY",
        action = ArgAction::SetTrue,
    )]
    pub no_relay: Option<bool>,

    #[arg(
        long = "testLocalModeStun",
        help = "Transport testing: use full-featured STUN with local addresses",
        env = "HOPRD_TEST_LOCAL_MODE_STUN",
        action = ArgAction::SetTrue,
        hide = true
    )]
    pub test_local_mode_stun: Option<bool>,

    #[arg(
        long = "heartbeatInterval",
        help = "Interval in milliseconds in which the availability of other nodes get measured",
        value_name = "MILLISECONDS",
        value_parser = clap::value_parser ! (u32),
        env = "HOPRD_HEARTBEAT_INTERVAL",
    )]
    pub heartbeat_interval: Option<u32>,

    #[arg(
        long = "heartbeatThreshold",
        help = "Timeframe in milliseconds after which a heartbeat to another peer is performed, if it hasn't been seen since",
        value_name = "MILLISECONDS",
        value_parser = clap::value_parser ! (u32),
        env = "HOPRD_HEARTBEAT_THRESHOLD",
    )]
    pub heartbeat_threshold: Option<u32>,

    #[arg(
        long = "heartbeatVariance",
        help = "Upper bound for variance applied to heartbeat interval in milliseconds",
        value_name = "MILLISECONDS",
        value_parser = clap::value_parser ! (u32),
        env = "HOPRD_HEARTBEAT_VARIANCE"
    )]
    pub heartbeat_variance: Option<u32>,

    #[arg(
        long = "onChainConfirmations",
        help = "Number of confirmations required for on-chain transactions",
        value_name = "CONFIRMATIONS",
        value_parser = clap::value_parser ! (u32),
        env = "HOPRD_ON_CHAIN_CONFIRMATIONS",
    )]
    pub on_chain_confirmations: Option<u32>,

    #[arg(
        long = "networkQualityThreshold",
        help = "Minimum quality of a peer connection to be considered usable",
        value_name = "THRESHOLD",
        value_parser = clap::value_parser ! (f32),
        env = "HOPRD_NETWORK_QUALITY_THRESHOLD"
    )]
    pub network_quality_threshold: Option<f32>,

    #[arg(
        long = "configurationFilePath",
        required = false,
        help = "Path to a file containing the entire HOPRd configuration",
        value_name = "CONFIG_FILE_PATH",
        value_parser = clap::value_parser ! (String),
        env = "HOPRD_CONFIGURATION_FILE_PATH"
    )]
    pub configuration_file_path: Option<String>,
}

impl CliArgs {
    /// Add values of those CLI arguments whose structure is known at runtime
    fn augment_runtime_args(&mut self, m: &ArgMatches) {
        self.network = m.get_one::<String>("network").unwrap().to_owned();
        self.data = m.get_one::<String>("data").unwrap().to_owned();
        self.identity = m.get_one::<String>("identity").unwrap().to_owned();
    }

    /// Creates a new instance using custom cli_args and custom network variables
    fn new_from(
        cli_args: Vec<&str>,
        env_vars: HashMap<OsString, OsString>,
        mono_repo_path: &str,
        home_path: &str,
    ) -> Result<Self, String> {
        let envs: Vec<Network> =
            ProtocolConfig::from_json_file(mono_repo_path).and_then(|c| c.supported_networks(mono_repo_path))?;

        let version = PackageJsonFile::from_json_file(mono_repo_path).and_then(|p| p.coerced_version())?;

        let maybe_default_network = get_default_network(mono_repo_path);

        let mut env_arg = Arg::new("network")
            .long("network")
            .required(true)
            .env("HOPRD_NETWORK")
            .value_name("NETWORK")
            .help("Network id which the node shall run on")
            .value_parser(PossibleValuesParser::new(envs.iter().map(|e| e.id.to_owned())));

        if let Some(default_network) = &maybe_default_network {
            // Add default value if we got one
            env_arg = env_arg.default_value(default_network);
        }

        let mut cmd = Command::new("hoprd")
            .about("HOPRd")
            .bin_name("index.cjs")
            .after_help("All CLI options can be configured through environment variables as well. CLI parameters have precedence over environment variables.")
            .version(&version)
            .arg(env_arg)
            .arg(Arg::new("identity")
                .long("identity")
                .help("The path to the identity file")
                .env("HOPRD_IDENTITY")
                .default_value(format!("{}/.hopr-identity", home_path)))
            .arg(Arg::new("data")
                .long("data")
                .help("manually specify the data directory to use")
                .env("HOPRD_DATA")
                .default_value(get_data_path(mono_repo_path, maybe_default_network)));

        // Add compile args to runtime-time args
        cmd = Self::augment_args(cmd);

        cmd.update_env_from(env_vars);

        let derived_matches = cmd.try_get_matches_from(cli_args).map_err(|e| e.to_string())?;

        let mut args = ok_or_str!(Self::from_arg_matches(&derived_matches))?;

        args.augment_runtime_args(&derived_matches);

        Ok(args)
    }
}

#[derive(Deserialize)]
struct DefaultNetworkFile {
    id: String,
}

impl FromJsonFile for DefaultNetworkFile {
    fn from_json_file(mono_repo_path: &str) -> Result<Self, String> {
<<<<<<< HEAD
        let default_environment_json_path: String = format!("{}/default-environment.json", mono_repo_path);
        let data = ok_or_str!(read_to_string(default_environment_json_path.as_str()))?;

        ok_or_str!(serde_json::from_str::<DefaultEnvironmentFile>(&data))
=======
        let default_environment_json_path: String = format!("{}/default-network.json", mono_repo_path);
        let data = ok_or_str!(real::read_file(default_environment_json_path.as_str()))?;

        ok_or_str!(serde_json::from_slice::<DefaultNetworkFile>(&data))
>>>>>>> d90c8ba4
    }
}

/// Checks for `default_network.json` file and, if present, returns their network id
fn get_default_network(mono_repo_path: &str) -> Option<String> {
    match DefaultNetworkFile::from_json_file(mono_repo_path) {
        Ok(json) => Some(json.id),
        Err(_) => None,
    }
}

/// Gets the default path where the database is stored at
fn get_data_path(mono_repo_path: &str, maybe_default_network: Option<String>) -> String {
    match maybe_default_network {
        Some(default_network) => format!("{}/packages/hoprd/hoprd-db/{}", mono_repo_path, default_network),
        None => format!("{}/packages/hoprd/hoprd-db", mono_repo_path),
    }
}

#[cfg(test)]
mod tests {
    #[test]
    fn parse_private_key() {
        let parsed =
            super::parse_private_key("cd09f9293ffdd69be978032c533b6bcd02dfd5d937c987bedec3e28de07e0317").unwrap();

        let priv_key: Vec<u8> = vec![
            205, 9, 249, 41, 63, 253, 214, 155, 233, 120, 3, 44, 83, 59, 107, 205, 2, 223, 213, 217, 55, 201, 135, 190,
            222, 195, 226, 141, 224, 126, 3, 23,
        ];

        assert_eq!(parsed, priv_key.into())
    }

    #[test]
    fn parse_private_key_with_prefix() {
        let parsed_with_prefix =
            super::parse_private_key("cd09f9293ffdd69be978032c533b6bcd02dfd5d937c987bedec3e28de07e0317").unwrap();

        let priv_key: Vec<u8> = vec![
            205, 9, 249, 41, 63, 253, 214, 155, 233, 120, 3, 44, 83, 59, 107, 205, 2, 223, 213, 217, 55, 201, 135, 190,
            222, 195, 226, 141, 224, 126, 3, 23,
        ];

        assert_eq!(parsed_with_prefix, priv_key.into())
    }

    #[test]
    fn parse_too_short_private_key() {
        let parsed =
            super::parse_private_key("cd09f9293ffdd69be978032c533b6bcd02dfd5d937c987bedec3e28de07e031").unwrap_err();

        assert_eq!(
            parsed,
            "Given string is not a private key. A private key must contain 64 hex chars."
        )
    }

    #[test]
    fn parse_too_long_private_key() {
        let parsed =
            super::parse_private_key("cd09f9293ffdd69be978032c533b6bcd02dfd5d937c987bedec3e28de07e03177").unwrap_err();

        assert_eq!(
            parsed,
            "Given string is not a private key. A private key must contain 64 hex chars."
        )
    }

    #[test]
    fn parse_non_hex_values() {
        let parsed = super::parse_private_key("really not a private key").unwrap_err();

        assert_eq!(
            parsed,
            "Given string is not a private key. A private key must contain 64 hex chars."
        )
    }
}

#[cfg(feature = "wasm")]
pub mod wasm {
    use js_sys::JsString;
    use std::collections::HashMap;
    use std::ffi::OsString;
    use std::str::FromStr;
    use utils_misc::{clean_mono_repo_path, convert_from_jstrvec, ok_or_jserr};
    use wasm_bindgen::prelude::*;
    use wasm_bindgen::JsValue;

    #[wasm_bindgen]
    pub fn parse_cli_arguments(
        cli_args: Vec<JsString>,
        envs: &JsValue,
        mono_repo_path: &str,
        home_path: &str,
    ) -> Result<JsValue, JsValue> {
        convert_from_jstrvec!(cli_args, cli_str_args);
        clean_mono_repo_path!(mono_repo_path, cleaned_mono_repo_path);

        // wasm_bindgen receives Strings but to
        // comply with Rust standard, turn them into OsStrings
        let string_envs = ok_or_jserr!(serde_wasm_bindgen::from_value::<HashMap<String, String>>(envs.into(),))?;

        let mut env_map: HashMap<OsString, OsString> = HashMap::new();
        for (ref k, ref v) in string_envs {
            let key = OsString::from_str(k)
                .or_else(|e| Err(format!("Could not convert key {} to OsString: {}", k, e.to_string())))?;
            let value = OsString::from_str(v)
                .or_else(|e| Err(format!("Could not convert value {} to OsString: {}", v, e.to_string())))?;

            env_map.insert(key, value);
        }

        let args = ok_or_jserr!(super::CliArgs::new_from(
            cli_str_args,
            env_map,
            cleaned_mono_repo_path,
            home_path
        ))?;

        ok_or_jserr!(serde_wasm_bindgen::to_value(&args))
    }
}<|MERGE_RESOLUTION|>--- conflicted
+++ resolved
@@ -1,16 +1,10 @@
 use std::{collections::HashMap, ffi::OsString};
 
-<<<<<<< HEAD
 use clap::{
     builder::{PossibleValuesParser, ValueParser},
     Arg, ArgAction, ArgMatches, Args, Command, FromArgMatches as _,
 };
-use core_misc::environment::{Environment, FromJsonFile, PackageJsonFile, ProtocolConfig};
-=======
-use clap::builder::{PossibleValuesParser, ValueParser};
-use clap::{Arg, ArgAction, ArgMatches, Args, Command, FromArgMatches as _};
 use core_misc::environment::{FromJsonFile, Network, PackageJsonFile, ProtocolConfig};
->>>>>>> d90c8ba4
 use core_strategy::{
     generic::ChannelStrategy, passive::PassiveStrategy, promiscuous::PromiscuousStrategy, random::RandomStrategy,
 };
@@ -502,17 +496,10 @@
 
 impl FromJsonFile for DefaultNetworkFile {
     fn from_json_file(mono_repo_path: &str) -> Result<Self, String> {
-<<<<<<< HEAD
-        let default_environment_json_path: String = format!("{}/default-environment.json", mono_repo_path);
+        let default_environment_json_path: String = format!("{}/default-network.json", mono_repo_path);
         let data = ok_or_str!(read_to_string(default_environment_json_path.as_str()))?;
 
-        ok_or_str!(serde_json::from_str::<DefaultEnvironmentFile>(&data))
-=======
-        let default_environment_json_path: String = format!("{}/default-network.json", mono_repo_path);
-        let data = ok_or_str!(real::read_file(default_environment_json_path.as_str()))?;
-
-        ok_or_str!(serde_json::from_slice::<DefaultNetworkFile>(&data))
->>>>>>> d90c8ba4
+        ok_or_str!(serde_json::from_str::<DefaultNetworkFile>(&data))
     }
 }
 
