--- conflicted
+++ resolved
@@ -51,15 +51,12 @@
     "version_major": "1",
     "version_minor": "90"
   },
-<<<<<<< HEAD
-=======
   "bogota": {
     "git_ref": "^release/bogota$",
     "environment_id": "monte_rosa",
     "version_major": "1",
     "version_minor": "91"
   },
->>>>>>> 792cc06a
   "debug-goerli": {
     "git_ref": "^debug-deploy/.*",
     "environment_id": "debug-goerli"
