--- conflicted
+++ resolved
@@ -2,17 +2,16 @@
 import type { DeployFunction } from 'hardhat-deploy/types'
 import type { HoprBoost, ERC677Mock } from '../src/types'
 import { type ContractTransaction, utils } from 'ethers'
-<<<<<<< HEAD
-import { CLUSTER_NETWORK_REGISTERY_LINKED_ADDRESSES, DEV_NFT_BOOST, DEV_NFT_MAX_REGISTRATION_COM, DEV_NFT_MAX_REGISTRATION_TECH, DEV_NFT_RANK_COM, DEV_NFT_RANK_TECH, DEV_NFT_TYPE, MIN_STAKE } from '../utils/constants'
-=======
 import {
   CLUSTER_NETWORK_REGISTERY_LINKED_ADDRESSES,
   DEV_NFT_BOOST,
-  DEV_NFT_RANK_TECH_MAX_REGISTRATION,
+  DEV_NFT_MAX_REGISTRATION_COM,
+  DEV_NFT_MAX_REGISTRATION_TECH,
+  DEV_NFT_RANK_COM,
+  DEV_NFT_RANK_TECH,
   DEV_NFT_TYPE,
   MIN_STAKE
 } from '../utils/constants'
->>>>>>> 00fb8d8e
 import type { HoprStakingProxyForNetworkRegistry } from '../src/types'
 
 const NUM_DEV_NFT = 3
