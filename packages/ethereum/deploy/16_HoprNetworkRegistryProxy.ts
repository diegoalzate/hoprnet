--- conflicted
+++ resolved
@@ -8,11 +8,7 @@
 
 // Deploy directly a HoprNetworkRegistry contract, using hardcoded staking contract.
 const main: DeployFunction = async function (hre: HardhatRuntimeEnvironment) {
-<<<<<<< HEAD
   const { deployments, getNamedAccounts, network, ethers, environment, maxFeePerGas, maxPriorityFeePerGas } = hre
-=======
-  const { deployments, getNamedAccounts, network, environment, maxFeePerGas, maxPriorityFeePerGas } = hre
->>>>>>> b3a3e90a
   const { deployer } = await getNamedAccounts()
 
   const stakeAddress = (await deployments.get('HoprStake')).address
