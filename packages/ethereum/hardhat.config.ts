import type {
  HardhatRuntimeEnvironment,
  SolcUserConfig,
  HardhatUserConfig,
  NetworksUserConfig,
  NetworkUserConfig,
  HttpNetworkUserConfig,
  HardhatNetworkUserConfig
} from 'hardhat/types'
// load env variables
require('dotenv').config()
// load hardhat plugins
import '@nomiclabs/hardhat-ethers'
import '@nomiclabs/hardhat-solhint'
import '@nomiclabs/hardhat-waffle'
import 'hardhat-deploy'
import 'hardhat-gas-reporter'
import '@nomiclabs/hardhat-etherscan'
import 'solidity-coverage'
import '@typechain/hardhat'
import faucet, { type FaucetCLIOPts } from './tasks/faucet'
import parallelTest, { type ParallelTestCLIOpts } from './tasks/parallelTest'
import register, { type RegisterOpts } from './tasks/register'
import disableAutoMine from './tasks/disableAutoMine'
import getAccounts from './tasks/getAccounts'

// Copied from `utils` to prevent from ESM import issues
// ESM support requires code changes within `hardhat-core`
/**
 *
 * @param input a string containing templated references to environment variables e.g. 'foo ${bar}'
 * @param vars a key-value vars storage object, e.g. { 'bar': 'bar_value' }
 * @returns a string with variables resolved to the actual values
 */
export function expandVars(input: string, vars: { [key: string]: any }) {
  return input.replace(/\$\{(.*)\}/g, (_, varName) => {
    if (!(varName in vars)) {
      throw new Error(`failed to expand vars in string '${input}', var ${varName} not defined`)
    }
    return vars[varName]
  })
}

// Copied from `core` to prevent from ESM import issues
// ESM support requires code changes within `hardhat-core`
type NetworkOptions = {
  id: string
  description: string
  chain_id: number // >= 0
  live: boolean
  hardhat_deploy_gas_price: string // Gas price as either a number string '11' or a value which should be converted like '1 gwei'. Used in hardhat-deploy plugin.
  default_provider: string // a valid HTTP url pointing at a RPC endpoint
  etherscan_api_url?: string // a valid HTTP url pointing at a RPC endpoint
  max_fee_per_gas: string // The absolute maximum you are willing to pay per unit of gas to get your transaction included in a block, e.g. '10 gwei'
  max_priority_fee_per_gas: string // Tips paid directly to miners, e.g. '2 gwei'
  native_token_name: string
  hopr_token_name: string
  tags: string[]
}
// rest
import { task, types, extendEnvironment, subtask } from 'hardhat/config'
import { writeFileSync, realpathSync } from 'fs'
import { TASK_TEST_SETUP_TEST_ENVIRONMENT } from 'hardhat/builtin-tasks/task-names'
import { HARDHAT_NETWORK_NAME } from 'hardhat/plugins'
import { TASK_DEPLOY_RUN_DEPLOY } from 'hardhat-deploy'

const { DEPLOYER_WALLET_PRIVATE_KEY, ETHERSCAN_KEY, HOPR_ENVIRONMENT_ID, HOPR_HARDHAT_TAG } = process.env

const PROTOCOL_CONFIG = require('../core/protocol-config.json')

extendEnvironment((hre: HardhatRuntimeEnvironment) => {
  hre.environment = HOPR_ENVIRONMENT_ID
})

// For reference on how the configuration is structured refer to:
//
// https://hardhat.org/hardhat-network/reference/#config
// https://github.com/wighawag/hardhat-deploy/blob/master/README.md
function networkToHardhatNetwork(name: String, input: NetworkOptions): NetworkUserConfig {
  let cfg: NetworkUserConfig = {
    chainId: input.chain_id,
    live: input.live,
    tags: input.tags,
    // used by hardhat-deploy
    saveDeployments: true
  }

  if (name !== 'hardhat') {
    try {
      ;(cfg as HttpNetworkUserConfig).url = expandVars(input.default_provider, process.env)
    } catch (_) {
      ;(cfg as HttpNetworkUserConfig).url = 'invalid_url'
    }
  } else {
    ;(cfg as HardhatNetworkUserConfig).initialDate = '2021-07-26'
  }

  if (input.live) {
    cfg.accounts = DEPLOYER_WALLET_PRIVATE_KEY ? [DEPLOYER_WALLET_PRIVATE_KEY] : []
    cfg.companionNetworks = {}
  }

  // we enable auto-mine only in development networks
  if (HOPR_HARDHAT_TAG) {
    cfg.tags = [HOPR_HARDHAT_TAG]
  }
  if (cfg.tags && cfg.tags.indexOf('development') >= 0) {
    ;(cfg as HardhatNetworkUserConfig).mining = {
      // Disabled using hardhat-specific RPC call after deployment
      auto: true, // every transaction will trigger a new block (without this deployments fail)
      interval: [1000, 3000] // mine new block every 1 - 3s
    }
  }
  if (input.etherscan_api_url) {
    ;(cfg as HardhatNetworkUserConfig).verify = {
      etherscan: {
        apiUrl: input.etherscan_api_url
      }
    }
  }
  return cfg
}

const networks: NetworksUserConfig = {}

for (const [networkId, network] of Object.entries<NetworkOptions>(PROTOCOL_CONFIG.networks)) {
  if (
    PROTOCOL_CONFIG.environments[HOPR_ENVIRONMENT_ID] &&
    PROTOCOL_CONFIG.environments[HOPR_ENVIRONMENT_ID].network_id === networkId
  ) {
    network['tags'] = PROTOCOL_CONFIG.environments[HOPR_ENVIRONMENT_ID].tags
  }
  // environment could be undefined at this point
  const hardhatNetwork = networkToHardhatNetwork(networkId, network)
  networks[networkId] = hardhatNetwork
}

const hardhatConfig: HardhatUserConfig = {
  networks,
  namedAccounts: {
    deployer: 0,
    admin: {
      default: 1,
      goerli: '0xA18732DC751BE0dB04157eb92C92BA9d0fC09FC5',
      xdai: '0xE9131488563776DE7FEa238d6112c5dA46be9a9F'
    },
    alice: {
      default: 2,
      goerli: '0x3dA21EB3D7d40fEA6bd78c627Cc9B1F59E7481E1',
      xdai: '0x3dA21EB3D7d40fEA6bd78c627Cc9B1F59E7481E1'
    }
  },
  solidity: {
    compilers: ['0.8.9', '0.6.6', '0.4.24'].map<SolcUserConfig>((version) => ({
      version,
      settings: {
        optimizer: {
          enabled: true,
          runs: 200
        },
        outputSelection: {
          '*': {
            '*': ['storageLayout']
          }
        }
      }
    }))
  },
  paths: {
    sources: './contracts',
    tests: './test',
    cache: './hardhat/cache',
    artifacts: './hardhat/artifacts',
    // used by hardhat-deploy
    deployments: `./deployments/${HOPR_ENVIRONMENT_ID}`
  },
  typechain: {
    outDir: './src/types',
    target: 'ethers-v5'
  },
  gasReporter: {
    currency: 'USD',
    excludeContracts: ['mocks', 'utils/console.sol']
  },
  verify: {
    etherscan: {
      apiKey: ETHERSCAN_KEY
    }
  }
}

const DEFAULT_IDENTITY_DIRECTORY = '/tmp'
const DEFAULT_FUND_AMOUNT = '1'

task<FaucetCLIOPts>('faucet', 'Faucets a local development HOPR node account with ETH and HOPR tokens', faucet)
  .addOptionalParam<string>('address', 'HoprToken address', undefined, types.string)
  .addOptionalParam<string>('amount', 'Amount of HOPR to fund', DEFAULT_FUND_AMOUNT, types.string)
  .addFlag('useLocalIdentities', `Fund all identities stored in identity directory`)
  .addOptionalParam<string>(
    'password',
    `Password to decrypt identities stored in identity directory`,
    undefined,
    types.string
  )
  .addOptionalParam<string>(
    'identityDirectory',
    `Overwrite default identity directory, default ['/tmp']`,
    DEFAULT_IDENTITY_DIRECTORY,
    types.string
  )
  .addOptionalParam<string>('identityPrefix', `only use identity files with prefix`, undefined, types.string)

task('accounts', 'View unlocked accounts', getAccounts)

task('disable-automine', 'Used by E2E tests to disable auto-mining once setup is done', disableAutoMine)

task<RegisterOpts>(
  'register',
  "Used by our E2E tests to interact with 'HoprNetworkRegistry' and 'HoprDummyProxyForNetworkRegistry'.",
  register
)
  .addParam<RegisterOpts['task']>('task', 'The task to run', undefined, types.string)
  .addOptionalParam<string>('nativeAddresses', 'A list of native addresses', undefined, types.string)
  .addOptionalParam<string>('peerIds', 'A list of peerIds', undefined, types.string)

function getSortedFiles(dependenciesGraph) {
  const tsort = require('tsort')
  const graph = tsort()

  const filesMap = {}
  const resolvedFiles = dependenciesGraph.getResolvedFiles()
  resolvedFiles.forEach((f) => (filesMap[f.sourceName] = f))

  for (const [from, deps] of dependenciesGraph.entries()) {
    for (const to of deps) {
      graph.add(to.sourceName, from.sourceName)
    }
  }

  const topologicalSortedNames = graph.sort()

  // If an entry has no dependency it won't be included in the graph, so we
  // add them and then dedup the array
  const withEntries = topologicalSortedNames.concat(resolvedFiles.map((f) => f.sourceName))

  const sortedNames = [...new Set(withEntries)]
  return sortedNames.map((n: number) => filesMap[n])
}

function getFileWithoutImports(resolvedFile) {
  const IMPORT_SOLIDITY_REGEX = /^\s*import(\s+)[\s\S]*?;\s*$/gm

  return resolvedFile.content.rawContent.replace(IMPORT_SOLIDITY_REGEX, '').trim()
}

subtask('flat:get-flattened-sources', 'Returns all contracts and their dependencies flattened')
  .addOptionalParam('files', undefined, undefined, types.any)
  .addOptionalParam('output', undefined, undefined, types.string)
  .setAction(async ({ files, output }, { run }) => {
    const dependencyGraph = await run('flat:get-dependency-graph', { files })
    console.log(dependencyGraph)

    let flattened = ''

    if (dependencyGraph.getResolvedFiles().length === 0) {
      return flattened
    }

    const sortedFiles = getSortedFiles(dependencyGraph)

    let isFirst = true
    for (const file of sortedFiles) {
      if (!isFirst) {
        flattened += '\n'
      }
      flattened += `// File ${file.getVersionedName()}\n`
      flattened += `${getFileWithoutImports(file)}\n`

      isFirst = false
    }

    // Remove every line started with "// SPDX-License-Identifier:"
    flattened = flattened.replace(/SPDX-License-Identifier:/gm, 'License-Identifier:')

    flattened = `// SPDX-License-Identifier: MIXED\n\n${flattened}`

    // Remove every line started with "pragma experimental ABIEncoderV2;" except the first one
    flattened = flattened.replace(
      /pragma experimental ABIEncoderV2;\n/gm,
      (
        (i) => (m: string) =>
          !i++ ? m : ''
      )(0)
    )

    flattened = flattened.trim()
    if (output) {
      console.log('Writing to', output)
      writeFileSync(output, flattened)
      return ''
    }
    return flattened
  })

subtask('flat:get-dependency-graph')
  .addOptionalParam('files', undefined, undefined, types.any)
  .setAction(async ({ files }, { run }) => {
    const sourcePaths =
      files === undefined ? await run('compile:solidity:get-source-paths') : files.map((f: string) => realpathSync(f))

    const sourceNames = await run('compile:solidity:get-source-names', {
      sourcePaths
    })

    const dependencyGraph = await run('compile:solidity:get-dependency-graph', { sourceNames })

    return dependencyGraph
  })

task('flat', 'Flattens and prints contracts and their dependencies')
  .addOptionalVariadicPositionalParam('files', 'The files to flatten', undefined, types.inputFile)
  .addOptionalParam('output', 'Specify the output file', undefined, types.string)
  .setAction(async ({ files, output }, { run }) => {
    console.log(
      await run('flat:get-flattened-sources', {
        files,
        output
      })
    )
  })

subtask(TASK_TEST_SETUP_TEST_ENVIRONMENT, 'Setup test environment').setAction(async (_, { network }) => {
  if (network.name === HARDHAT_NETWORK_NAME) {
    await network.provider.send('hardhat_reset')
  }
})

subtask<ParallelTestCLIOpts>(
  'test:in-group:with-same-instance',
  'Put test files into groups that shares the same ganache instances',
  parallelTest
)

/**
 * parallelConfig.config contains an array of {testFiles: string[]} where the testFiles is an array
 * of relative paths of test files.
 * Test files in the same array share the same reset hardhat instance.
 * Test files that are in the default test path but not specified in the parallelConfig.config array
 * will be executed at the every end using a reset hardhat instance.
 */
task('test:in-group', 'Reset the hardhat node instances per testFiles array.').setAction(async ({}, { run }) => {
  const parallelConfig = {
    config: [
      {
        testFiles: ['stake/HoprBoost.test.ts']
      },
      {
        testFiles: ['stake/HoprStake.test.ts']
      },
      {
        testFiles: ['stake/HoprStake2.test.ts']
      },
      {
        testFiles: ['stake/HoprStakeSeason3.test.ts']
      },
      {
        testFiles: ['stake/HoprStakeSeason4.test.ts']
      },
      {
        testFiles: ['stake/HoprWhitehat.test.ts']
      }
    ]
  }
  await run('test:in-group:with-same-instance', parallelConfig)
})

/**
 * Override https://github.com/wighawag/hardhat-deploy/blob/819df0fad56d75a5de5218c3307bec2093f8794c/src/index.ts#L396
 * in hardhat-deploy plugin, as it does not support EIP-1559
 */
subtask(TASK_DEPLOY_RUN_DEPLOY, 'Override the deploy task, with an explicit gas price.').setAction(
  async (taskArgs, { network, ethers }, runSuper) => {
<<<<<<< HEAD
    // const protocolConfigNetworkNames = Object.keys<ResolvedEnvironment['network']>(PROTOCOL_CONFIG.networks);
    // const protocolConfigNetworks = Object.values<ResolvedEnvironment['network']>(PROTOCOL_CONFIG.networks);
=======
>>>>>>> b746d992
    const protocolConfigNetwork = PROTOCOL_CONFIG.networks[network.name] ?? undefined
    if (!protocolConfigNetwork) {
      throw Error(
        'Cannot deploy with hardhat-deploy due to missing hardhat_deploy_gas_price field in protocol-config.json file'
      )
    }

    const hardhatDeployGasPrice = (protocolConfigNetwork as NetworkOptions).hardhat_deploy_gas_price
    const parsedGasPrice = hardhatDeployGasPrice.split(' ')

    // as in https://github.com/wighawag/hardhat-deploy/blob/819df0fad56d75a5de5218c3307bec2093f8794c/src/DeploymentsManager.ts#L974
    let gasPrice: string
    if (parsedGasPrice.length > 1) {
      gasPrice = ethers.utils.parseUnits(parsedGasPrice[0], parsedGasPrice[1]).toString()
    } else {
      gasPrice = parsedGasPrice[0]
    }

    console.log(`Deployment arguments are ${JSON.stringify({ ...taskArgs, gasprice: gasPrice }, null, 2)}`)

    try {
      await runSuper({ ...taskArgs, gasprice: gasPrice })
    } catch (error) {
      console.log(error)
      throw Error('Cannot override hardhat task TASK_DEPLOY_RUN_DEPLOY')
    }
  }
)
export default hardhatConfig<|MERGE_RESOLUTION|>--- conflicted
+++ resolved
@@ -380,11 +380,6 @@
  */
 subtask(TASK_DEPLOY_RUN_DEPLOY, 'Override the deploy task, with an explicit gas price.').setAction(
   async (taskArgs, { network, ethers }, runSuper) => {
-<<<<<<< HEAD
-    // const protocolConfigNetworkNames = Object.keys<ResolvedEnvironment['network']>(PROTOCOL_CONFIG.networks);
-    // const protocolConfigNetworks = Object.values<ResolvedEnvironment['network']>(PROTOCOL_CONFIG.networks);
-=======
->>>>>>> b746d992
     const protocolConfigNetwork = PROTOCOL_CONFIG.networks[network.name] ?? undefined
     if (!protocolConfigNetwork) {
       throw Error(
