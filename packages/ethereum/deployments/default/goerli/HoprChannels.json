{
<<<<<<< HEAD
  "address": "0x0aF86f93e36bF5aAD2986a1a727B1738E64713dE",
=======
  "address": "0xd937945Ab5a202C0592d103F9017E8B79Fd0d2aa",
  "transactionHash": "0x1e63257e8f0671871486b0c191952116eadf5843eacfed604d27cfdec3ea8173",
  "blockNumber": 5616602,
>>>>>>> 268fee45
  "metadata": {
    "solcVersion": "0.8.3",
    "input": {
      "language": "Solidity",
      "sources": {
        "contracts/HoprChannels.sol": {
          "content": "// SPDX-License-Identifier: GPL-3.0\npragma solidity ^0.8;\npragma abicoder v2;\n\nimport \"@openzeppelin/contracts/utils/Multicall.sol\";\nimport \"@openzeppelin/contracts/utils/introspection/IERC1820Registry.sol\";\nimport \"@openzeppelin/contracts/utils/introspection/ERC1820Implementer.sol\";\nimport \"@openzeppelin/contracts/token/ERC20/IERC20.sol\";\nimport \"@openzeppelin/contracts/token/ERC777/IERC777Recipient.sol\";\nimport \"@openzeppelin/contracts/token/ERC20/utils/SafeERC20.sol\";\nimport \"@openzeppelin/contracts/utils/cryptography/ECDSA.sol\";\n\ncontract HoprChannels is IERC777Recipient, ERC1820Implementer, Multicall {\n    using SafeERC20 for IERC20;\n\n    // required by ERC1820 spec\n    IERC1820Registry internal constant _ERC1820_REGISTRY = IERC1820Registry(0x1820a4B7618BdE71Dce8cdc73aAB6C95905faD24);\n    // required by ERC777 spec\n    bytes32 public constant TOKENS_RECIPIENT_INTERFACE_HASH = keccak256(\"ERC777TokensRecipient\");\n    // used by {tokensReceived} to distinguish which function to call after tokens are sent\n    uint256 public immutable FUND_CHANNEL_MULTI_SIZE = abi.encode(address(0), address(0), uint256(0), uint256(0)).length;\n\n    /**\n     * @dev Possible channel states.\n     *\n     *         finalizeChannelClosure()    +----------------------+                                    \n     *              (After delay)          |                      | initiateChannelClosure()                 \n     *                    +----------------+   Pending To Close   |<-----------------+                 \n     *                    |                |                      |                  |                 \n     *                    |                +----------------------+                  |                 \n     *                    |                              ^                           |                 \n     *                    |                              |                           |                 \n     *                    |                              |  initiateChannelClosure() |                 \n     *                    |                              |  (If not committed)       |                 \n     *                    v                              |                           |                 \n     *             +------------+                        +-+                    +----+-----+           \n     *             |            |                          |                    |          |           \n     *             |   Closed   +--------------------------+--------------------+   Open   |           \n     *             |            |    tokensReceived()      |                    |          |           \n     *             +------+-----+ (If already committed) +-+                    +----------+           \n     *                    |                              |                           ^                 \n     *                    |                              |                           |                 \n     *                    |                              |                           |                 \n     *   tokensReceived() |                              |                           | bumpChannel() \n     *                    |              +---------------+------------+              |                 \n     *                    |              |                            |              |                 \n     *                    +--------------+   Waiting For Commitment   +--------------+                 \n     *                                   |                            |                                \n     *                                   +----------------------------+  \n     */\n    enum ChannelStatus { CLOSED, WAITING_FOR_COMMITMENT, OPEN, PENDING_TO_CLOSE }\n\n    /**\n     * @dev A channel struct, used to represent a channel's state\n     */\n    struct Channel {\n        uint256 balance;\n        bytes32 commitment;\n        uint256 ticketEpoch;\n        uint256 ticketIndex;\n        ChannelStatus status;\n        uint256 channelEpoch;\n        // the time when the channel can be closed - NB: overloads at year >2105\n        uint32 closureTime;\n    }\n\n    /**\n     * @dev Stored publicKeys keyed by their address\n     */\n    mapping(address => bytes) public publicKeys;\n\n    /**\n     * @dev Stored channels keyed by their channel ids\n     */\n    mapping(bytes32 => Channel) public channels;\n\n    /**\n     * @dev HoprToken, the token that will be used to settle payments\n     */\n    IERC20 public immutable token;\n\n    /**\n     * @dev Seconds it takes until we can finalize channel closure once,\n     * channel closure has been initialized.\n     */\n    uint32 public immutable secsClosure;\n\n    /**\n     * Emitted on every channel state change.\n     */\n    event ChannelUpdated(\n        address indexed source,\n        address indexed destination,\n        Channel newState\n    );\n\n    /**\n     * Emitted once an account announces.\n     */\n    event Announcement(\n        address indexed account,\n        bytes publicKey,\n        bytes multiaddr\n    );\n\n    /**\n     * Emitted once a channel if funded.\n     */\n    event ChannelFunded(\n        address indexed funder,\n        address indexed source,\n        address indexed destination,\n        uint256 amount\n    );\n\n    /**\n     * Emitted once a channel is opened.\n     */\n    event ChannelOpened(\n        address indexed source,\n        address indexed destination\n    );\n\n    /**\n     * Emitted once bumpChannel is called.\n     */\n    event ChannelBumped(\n        address indexed source,\n        address indexed destination,\n        bytes32 newCommitment,\n        uint256 ticketEpoch,\n        uint256 channelBalance\n    );\n\n    /**\n     * Emitted once a channel closure is initialized.\n     */\n    event ChannelClosureInitiated(\n        address indexed source,\n        address indexed destination,\n        uint32 closureInitiationTime\n    );\n\n    /**\n     * Emitted once a channel closure is finalized.\n     */\n    event ChannelClosureFinalized(\n        address indexed source,\n        address indexed destination,\n        uint32 closureFinalizationTime,\n        uint256 channelBalance\n    );\n\n    /**\n     * Emitted once a ticket is redeemed.\n     */\n    event TicketRedeemed(\n        address indexed source,\n        address indexed destination,\n        bytes32 nextCommitment,\n        uint256 ticketEpoch,\n        uint256 ticketIndex,\n        bytes32 proofOfRelaySecret,\n        uint256 amount,\n        uint256 winProb,\n        bytes signature\n    );\n\n    /**\n     * @param _token HoprToken address\n     * @param _secsClosure seconds until a channel can be closed\n     */\n    constructor(address _token, uint32 _secsClosure) {\n        require(_token != address(0), \"token must not be empty\");\n\n        token = IERC20(_token);\n        secsClosure = _secsClosure;\n        _ERC1820_REGISTRY.setInterfaceImplementer(address(this), TOKENS_RECIPIENT_INTERFACE_HASH, address(this));\n    }\n\n    /**\n    * Assert that source and destination are good addresses, and distinct.\n    */\n    modifier validateSourceAndDest(address source, address destination) {\n      require(source != destination, \"source and destination must not be the same\");\n      require(source != address(0), \"source must not be empty\");\n      require(destination != address(0), \"destination must not be empty\");\n      _;\n    }\n\n    /**\n     * @dev Announces msg.sender's publicKey and multiaddress.\n     * Multiaddress confirmation should be done off-chain,\n     * peer id in the multiaddr is discarded in favour of the pubkey derived one.\n     * @param publicKey the msg.sender's public key\n     * @param multiaddr the multiaddress\n     */\n    function announce(bytes calldata publicKey, bytes calldata multiaddr) external {\n        require(address(uint160(uint256(keccak256(publicKey)))) == msg.sender, \"publicKey's address does not match senders\");\n        publicKeys[msg.sender] = publicKey;\n        emit Announcement(msg.sender, publicKey, multiaddr);\n    }\n\n    /**\n     * @dev Funds channels, in both directions, between 2 parties.\n     * then emits {ChannelUpdated} event, for each channel.\n     * @param account1 the address of account1\n     * @param account2 the address of account2\n     * @param amount1 amount to fund account1\n     * @param amount2 amount to fund account2\n     */\n    function fundChannelMulti(\n        address account1,\n        address account2,\n        uint256 amount1,\n        uint256 amount2\n    ) external {\n        require(amount1 + amount2 > 0, \"amount must be greater than 0\");\n\n        // fund channel in direction of: account1 -> account2\n        if (amount1 > 0){\n          _fundChannel(msg.sender, account1, account2, amount1);\n        }\n        // fund channel in direction of: account2 -> account1\n        if (amount2 > 0){\n          _fundChannel(msg.sender, account2, account1, amount2);\n        }\n\n        // pull tokens from funder\n        token.transferFrom(msg.sender, address(this), amount1 + amount2);\n    }\n\n    /**\n    * @dev redeem a ticket.\n    * If the sender has a channel to the source, the amount will be transferred\n    * to that channel, otherwise it will be sent to their address directly.\n    * @param source the source of the ticket\n    * @param nextCommitment the commitment that hashes to the redeemers previous commitment\n    * @param proofOfRelaySecret the proof of relay secret\n    * @param winProb the winning probability of the ticket\n    * @param amount the amount in the ticket\n    * @param signature signature\n    */\n    function redeemTicket(\n        address source,\n        bytes32 nextCommitment,\n        uint256 ticketEpoch,\n        uint256 ticketIndex,\n        bytes32 proofOfRelaySecret,\n        uint256 amount,\n        uint256 winProb,\n        bytes memory signature\n    ) external validateSourceAndDest(source, msg.sender) {\n        require(nextCommitment != bytes32(0), \"nextCommitment must not be empty\");\n        require(amount != uint256(0), \"amount must not be empty\");\n        (, Channel storage spendingChannel) = _getChannel(\n            source,\n            msg.sender\n        );\n        require(spendingChannel.status == ChannelStatus.OPEN || spendingChannel.status == ChannelStatus.PENDING_TO_CLOSE, \"spending channel must be open or pending to close\");\n        require(spendingChannel.commitment == keccak256(abi.encodePacked(nextCommitment)), \"commitment must be hash of next commitment\");\n        require(spendingChannel.ticketEpoch == ticketEpoch, \"ticket epoch must match\");\n        require(spendingChannel.ticketIndex < ticketIndex, \"redemptions must be in order\");\n\n        bytes32 ticketHash = ECDSA.toEthSignedMessageHash(\n            keccak256(\n              _getEncodedTicket(\n                  msg.sender,\n                  spendingChannel.ticketEpoch,\n                  proofOfRelaySecret,\n                  spendingChannel.channelEpoch,\n                  amount,\n                  ticketIndex,\n                  winProb\n              )\n            )\n        );\n\n        require(ECDSA.recover(ticketHash, signature) == source, \"signer must match the counterparty\");\n        require(\n            _getTicketLuck(\n                ticketHash,\n                nextCommitment,\n                proofOfRelaySecret\n            ) <= winProb,\n            \"ticket must be a win\"\n        );\n\n          spendingChannel.ticketIndex = ticketIndex;\n          spendingChannel.commitment = nextCommitment;\n          spendingChannel.balance = spendingChannel.balance - amount;\n          (, Channel storage earningChannel) = _getChannel(\n              msg.sender,\n              source\n          );\n\n          emit ChannelUpdated(source, msg.sender, spendingChannel);\n          emit TicketRedeemed(source, msg.sender, nextCommitment, ticketEpoch, ticketIndex, proofOfRelaySecret, amount, winProb, signature);\n\n          if (earningChannel.status == ChannelStatus.OPEN) {\n            earningChannel.balance = earningChannel.balance + amount;\n            emit ChannelUpdated(msg.sender, source, earningChannel);\n          } else {\n            token.transfer(msg.sender, amount);\n          }\n    }\n\n\n    /**\n     * @dev Initialize channel closure.\n     * When a channel owner (the 'source' of the channel) wants to 'cash out',\n     * they must notify the counterparty (the 'destination') that they will do\n     * so, and provide enough time for them to redeem any outstanding tickets\n     * before-hand. This notice period is called the 'cool-off' period.\n     * The channel 'destination' should be monitoring blockchain events, thus\n     * they should be aware that the closure has been triggered, as this\n     * method triggers a {ChannelUpdated} and an {ChannelClosureInitiated} event.\n     * After the cool-off period expires, the 'source' can call\n     * 'finalizeChannelClosure' which withdraws the stake.\n     * @param destination the address of the destination\n     */\n    function initiateChannelClosure(\n        address destination\n    ) external validateSourceAndDest(msg.sender, destination) {\n        (, Channel storage channel) = _getChannel(msg.sender, destination);\n        require(channel.status == ChannelStatus.OPEN || channel.status == ChannelStatus.WAITING_FOR_COMMITMENT, \"channel must be open or waiting for commitment\");\n        channel.closureTime = _currentBlockTimestamp() + secsClosure;\n        channel.status = ChannelStatus.PENDING_TO_CLOSE;\n        emit ChannelUpdated(msg.sender, destination, channel);\n        emit ChannelClosureInitiated(msg.sender, destination, _currentBlockTimestamp());\n    }\n\n    /**\n     * @dev Finalize the channel closure, if cool-off period\n     * is over it will close the channel and transfer funds\n     * to the sender. Then emits {ChannelUpdated} and the\n     * {ChannelClosureFinalized} event.\n     * @param destination the address of the counterparty\n     */\n    function finalizeChannelClosure(\n        address destination\n    ) external validateSourceAndDest(msg.sender, destination) {\n        (, Channel storage channel) = _getChannel(msg.sender, destination);\n        require(channel.status == ChannelStatus.PENDING_TO_CLOSE, \"channel must be pending to close\");\n        require(channel.closureTime < _currentBlockTimestamp(), \"closureTime must be before now\");\n        uint256 amountToTransfer = channel.balance;\n        emit ChannelClosureFinalized(msg.sender, destination, channel.closureTime, channel.balance);\n        delete channel.balance;\n        delete channel.closureTime;\n        channel.status = ChannelStatus.CLOSED;\n        emit ChannelUpdated(msg.sender, destination, channel);\n\n        if (amountToTransfer > 0) {\n          token.transfer(msg.sender, amountToTransfer);\n        }\n\n    }\n\n    /**\n    * @dev Request a channelIteration bump, so we can make a new set of\n    * commitments\n    * Implies that msg.sender is the destination of the channel.\n    * @param source the address of the channel source\n    * @param newCommitment, a secret derived from this new commitment\n    */\n    function bumpChannel(\n      address source,\n      bytes32 newCommitment\n    ) external validateSourceAndDest(source, msg.sender) {\n        (, Channel storage channel) = _getChannel(\n            source,\n            msg.sender\n        );\n\n        require(newCommitment != bytes32(0), \"Cannot set empty commitment\");\n        channel.commitment = newCommitment;\n        channel.ticketEpoch = channel.ticketEpoch + 1;\n        if (channel.status == ChannelStatus.WAITING_FOR_COMMITMENT){\n          channel.status = ChannelStatus.OPEN;\n        }\n        emit ChannelUpdated(source, msg.sender, channel);\n        emit ChannelBumped(source, msg.sender, newCommitment, channel.ticketEpoch, channel.balance);\n    }\n\n    /**\n     * A hook triggered when HOPR tokens are sent to this contract.\n     *\n     * @param operator address operator requesting the transfer\n     * @param from address token holder address\n     * @param to address recipient address\n     * @param amount uint256 amount of tokens to transfer\n     * @param userData bytes extra information provided by the token holder (if any)\n     * @param operatorData bytes extra information provided by the operator (if any)\n     */\n    function tokensReceived(\n        address operator,\n        address from,\n        // solhint-disable-next-line no-unused-vars\n        address to,\n        uint256 amount,\n        bytes calldata userData,\n        // solhint-disable-next-line no-unused-vars\n        bytes calldata operatorData\n    ) external override {\n        require(msg.sender == address(token), \"caller must be HoprToken\");\n        require(to == address(this), \"must be sending tokens to HoprChannels\");\n\n        // must be one of our supported functions\n        if (userData.length == FUND_CHANNEL_MULTI_SIZE) {\n            address account1;\n            address account2;\n            uint256 amount1;\n            uint256 amount2;\n\n            (account1, account2, amount1, amount2) = abi.decode(userData, (address, address, uint256, uint256));\n            require(amount == amount1 + amount2, \"amount sent must be equal to amount specified\");\n\n            // fund channel in direction of: account1 -> account2\n            if (amount1 > 0){\n                _fundChannel(from, account1, account2, amount1);\n            }\n            // fund channel in direction of: account2 -> account1\n            if (amount2 > 0){\n                _fundChannel(from, account2, account1, amount2);\n            }\n        }\n    }\n\n    // internal code\n\n    /**\n     * @dev Funds a channel, then emits\n     * {ChannelUpdated} event.\n     * @param source the address of the channel source\n     * @param dest the address of the channel destination\n     * @param amount amount to fund account1\n     */\n    function _fundChannel(\n        address funder,\n        address source,\n        address dest,\n        uint256 amount\n    ) internal validateSourceAndDest(source, dest) {\n        require(amount > 0, \"amount must be greater than 0\");\n        require(publicKeys[source].length != 0, \"source has not announced\");\n        require(publicKeys[dest].length != 0, \"destination has not announced\");\n\n        (, Channel storage channel) = _getChannel(source, dest);\n        require(channel.status != ChannelStatus.PENDING_TO_CLOSE, \"Cannot fund a closing channel\"); \n        if (channel.status == ChannelStatus.CLOSED) {\n          // We are reopening the channel\n          channel.channelEpoch = channel.channelEpoch + 1;\n          channel.ticketEpoch = 0; // As we've incremented the channel epoch, we can restart the ticket counter\n          channel.ticketIndex = 0;\n\n          if (channel.commitment != bytes32(0)) {\n            channel.status = ChannelStatus.OPEN;\n            emit ChannelOpened(source, dest);\n          } else {\n            channel.status = ChannelStatus.WAITING_FOR_COMMITMENT;\n          }\n        }\n\n        channel.balance = channel.balance + amount;\n        emit ChannelUpdated(source, dest, channel);\n        emit ChannelFunded(funder, source, dest, amount);\n    }\n\n\n    /**\n     * @param source source\n     * @param destination destination\n     * @return a tuple of channelId, channel\n     */\n    function _getChannel(address source, address destination)\n        internal\n        view\n        returns (\n            bytes32,\n            Channel storage\n        )\n    {\n        bytes32 channelId = _getChannelId(source, destination);\n        Channel storage channel = channels[channelId];\n        return (channelId, channel);\n    }\n\n    /**\n     * @param source the address of source\n     * @param destination the address of destination\n     * @return the channel id \n     */\n    function _getChannelId(address source, address destination) internal pure returns (bytes32) {\n        return keccak256(abi.encodePacked(source, destination));\n    }\n\n    /**\n     * @return the current timestamp\n     */\n    function _currentBlockTimestamp() internal view returns (uint32) {\n        // solhint-disable-next-line\n        return uint32(block.timestamp);\n    }\n\n    /**\n     * Uses the response to recompute the challenge. This is done\n     * by multiplying the base point of the curve with the given response.\n     * Due to the lack of embedded ECMUL functionality in the current\n     * version of the EVM, this is done by misusing the `ecrecover` \n     * functionality. `ecrecover` performs the point multiplication and \n     * converts the output to an Ethereum address (sliced hash of the product\n     * of base point and scalar).\n     * See https://ethresear.ch/t/you-can-kinda-abuse-ecrecover-to-do-ecmul-in-secp256k1-today/2384\n     * @param response response that is used to recompute the challenge\n     */\n    function _computeChallenge(bytes32 response) internal pure returns (address)  {\n        // Field order of the base field\n        uint256 FIELD_ORDER = 0xFFFFFFFFFFFFFFFFFFFFFFFFFFFFFFFEBAAEDCE6AF48A03BBFD25E8CD0364141;\n\n        require(0 < uint256(response), \"Invalid response. Value must be within the field\");\n        require(uint256(response) < FIELD_ORDER, \"Invalid response. Value must be within the field\");\n\n        // x-coordinate of the base point\n        uint256 gx = 0x79BE667EF9DCBBAC55A06295CE870B07029BFCDB2DCE28D959F2815B16F81798;\n        // y-coordinate of base-point is even, so v is 27\n        uint8 gv = 27;\n\n        address signer = ecrecover(0, gv, bytes32(gx), bytes32(mulmod(uint256(response), gx, FIELD_ORDER)));\n\n        return signer;\n    }\n    /**\n     * @dev Encode ticket data\n     * @return bytes\n     */\n    function _getEncodedTicket(\n        address recipient,\n        uint256 recipientCounter,\n        bytes32 proofOfRelaySecret,\n        uint256 channelIteration,\n        uint256 amount,\n        uint256 ticketIndex,\n        uint256 winProb\n    ) internal pure returns (bytes memory) {\n        address challenge = _computeChallenge(proofOfRelaySecret);\n\n        return abi.encodePacked(\n            recipient,\n            challenge,\n            recipientCounter,\n            amount,\n            winProb,\n            ticketIndex,\n            channelIteration\n        );\n    }\n    \n    /**\n     * @dev Get the ticket's \"luck\" by\n     * hashing provided values.\n     * @return luck\n     */\n    function _getTicketLuck(\n        bytes32 ticketHash,\n        bytes32 nextCommitment,\n        bytes32 proofOfRelaySecret\n    ) internal pure returns (uint256) {\n        return uint256(keccak256(abi.encodePacked(ticketHash, nextCommitment, proofOfRelaySecret)));\n    }\n}\n"
        },
        "@openzeppelin/contracts/utils/Multicall.sol": {
          "content": "// SPDX-License-Identifier: MIT\n\npragma solidity ^0.8.0;\n\nimport \"./Address.sol\";\n\n/**\n * @dev Provides a function to batch together multiple calls in a single external call.\n *\n * _Available since v4.1._\n */\nabstract contract Multicall {\n    /**\n     * @dev Receives and executes a batch of function calls on this contract.\n     */\n    function multicall(bytes[] calldata data) external returns (bytes[] memory results) {\n        results = new bytes[](data.length);\n        for (uint256 i = 0; i < data.length; i++) {\n            results[i] = Address.functionDelegateCall(address(this), data[i]);\n        }\n        return results;\n    }\n}\n"
        },
        "@openzeppelin/contracts/utils/introspection/IERC1820Registry.sol": {
          "content": "// SPDX-License-Identifier: MIT\n\npragma solidity ^0.8.0;\n\n/**\n * @dev Interface of the global ERC1820 Registry, as defined in the\n * https://eips.ethereum.org/EIPS/eip-1820[EIP]. Accounts may register\n * implementers for interfaces in this registry, as well as query support.\n *\n * Implementers may be shared by multiple accounts, and can also implement more\n * than a single interface for each account. Contracts can implement interfaces\n * for themselves, but externally-owned accounts (EOA) must delegate this to a\n * contract.\n *\n * {IERC165} interfaces can also be queried via the registry.\n *\n * For an in-depth explanation and source code analysis, see the EIP text.\n */\ninterface IERC1820Registry {\n    /**\n     * @dev Sets `newManager` as the manager for `account`. A manager of an\n     * account is able to set interface implementers for it.\n     *\n     * By default, each account is its own manager. Passing a value of `0x0` in\n     * `newManager` will reset the manager to this initial state.\n     *\n     * Emits a {ManagerChanged} event.\n     *\n     * Requirements:\n     *\n     * - the caller must be the current manager for `account`.\n     */\n    function setManager(address account, address newManager) external;\n\n    /**\n     * @dev Returns the manager for `account`.\n     *\n     * See {setManager}.\n     */\n    function getManager(address account) external view returns (address);\n\n    /**\n     * @dev Sets the `implementer` contract as ``account``'s implementer for\n     * `interfaceHash`.\n     *\n     * `account` being the zero address is an alias for the caller's address.\n     * The zero address can also be used in `implementer` to remove an old one.\n     *\n     * See {interfaceHash} to learn how these are created.\n     *\n     * Emits an {InterfaceImplementerSet} event.\n     *\n     * Requirements:\n     *\n     * - the caller must be the current manager for `account`.\n     * - `interfaceHash` must not be an {IERC165} interface id (i.e. it must not\n     * end in 28 zeroes).\n     * - `implementer` must implement {IERC1820Implementer} and return true when\n     * queried for support, unless `implementer` is the caller. See\n     * {IERC1820Implementer-canImplementInterfaceForAddress}.\n     */\n    function setInterfaceImplementer(\n        address account,\n        bytes32 _interfaceHash,\n        address implementer\n    ) external;\n\n    /**\n     * @dev Returns the implementer of `interfaceHash` for `account`. If no such\n     * implementer is registered, returns the zero address.\n     *\n     * If `interfaceHash` is an {IERC165} interface id (i.e. it ends with 28\n     * zeroes), `account` will be queried for support of it.\n     *\n     * `account` being the zero address is an alias for the caller's address.\n     */\n    function getInterfaceImplementer(address account, bytes32 _interfaceHash) external view returns (address);\n\n    /**\n     * @dev Returns the interface hash for an `interfaceName`, as defined in the\n     * corresponding\n     * https://eips.ethereum.org/EIPS/eip-1820#interface-name[section of the EIP].\n     */\n    function interfaceHash(string calldata interfaceName) external pure returns (bytes32);\n\n    /**\n     * @notice Updates the cache with whether the contract implements an ERC165 interface or not.\n     * @param account Address of the contract for which to update the cache.\n     * @param interfaceId ERC165 interface for which to update the cache.\n     */\n    function updateERC165Cache(address account, bytes4 interfaceId) external;\n\n    /**\n     * @notice Checks whether a contract implements an ERC165 interface or not.\n     * If the result is not cached a direct lookup on the contract address is performed.\n     * If the result is not cached or the cached value is out-of-date, the cache MUST be updated manually by calling\n     * {updateERC165Cache} with the contract address.\n     * @param account Address of the contract to check.\n     * @param interfaceId ERC165 interface to check.\n     * @return True if `account` implements `interfaceId`, false otherwise.\n     */\n    function implementsERC165Interface(address account, bytes4 interfaceId) external view returns (bool);\n\n    /**\n     * @notice Checks whether a contract implements an ERC165 interface or not without using nor updating the cache.\n     * @param account Address of the contract to check.\n     * @param interfaceId ERC165 interface to check.\n     * @return True if `account` implements `interfaceId`, false otherwise.\n     */\n    function implementsERC165InterfaceNoCache(address account, bytes4 interfaceId) external view returns (bool);\n\n    event InterfaceImplementerSet(address indexed account, bytes32 indexed interfaceHash, address indexed implementer);\n\n    event ManagerChanged(address indexed account, address indexed newManager);\n}\n"
        },
        "@openzeppelin/contracts/utils/introspection/ERC1820Implementer.sol": {
          "content": "// SPDX-License-Identifier: MIT\n\npragma solidity ^0.8.0;\n\nimport \"./IERC1820Implementer.sol\";\n\n/**\n * @dev Implementation of the {IERC1820Implementer} interface.\n *\n * Contracts may inherit from this and call {_registerInterfaceForAddress} to\n * declare their willingness to be implementers.\n * {IERC1820Registry-setInterfaceImplementer} should then be called for the\n * registration to be complete.\n */\ncontract ERC1820Implementer is IERC1820Implementer {\n    bytes32 private constant _ERC1820_ACCEPT_MAGIC = keccak256(\"ERC1820_ACCEPT_MAGIC\");\n\n    mapping(bytes32 => mapping(address => bool)) private _supportedInterfaces;\n\n    /**\n     * @dev See {IERC1820Implementer-canImplementInterfaceForAddress}.\n     */\n    function canImplementInterfaceForAddress(bytes32 interfaceHash, address account)\n        public\n        view\n        virtual\n        override\n        returns (bytes32)\n    {\n        return _supportedInterfaces[interfaceHash][account] ? _ERC1820_ACCEPT_MAGIC : bytes32(0x00);\n    }\n\n    /**\n     * @dev Declares the contract as willing to be an implementer of\n     * `interfaceHash` for `account`.\n     *\n     * See {IERC1820Registry-setInterfaceImplementer} and\n     * {IERC1820Registry-interfaceHash}.\n     */\n    function _registerInterfaceForAddress(bytes32 interfaceHash, address account) internal virtual {\n        _supportedInterfaces[interfaceHash][account] = true;\n    }\n}\n"
        },
        "@openzeppelin/contracts/token/ERC20/IERC20.sol": {
          "content": "// SPDX-License-Identifier: MIT\n\npragma solidity ^0.8.0;\n\n/**\n * @dev Interface of the ERC20 standard as defined in the EIP.\n */\ninterface IERC20 {\n    /**\n     * @dev Returns the amount of tokens in existence.\n     */\n    function totalSupply() external view returns (uint256);\n\n    /**\n     * @dev Returns the amount of tokens owned by `account`.\n     */\n    function balanceOf(address account) external view returns (uint256);\n\n    /**\n     * @dev Moves `amount` tokens from the caller's account to `recipient`.\n     *\n     * Returns a boolean value indicating whether the operation succeeded.\n     *\n     * Emits a {Transfer} event.\n     */\n    function transfer(address recipient, uint256 amount) external returns (bool);\n\n    /**\n     * @dev Returns the remaining number of tokens that `spender` will be\n     * allowed to spend on behalf of `owner` through {transferFrom}. This is\n     * zero by default.\n     *\n     * This value changes when {approve} or {transferFrom} are called.\n     */\n    function allowance(address owner, address spender) external view returns (uint256);\n\n    /**\n     * @dev Sets `amount` as the allowance of `spender` over the caller's tokens.\n     *\n     * Returns a boolean value indicating whether the operation succeeded.\n     *\n     * IMPORTANT: Beware that changing an allowance with this method brings the risk\n     * that someone may use both the old and the new allowance by unfortunate\n     * transaction ordering. One possible solution to mitigate this race\n     * condition is to first reduce the spender's allowance to 0 and set the\n     * desired value afterwards:\n     * https://github.com/ethereum/EIPs/issues/20#issuecomment-263524729\n     *\n     * Emits an {Approval} event.\n     */\n    function approve(address spender, uint256 amount) external returns (bool);\n\n    /**\n     * @dev Moves `amount` tokens from `sender` to `recipient` using the\n     * allowance mechanism. `amount` is then deducted from the caller's\n     * allowance.\n     *\n     * Returns a boolean value indicating whether the operation succeeded.\n     *\n     * Emits a {Transfer} event.\n     */\n    function transferFrom(\n        address sender,\n        address recipient,\n        uint256 amount\n    ) external returns (bool);\n\n    /**\n     * @dev Emitted when `value` tokens are moved from one account (`from`) to\n     * another (`to`).\n     *\n     * Note that `value` may be zero.\n     */\n    event Transfer(address indexed from, address indexed to, uint256 value);\n\n    /**\n     * @dev Emitted when the allowance of a `spender` for an `owner` is set by\n     * a call to {approve}. `value` is the new allowance.\n     */\n    event Approval(address indexed owner, address indexed spender, uint256 value);\n}\n"
        },
        "@openzeppelin/contracts/token/ERC777/IERC777Recipient.sol": {
          "content": "// SPDX-License-Identifier: MIT\n\npragma solidity ^0.8.0;\n\n/**\n * @dev Interface of the ERC777TokensRecipient standard as defined in the EIP.\n *\n * Accounts can be notified of {IERC777} tokens being sent to them by having a\n * contract implement this interface (contract holders can be their own\n * implementer) and registering it on the\n * https://eips.ethereum.org/EIPS/eip-1820[ERC1820 global registry].\n *\n * See {IERC1820Registry} and {ERC1820Implementer}.\n */\ninterface IERC777Recipient {\n    /**\n     * @dev Called by an {IERC777} token contract whenever tokens are being\n     * moved or created into a registered account (`to`). The type of operation\n     * is conveyed by `from` being the zero address or not.\n     *\n     * This call occurs _after_ the token contract's state is updated, so\n     * {IERC777-balanceOf}, etc., can be used to query the post-operation state.\n     *\n     * This function may revert to prevent the operation from being executed.\n     */\n    function tokensReceived(\n        address operator,\n        address from,\n        address to,\n        uint256 amount,\n        bytes calldata userData,\n        bytes calldata operatorData\n    ) external;\n}\n"
        },
        "@openzeppelin/contracts/token/ERC20/utils/SafeERC20.sol": {
          "content": "// SPDX-License-Identifier: MIT\n\npragma solidity ^0.8.0;\n\nimport \"../IERC20.sol\";\nimport \"../../../utils/Address.sol\";\n\n/**\n * @title SafeERC20\n * @dev Wrappers around ERC20 operations that throw on failure (when the token\n * contract returns false). Tokens that return no value (and instead revert or\n * throw on failure) are also supported, non-reverting calls are assumed to be\n * successful.\n * To use this library you can add a `using SafeERC20 for IERC20;` statement to your contract,\n * which allows you to call the safe operations as `token.safeTransfer(...)`, etc.\n */\nlibrary SafeERC20 {\n    using Address for address;\n\n    function safeTransfer(\n        IERC20 token,\n        address to,\n        uint256 value\n    ) internal {\n        _callOptionalReturn(token, abi.encodeWithSelector(token.transfer.selector, to, value));\n    }\n\n    function safeTransferFrom(\n        IERC20 token,\n        address from,\n        address to,\n        uint256 value\n    ) internal {\n        _callOptionalReturn(token, abi.encodeWithSelector(token.transferFrom.selector, from, to, value));\n    }\n\n    /**\n     * @dev Deprecated. This function has issues similar to the ones found in\n     * {IERC20-approve}, and its usage is discouraged.\n     *\n     * Whenever possible, use {safeIncreaseAllowance} and\n     * {safeDecreaseAllowance} instead.\n     */\n    function safeApprove(\n        IERC20 token,\n        address spender,\n        uint256 value\n    ) internal {\n        // safeApprove should only be called when setting an initial allowance,\n        // or when resetting it to zero. To increase and decrease it, use\n        // 'safeIncreaseAllowance' and 'safeDecreaseAllowance'\n        require(\n            (value == 0) || (token.allowance(address(this), spender) == 0),\n            \"SafeERC20: approve from non-zero to non-zero allowance\"\n        );\n        _callOptionalReturn(token, abi.encodeWithSelector(token.approve.selector, spender, value));\n    }\n\n    function safeIncreaseAllowance(\n        IERC20 token,\n        address spender,\n        uint256 value\n    ) internal {\n        uint256 newAllowance = token.allowance(address(this), spender) + value;\n        _callOptionalReturn(token, abi.encodeWithSelector(token.approve.selector, spender, newAllowance));\n    }\n\n    function safeDecreaseAllowance(\n        IERC20 token,\n        address spender,\n        uint256 value\n    ) internal {\n        unchecked {\n            uint256 oldAllowance = token.allowance(address(this), spender);\n            require(oldAllowance >= value, \"SafeERC20: decreased allowance below zero\");\n            uint256 newAllowance = oldAllowance - value;\n            _callOptionalReturn(token, abi.encodeWithSelector(token.approve.selector, spender, newAllowance));\n        }\n    }\n\n    /**\n     * @dev Imitates a Solidity high-level call (i.e. a regular function call to a contract), relaxing the requirement\n     * on the return value: the return value is optional (but if data is returned, it must not be false).\n     * @param token The token targeted by the call.\n     * @param data The call data (encoded using abi.encode or one of its variants).\n     */\n    function _callOptionalReturn(IERC20 token, bytes memory data) private {\n        // We need to perform a low level call here, to bypass Solidity's return data size checking mechanism, since\n        // we're implementing it ourselves. We use {Address.functionCall} to perform this call, which verifies that\n        // the target address contains contract code and also asserts for success in the low-level call.\n\n        bytes memory returndata = address(token).functionCall(data, \"SafeERC20: low-level call failed\");\n        if (returndata.length > 0) {\n            // Return data is optional\n            require(abi.decode(returndata, (bool)), \"SafeERC20: ERC20 operation did not succeed\");\n        }\n    }\n}\n"
        },
        "@openzeppelin/contracts/utils/cryptography/ECDSA.sol": {
          "content": "// SPDX-License-Identifier: MIT\n\npragma solidity ^0.8.0;\n\n/**\n * @dev Elliptic Curve Digital Signature Algorithm (ECDSA) operations.\n *\n * These functions can be used to verify that a message was signed by the holder\n * of the private keys of a given address.\n */\nlibrary ECDSA {\n    enum RecoverError {\n        NoError,\n        InvalidSignature,\n        InvalidSignatureLength,\n        InvalidSignatureS,\n        InvalidSignatureV\n    }\n\n    function _throwError(RecoverError error) private pure {\n        if (error == RecoverError.NoError) {\n            return; // no error: do nothing\n        } else if (error == RecoverError.InvalidSignature) {\n            revert(\"ECDSA: invalid signature\");\n        } else if (error == RecoverError.InvalidSignatureLength) {\n            revert(\"ECDSA: invalid signature length\");\n        } else if (error == RecoverError.InvalidSignatureS) {\n            revert(\"ECDSA: invalid signature 's' value\");\n        } else if (error == RecoverError.InvalidSignatureV) {\n            revert(\"ECDSA: invalid signature 'v' value\");\n        }\n    }\n\n    /**\n     * @dev Returns the address that signed a hashed message (`hash`) with\n     * `signature` or error string. This address can then be used for verification purposes.\n     *\n     * The `ecrecover` EVM opcode allows for malleable (non-unique) signatures:\n     * this function rejects them by requiring the `s` value to be in the lower\n     * half order, and the `v` value to be either 27 or 28.\n     *\n     * IMPORTANT: `hash` _must_ be the result of a hash operation for the\n     * verification to be secure: it is possible to craft signatures that\n     * recover to arbitrary addresses for non-hashed data. A safe way to ensure\n     * this is by receiving a hash of the original message (which may otherwise\n     * be too long), and then calling {toEthSignedMessageHash} on it.\n     *\n     * Documentation for signature generation:\n     * - with https://web3js.readthedocs.io/en/v1.3.4/web3-eth-accounts.html#sign[Web3.js]\n     * - with https://docs.ethers.io/v5/api/signer/#Signer-signMessage[ethers]\n     *\n     * _Available since v4.3._\n     */\n    function tryRecover(bytes32 hash, bytes memory signature) internal pure returns (address, RecoverError) {\n        // Check the signature length\n        // - case 65: r,s,v signature (standard)\n        // - case 64: r,vs signature (cf https://eips.ethereum.org/EIPS/eip-2098) _Available since v4.1._\n        if (signature.length == 65) {\n            bytes32 r;\n            bytes32 s;\n            uint8 v;\n            // ecrecover takes the signature parameters, and the only way to get them\n            // currently is to use assembly.\n            assembly {\n                r := mload(add(signature, 0x20))\n                s := mload(add(signature, 0x40))\n                v := byte(0, mload(add(signature, 0x60)))\n            }\n            return tryRecover(hash, v, r, s);\n        } else if (signature.length == 64) {\n            bytes32 r;\n            bytes32 vs;\n            // ecrecover takes the signature parameters, and the only way to get them\n            // currently is to use assembly.\n            assembly {\n                r := mload(add(signature, 0x20))\n                vs := mload(add(signature, 0x40))\n            }\n            return tryRecover(hash, r, vs);\n        } else {\n            return (address(0), RecoverError.InvalidSignatureLength);\n        }\n    }\n\n    /**\n     * @dev Returns the address that signed a hashed message (`hash`) with\n     * `signature`. This address can then be used for verification purposes.\n     *\n     * The `ecrecover` EVM opcode allows for malleable (non-unique) signatures:\n     * this function rejects them by requiring the `s` value to be in the lower\n     * half order, and the `v` value to be either 27 or 28.\n     *\n     * IMPORTANT: `hash` _must_ be the result of a hash operation for the\n     * verification to be secure: it is possible to craft signatures that\n     * recover to arbitrary addresses for non-hashed data. A safe way to ensure\n     * this is by receiving a hash of the original message (which may otherwise\n     * be too long), and then calling {toEthSignedMessageHash} on it.\n     */\n    function recover(bytes32 hash, bytes memory signature) internal pure returns (address) {\n        (address recovered, RecoverError error) = tryRecover(hash, signature);\n        _throwError(error);\n        return recovered;\n    }\n\n    /**\n     * @dev Overload of {ECDSA-tryRecover} that receives the `r` and `vs` short-signature fields separately.\n     *\n     * See https://eips.ethereum.org/EIPS/eip-2098[EIP-2098 short signatures]\n     *\n     * _Available since v4.3._\n     */\n    function tryRecover(\n        bytes32 hash,\n        bytes32 r,\n        bytes32 vs\n    ) internal pure returns (address, RecoverError) {\n        bytes32 s;\n        uint8 v;\n        assembly {\n            s := and(vs, 0x7fffffffffffffffffffffffffffffffffffffffffffffffffffffffffffffff)\n            v := add(shr(255, vs), 27)\n        }\n        return tryRecover(hash, v, r, s);\n    }\n\n    /**\n     * @dev Overload of {ECDSA-recover} that receives the `r and `vs` short-signature fields separately.\n     *\n     * _Available since v4.2._\n     */\n    function recover(\n        bytes32 hash,\n        bytes32 r,\n        bytes32 vs\n    ) internal pure returns (address) {\n        (address recovered, RecoverError error) = tryRecover(hash, r, vs);\n        _throwError(error);\n        return recovered;\n    }\n\n    /**\n     * @dev Overload of {ECDSA-tryRecover} that receives the `v`,\n     * `r` and `s` signature fields separately.\n     *\n     * _Available since v4.3._\n     */\n    function tryRecover(\n        bytes32 hash,\n        uint8 v,\n        bytes32 r,\n        bytes32 s\n    ) internal pure returns (address, RecoverError) {\n        // EIP-2 still allows signature malleability for ecrecover(). Remove this possibility and make the signature\n        // unique. Appendix F in the Ethereum Yellow paper (https://ethereum.github.io/yellowpaper/paper.pdf), defines\n        // the valid range for s in (301): 0 < s < secp256k1n ÷ 2 + 1, and for v in (302): v ∈ {27, 28}. Most\n        // signatures from current libraries generate a unique signature with an s-value in the lower half order.\n        //\n        // If your library generates malleable signatures, such as s-values in the upper range, calculate a new s-value\n        // with 0xFFFFFFFFFFFFFFFFFFFFFFFFFFFFFFFEBAAEDCE6AF48A03BBFD25E8CD0364141 - s1 and flip v from 27 to 28 or\n        // vice versa. If your library also generates signatures with 0/1 for v instead 27/28, add 27 to v to accept\n        // these malleable signatures as well.\n        if (uint256(s) > 0x7FFFFFFFFFFFFFFFFFFFFFFFFFFFFFFF5D576E7357A4501DDFE92F46681B20A0) {\n            return (address(0), RecoverError.InvalidSignatureS);\n        }\n        if (v != 27 && v != 28) {\n            return (address(0), RecoverError.InvalidSignatureV);\n        }\n\n        // If the signature is valid (and not malleable), return the signer address\n        address signer = ecrecover(hash, v, r, s);\n        if (signer == address(0)) {\n            return (address(0), RecoverError.InvalidSignature);\n        }\n\n        return (signer, RecoverError.NoError);\n    }\n\n    /**\n     * @dev Overload of {ECDSA-recover} that receives the `v`,\n     * `r` and `s` signature fields separately.\n     */\n    function recover(\n        bytes32 hash,\n        uint8 v,\n        bytes32 r,\n        bytes32 s\n    ) internal pure returns (address) {\n        (address recovered, RecoverError error) = tryRecover(hash, v, r, s);\n        _throwError(error);\n        return recovered;\n    }\n\n    /**\n     * @dev Returns an Ethereum Signed Message, created from a `hash`. This\n     * produces hash corresponding to the one signed with the\n     * https://eth.wiki/json-rpc/API#eth_sign[`eth_sign`]\n     * JSON-RPC method as part of EIP-191.\n     *\n     * See {recover}.\n     */\n    function toEthSignedMessageHash(bytes32 hash) internal pure returns (bytes32) {\n        // 32 is the length in bytes of hash,\n        // enforced by the type signature above\n        return keccak256(abi.encodePacked(\"\\x19Ethereum Signed Message:\\n32\", hash));\n    }\n\n    /**\n     * @dev Returns an Ethereum Signed Typed Data, created from a\n     * `domainSeparator` and a `structHash`. This produces hash corresponding\n     * to the one signed with the\n     * https://eips.ethereum.org/EIPS/eip-712[`eth_signTypedData`]\n     * JSON-RPC method as part of EIP-712.\n     *\n     * See {recover}.\n     */\n    function toTypedDataHash(bytes32 domainSeparator, bytes32 structHash) internal pure returns (bytes32) {\n        return keccak256(abi.encodePacked(\"\\x19\\x01\", domainSeparator, structHash));\n    }\n}\n"
        },
        "@openzeppelin/contracts/utils/Address.sol": {
          "content": "// SPDX-License-Identifier: MIT\n\npragma solidity ^0.8.0;\n\n/**\n * @dev Collection of functions related to the address type\n */\nlibrary Address {\n    /**\n     * @dev Returns true if `account` is a contract.\n     *\n     * [IMPORTANT]\n     * ====\n     * It is unsafe to assume that an address for which this function returns\n     * false is an externally-owned account (EOA) and not a contract.\n     *\n     * Among others, `isContract` will return false for the following\n     * types of addresses:\n     *\n     *  - an externally-owned account\n     *  - a contract in construction\n     *  - an address where a contract will be created\n     *  - an address where a contract lived, but was destroyed\n     * ====\n     */\n    function isContract(address account) internal view returns (bool) {\n        // This method relies on extcodesize, which returns 0 for contracts in\n        // construction, since the code is only stored at the end of the\n        // constructor execution.\n\n        uint256 size;\n        assembly {\n            size := extcodesize(account)\n        }\n        return size > 0;\n    }\n\n    /**\n     * @dev Replacement for Solidity's `transfer`: sends `amount` wei to\n     * `recipient`, forwarding all available gas and reverting on errors.\n     *\n     * https://eips.ethereum.org/EIPS/eip-1884[EIP1884] increases the gas cost\n     * of certain opcodes, possibly making contracts go over the 2300 gas limit\n     * imposed by `transfer`, making them unable to receive funds via\n     * `transfer`. {sendValue} removes this limitation.\n     *\n     * https://diligence.consensys.net/posts/2019/09/stop-using-soliditys-transfer-now/[Learn more].\n     *\n     * IMPORTANT: because control is transferred to `recipient`, care must be\n     * taken to not create reentrancy vulnerabilities. Consider using\n     * {ReentrancyGuard} or the\n     * https://solidity.readthedocs.io/en/v0.5.11/security-considerations.html#use-the-checks-effects-interactions-pattern[checks-effects-interactions pattern].\n     */\n    function sendValue(address payable recipient, uint256 amount) internal {\n        require(address(this).balance >= amount, \"Address: insufficient balance\");\n\n        (bool success, ) = recipient.call{value: amount}(\"\");\n        require(success, \"Address: unable to send value, recipient may have reverted\");\n    }\n\n    /**\n     * @dev Performs a Solidity function call using a low level `call`. A\n     * plain `call` is an unsafe replacement for a function call: use this\n     * function instead.\n     *\n     * If `target` reverts with a revert reason, it is bubbled up by this\n     * function (like regular Solidity function calls).\n     *\n     * Returns the raw returned data. To convert to the expected return value,\n     * use https://solidity.readthedocs.io/en/latest/units-and-global-variables.html?highlight=abi.decode#abi-encoding-and-decoding-functions[`abi.decode`].\n     *\n     * Requirements:\n     *\n     * - `target` must be a contract.\n     * - calling `target` with `data` must not revert.\n     *\n     * _Available since v3.1._\n     */\n    function functionCall(address target, bytes memory data) internal returns (bytes memory) {\n        return functionCall(target, data, \"Address: low-level call failed\");\n    }\n\n    /**\n     * @dev Same as {xref-Address-functionCall-address-bytes-}[`functionCall`], but with\n     * `errorMessage` as a fallback revert reason when `target` reverts.\n     *\n     * _Available since v3.1._\n     */\n    function functionCall(\n        address target,\n        bytes memory data,\n        string memory errorMessage\n    ) internal returns (bytes memory) {\n        return functionCallWithValue(target, data, 0, errorMessage);\n    }\n\n    /**\n     * @dev Same as {xref-Address-functionCall-address-bytes-}[`functionCall`],\n     * but also transferring `value` wei to `target`.\n     *\n     * Requirements:\n     *\n     * - the calling contract must have an ETH balance of at least `value`.\n     * - the called Solidity function must be `payable`.\n     *\n     * _Available since v3.1._\n     */\n    function functionCallWithValue(\n        address target,\n        bytes memory data,\n        uint256 value\n    ) internal returns (bytes memory) {\n        return functionCallWithValue(target, data, value, \"Address: low-level call with value failed\");\n    }\n\n    /**\n     * @dev Same as {xref-Address-functionCallWithValue-address-bytes-uint256-}[`functionCallWithValue`], but\n     * with `errorMessage` as a fallback revert reason when `target` reverts.\n     *\n     * _Available since v3.1._\n     */\n    function functionCallWithValue(\n        address target,\n        bytes memory data,\n        uint256 value,\n        string memory errorMessage\n    ) internal returns (bytes memory) {\n        require(address(this).balance >= value, \"Address: insufficient balance for call\");\n        require(isContract(target), \"Address: call to non-contract\");\n\n        (bool success, bytes memory returndata) = target.call{value: value}(data);\n        return verifyCallResult(success, returndata, errorMessage);\n    }\n\n    /**\n     * @dev Same as {xref-Address-functionCall-address-bytes-}[`functionCall`],\n     * but performing a static call.\n     *\n     * _Available since v3.3._\n     */\n    function functionStaticCall(address target, bytes memory data) internal view returns (bytes memory) {\n        return functionStaticCall(target, data, \"Address: low-level static call failed\");\n    }\n\n    /**\n     * @dev Same as {xref-Address-functionCall-address-bytes-string-}[`functionCall`],\n     * but performing a static call.\n     *\n     * _Available since v3.3._\n     */\n    function functionStaticCall(\n        address target,\n        bytes memory data,\n        string memory errorMessage\n    ) internal view returns (bytes memory) {\n        require(isContract(target), \"Address: static call to non-contract\");\n\n        (bool success, bytes memory returndata) = target.staticcall(data);\n        return verifyCallResult(success, returndata, errorMessage);\n    }\n\n    /**\n     * @dev Same as {xref-Address-functionCall-address-bytes-}[`functionCall`],\n     * but performing a delegate call.\n     *\n     * _Available since v3.4._\n     */\n    function functionDelegateCall(address target, bytes memory data) internal returns (bytes memory) {\n        return functionDelegateCall(target, data, \"Address: low-level delegate call failed\");\n    }\n\n    /**\n     * @dev Same as {xref-Address-functionCall-address-bytes-string-}[`functionCall`],\n     * but performing a delegate call.\n     *\n     * _Available since v3.4._\n     */\n    function functionDelegateCall(\n        address target,\n        bytes memory data,\n        string memory errorMessage\n    ) internal returns (bytes memory) {\n        require(isContract(target), \"Address: delegate call to non-contract\");\n\n        (bool success, bytes memory returndata) = target.delegatecall(data);\n        return verifyCallResult(success, returndata, errorMessage);\n    }\n\n    /**\n     * @dev Tool to verifies that a low level call was successful, and revert if it wasn't, either by bubbling the\n     * revert reason using the provided one.\n     *\n     * _Available since v4.3._\n     */\n    function verifyCallResult(\n        bool success,\n        bytes memory returndata,\n        string memory errorMessage\n    ) internal pure returns (bytes memory) {\n        if (success) {\n            return returndata;\n        } else {\n            // Look for revert reason and bubble it up if present\n            if (returndata.length > 0) {\n                // The easiest way to bubble the revert reason is using memory via assembly\n\n                assembly {\n                    let returndata_size := mload(returndata)\n                    revert(add(32, returndata), returndata_size)\n                }\n            } else {\n                revert(errorMessage);\n            }\n        }\n    }\n}\n"
        },
        "@openzeppelin/contracts/utils/introspection/IERC1820Implementer.sol": {
          "content": "// SPDX-License-Identifier: MIT\n\npragma solidity ^0.8.0;\n\n/**\n * @dev Interface for an ERC1820 implementer, as defined in the\n * https://eips.ethereum.org/EIPS/eip-1820#interface-implementation-erc1820implementerinterface[EIP].\n * Used by contracts that will be registered as implementers in the\n * {IERC1820Registry}.\n */\ninterface IERC1820Implementer {\n    /**\n     * @dev Returns a special value (`ERC1820_ACCEPT_MAGIC`) if this contract\n     * implements `interfaceHash` for `account`.\n     *\n     * See {IERC1820Registry-setInterfaceImplementer}.\n     */\n    function canImplementInterfaceForAddress(bytes32 interfaceHash, address account) external view returns (bytes32);\n}\n"
        },
        "contracts/mocks/ChannelsMock.sol": {
          "content": "// SPDX-License-Identifier: GPL-3.0\npragma solidity ^0.8;\n\nimport \"../HoprChannels.sol\";\nimport \"@openzeppelin/contracts/utils/cryptography/ECDSA.sol\";\n\ncontract ChannelsMock is HoprChannels {\n    constructor(address _token, uint32 _secsClosure)\n    HoprChannels(_token, _secsClosure) {}\n\n    function getChannelIdInternal(\n        address partyA,\n        address partyB\n    ) external pure returns (bytes32) {\n        return _getChannelId(partyA, partyB);\n    }\n\n    function getEncodedTicketInternal(\n        address recipient,\n        uint256 recipientCounter,\n        bytes32 proofOfRelaySecret,\n        uint256 channelIteration,\n        uint256 amount,\n        uint256 ticketIndex,\n        uint256 winProb\n    ) external pure returns (bytes memory) {\n        return _getEncodedTicket(recipient, recipientCounter, proofOfRelaySecret, channelIteration, amount, ticketIndex, winProb);\n    }\n\n    function getTicketLuckInternal(\n        bytes32 ticketHash,\n        bytes32 secretPreImage,\n        bytes32 proofOfRelaySecret\n    ) external pure returns (uint256) {\n        return _getTicketLuck(ticketHash, secretPreImage, proofOfRelaySecret);\n    }\n\n    function getTicketHashInternal(\n        address recipient,\n        uint256 recipientCounter,\n        bytes32 proofOfRelaySecret,\n        uint256 channelIteration,\n        uint256 amount,\n        uint256 ticketIndex,\n        uint256 winProb\n    ) external pure returns (bytes32) {\n        return ECDSA.toEthSignedMessageHash(\n            keccak256(_getEncodedTicket(recipient, recipientCounter, proofOfRelaySecret, channelIteration, amount, ticketIndex, winProb))\n        );\n    }\n\n    function computeChallengeInternal(bytes32 response) external pure returns (address) {\n        return _computeChallenge(response);\n    }\n}\n"
        },
        "contracts/HoprWrapperProxy.sol": {
          "content": "// SPDX-License-Identifier: GPL-3.0\npragma solidity ^0.8.0;\n\nimport '@openzeppelin/contracts/utils/introspection/IERC1820Registry.sol';\nimport '@openzeppelin/contracts/token/ERC777/IERC777Recipient.sol';\nimport '@openzeppelin/contracts/token/ERC20/IERC20.sol';\nimport '@openzeppelin/contracts/token/ERC20/utils/SafeERC20.sol';\n\n// https://github.com/omni/omnibridge/blob/c814f686487c50462b132b9691fd77cc2de237d3/contracts/interfaces/IERC677.sol\ninterface IERC677 is IERC20 {\n  event Transfer(address indexed from, address indexed to, uint256 value, bytes data);\n\n  function transferAndCall(\n    address to,\n    uint256 value,\n    bytes calldata data\n  ) external returns (bool);\n\n  function increaseAllowance(address spender, uint256 addedValue) external returns (bool);\n\n  function decreaseAllowance(address spender, uint256 subtractedValue) external returns (bool);\n}\n\ncontract HoprWrapperProxy is IERC777Recipient {\n  using SafeERC20 for IERC20;\n\n  IERC1820Registry public constant ERC1820_REGISTRY = IERC1820Registry(0x1820a4B7618BdE71Dce8cdc73aAB6C95905faD24);\n  bytes32 public constant TOKENS_RECIPIENT_INTERFACE_HASH = keccak256('ERC777TokensRecipient');\n  address public constant WXHOPR_TOKEN = 0xD4fdec44DB9D44B8f2b6d529620f9C0C7066A2c1;\n  address public constant XHOPR_TOKEN = 0xD057604A14982FE8D88c5fC25Aac3267eA142a08;\n  address public constant WRAPPER = 0x097707143e01318734535676cfe2e5cF8b656ae8;\n  address payable public constant XDAI_MULTISIG = payable(0x5E1c4e7004B7411bA27Dc354330fab31147DFeF1);\n\n  event FowardedTo(address to, uint256 amount);\n  event FowardedFrom(address from, uint256 amount);\n\n  /**\n   * @dev register this contract to ERC1820 registry\n   */\n  constructor() public {\n    ERC1820_REGISTRY.setInterfaceImplementer(address(this), TOKENS_RECIPIENT_INTERFACE_HASH, address(this));\n  }\n\n  /**\n   * @dev ERC677 hook. Token holder can send their xHOPR with `transferAndCall` to this contract.\n   * @param _from address Address of tokens sender. It should be from the multisig\n   * @param _value uint256 token amount being transferred\n   * @param _data bytes Data being sent along with token transfer\n   */\n  function onTokenTransfer(\n    address _from,\n    uint256 _value,\n    // solhint-disable-next-line no-unused-vars\n    bytes memory _data\n  ) external returns (bool) {\n    require(msg.sender == XHOPR_TOKEN, 'HoprWrapperProxy: Only accept xHOPR token');\n    require(_from == XDAI_MULTISIG, 'HoprWrapperProxy: Only accept xHOPR from the Asso MultiSig');\n    // forward it to the wrapper\n    emit FowardedTo(WRAPPER, _value);\n    IERC677(XHOPR_TOKEN).transferAndCall(WRAPPER, _value, '');\n    return true;\n  }\n\n  /**\n   * @dev token recipient hook for ERC777\n   * @param operator address operator requesting the transfer\n   * @param from address token holder address.\n   * @param to address recipient address\n   * @param amount uint256 amount of tokens to transfer\n   * @param userData bytes extra information provided by the token holder (if any)\n   * @param operatorData bytes extra information provided by the operator (if any)\n   */\n  function tokensReceived(\n    address operator,\n    address from,\n    address to,\n    uint256 amount,\n    bytes calldata userData,\n    bytes calldata operatorData\n  ) external override {\n    require(msg.sender == WXHOPR_TOKEN, 'HoprWrapperProxy: Only accept WXHOPR_TOKEN token');\n    // require(from == WRAPPER, 'HoprWrapperProxy: Only accept WXHOPR token from the wrapper');\n    require(to == address(this), 'HoprWrapperProxy: Must be sending tokens to this proxy');\n    emit FowardedFrom(from, amount);\n    IERC20(WXHOPR_TOKEN).safeTransfer(XDAI_MULTISIG, amount);\n  }\n\n  /**\n   * @dev Recover any residual ERC20 token/ETH to the multisig\n   * @param token ERC20 token address that is sent to this contract. Address 0 for ETH\n   */\n  function recoverTokens(address token) external {\n    if (token == address(0)) {\n      XDAI_MULTISIG.transfer(address(this).balance);\n    } else {\n      IERC20(token).safeTransfer(XDAI_MULTISIG, IERC20(token).balanceOf(address(this)));\n    }\n  }\n}\n"
        },
        "contracts/HoprForwarder.sol": {
          "content": "// SPDX-License-Identifier: GPL-3.0\npragma solidity ^0.8.0;\n\nimport \"@openzeppelin/contracts/access/Ownable.sol\";\nimport \"@openzeppelin/contracts/utils/introspection/IERC1820Registry.sol\";\nimport \"@openzeppelin/contracts/token/ERC777/IERC777Recipient.sol\";\nimport \"@openzeppelin/contracts/token/ERC20/IERC20.sol\";\nimport \"@openzeppelin/contracts/token/ERC20/utils/SafeERC20.sol\";\n\ncontract HoprForwarder is IERC777Recipient {\n    using SafeERC20 for IERC20;\n    \n    IERC1820Registry public constant ERC1820_REGISTRY = IERC1820Registry(0x1820a4B7618BdE71Dce8cdc73aAB6C95905faD24);\n    bytes32 public constant TOKENS_RECIPIENT_INTERFACE_HASH = keccak256(\"ERC777TokensRecipient\");\n    address public constant HOPR_TOKEN = 0xF5581dFeFD8Fb0e4aeC526bE659CFaB1f8c781dA;\n    address payable public constant MULTISIG = payable(0x4F50Ab4e931289344a57f2fe4bBd10546a6fdC17);\n    \n    /**\n     * @dev register this contract to ERC1820 registry\n     */\n    constructor() public {\n         ERC1820_REGISTRY.setInterfaceImplementer(address(this), TOKENS_RECIPIENT_INTERFACE_HASH, address(this));\n    }\n    \n    /**\n     * @dev token recipient hook for ERC777\n     * @param operator address operator requesting the transfer\n     * @param from address token holder address. Should be zddress zero for token mintin\n     * @param to address recipient address\n     * @param amount uint256 amount of tokens to transfer\n     * @param userData bytes extra information provided by the token holder (if any)\n     * @param operatorData bytes extra information provided by the operator (if any)\n     */\n    function tokensReceived(\n        address operator,\n        address from,\n        address to,\n        uint256 amount,\n        bytes calldata userData,\n        bytes calldata operatorData\n    ) external override {\n        require(msg.sender == HOPR_TOKEN, \"HoprMinterWrapper: Only accept HOPR token\");\n        require(from == address(0), \"HoprMinterWrapper: Only receive mint\");\n        require(to == address(this), \"HoprMinterWrapper: Must be sending tokens to the minter wrapper\");\n        IERC20(HOPR_TOKEN).safeTransfer(MULTISIG, amount);\n    }\n\n    /**\n     * @dev Recover any residual ERC20 token/ETH to the multisig\n     * @param token ERC20 token address that is sent to this contract. Address 0 for ETH\n     */\n    function recoverTokens(address token) external {\n        if (token == address (0)) {\n            MULTISIG.transfer(address(this).balance);           \n        } else {\n            IERC20(token).safeTransfer(MULTISIG, IERC20(token).balanceOf(address(this)));\n        }\n    }\n}\n"
        },
        "@openzeppelin/contracts/access/Ownable.sol": {
          "content": "// SPDX-License-Identifier: MIT\n\npragma solidity ^0.8.0;\n\nimport \"../utils/Context.sol\";\n\n/**\n * @dev Contract module which provides a basic access control mechanism, where\n * there is an account (an owner) that can be granted exclusive access to\n * specific functions.\n *\n * By default, the owner account will be the one that deploys the contract. This\n * can later be changed with {transferOwnership}.\n *\n * This module is used through inheritance. It will make available the modifier\n * `onlyOwner`, which can be applied to your functions to restrict their use to\n * the owner.\n */\nabstract contract Ownable is Context {\n    address private _owner;\n\n    event OwnershipTransferred(address indexed previousOwner, address indexed newOwner);\n\n    /**\n     * @dev Initializes the contract setting the deployer as the initial owner.\n     */\n    constructor() {\n        _setOwner(_msgSender());\n    }\n\n    /**\n     * @dev Returns the address of the current owner.\n     */\n    function owner() public view virtual returns (address) {\n        return _owner;\n    }\n\n    /**\n     * @dev Throws if called by any account other than the owner.\n     */\n    modifier onlyOwner() {\n        require(owner() == _msgSender(), \"Ownable: caller is not the owner\");\n        _;\n    }\n\n    /**\n     * @dev Leaves the contract without owner. It will not be possible to call\n     * `onlyOwner` functions anymore. Can only be called by the current owner.\n     *\n     * NOTE: Renouncing ownership will leave the contract without an owner,\n     * thereby removing any functionality that is only available to the owner.\n     */\n    function renounceOwnership() public virtual onlyOwner {\n        _setOwner(address(0));\n    }\n\n    /**\n     * @dev Transfers ownership of the contract to a new account (`newOwner`).\n     * Can only be called by the current owner.\n     */\n    function transferOwnership(address newOwner) public virtual onlyOwner {\n        require(newOwner != address(0), \"Ownable: new owner is the zero address\");\n        _setOwner(newOwner);\n    }\n\n    function _setOwner(address newOwner) private {\n        address oldOwner = _owner;\n        _owner = newOwner;\n        emit OwnershipTransferred(oldOwner, newOwner);\n    }\n}\n"
        },
        "@openzeppelin/contracts/utils/Context.sol": {
          "content": "// SPDX-License-Identifier: MIT\n\npragma solidity ^0.8.0;\n\n/**\n * @dev Provides information about the current execution context, including the\n * sender of the transaction and its data. While these are generally available\n * via msg.sender and msg.data, they should not be accessed in such a direct\n * manner, since when dealing with meta-transactions the account sending and\n * paying for execution may not be the actual sender (as far as an application\n * is concerned).\n *\n * This contract is only required for intermediate, library-like contracts.\n */\nabstract contract Context {\n    function _msgSender() internal view virtual returns (address) {\n        return msg.sender;\n    }\n\n    function _msgData() internal view virtual returns (bytes calldata) {\n        return msg.data;\n    }\n}\n"
        }
      },
      "settings": {
        "optimizer": {
          "enabled": true,
          "runs": 200
        },
        "outputSelection": {
          "*": {
            "*": [
              "abi",
              "evm.bytecode",
              "evm.deployedBytecode",
              "evm.methodIdentifiers",
              "metadata",
              "devdoc",
              "userdoc",
              "storageLayout",
              "evm.gasEstimates"
            ],
            "": [
              "ast"
            ]
          }
        },
        "metadata": {
          "useLiteralContent": true
        }
      }
    }
  },
  "abi": [
    {
      "inputs": [
        {
          "internalType": "address",
          "name": "_token",
          "type": "address"
        },
        {
          "internalType": "uint32",
          "name": "_secsClosure",
          "type": "uint32"
        }
      ],
      "stateMutability": "nonpayable",
      "type": "constructor"
    },
    {
      "anonymous": false,
      "inputs": [
        {
          "indexed": true,
          "internalType": "address",
          "name": "account",
          "type": "address"
        },
        {
          "indexed": false,
          "internalType": "bytes",
          "name": "publicKey",
          "type": "bytes"
        },
        {
          "indexed": false,
          "internalType": "bytes",
          "name": "multiaddr",
          "type": "bytes"
        }
      ],
      "name": "Announcement",
      "type": "event"
    },
    {
      "anonymous": false,
      "inputs": [
        {
          "indexed": true,
          "internalType": "address",
          "name": "source",
          "type": "address"
        },
        {
          "indexed": true,
          "internalType": "address",
          "name": "destination",
          "type": "address"
        },
        {
          "indexed": false,
          "internalType": "bytes32",
          "name": "newCommitment",
          "type": "bytes32"
        },
        {
          "indexed": false,
          "internalType": "uint256",
          "name": "ticketEpoch",
          "type": "uint256"
        },
        {
          "indexed": false,
          "internalType": "uint256",
          "name": "channelBalance",
          "type": "uint256"
        }
      ],
      "name": "ChannelBumped",
      "type": "event"
    },
    {
      "anonymous": false,
      "inputs": [
        {
          "indexed": true,
          "internalType": "address",
          "name": "source",
          "type": "address"
        },
        {
          "indexed": true,
          "internalType": "address",
          "name": "destination",
          "type": "address"
        },
        {
          "indexed": false,
          "internalType": "uint32",
          "name": "closureFinalizationTime",
          "type": "uint32"
        },
        {
          "indexed": false,
          "internalType": "uint256",
          "name": "channelBalance",
          "type": "uint256"
        }
      ],
      "name": "ChannelClosureFinalized",
      "type": "event"
    },
    {
      "anonymous": false,
      "inputs": [
        {
          "indexed": true,
          "internalType": "address",
          "name": "source",
          "type": "address"
        },
        {
          "indexed": true,
          "internalType": "address",
          "name": "destination",
          "type": "address"
        },
        {
          "indexed": false,
          "internalType": "uint32",
          "name": "closureInitiationTime",
          "type": "uint32"
        }
      ],
      "name": "ChannelClosureInitiated",
      "type": "event"
    },
    {
      "anonymous": false,
      "inputs": [
        {
          "indexed": true,
          "internalType": "address",
          "name": "funder",
          "type": "address"
        },
        {
          "indexed": true,
          "internalType": "address",
          "name": "source",
          "type": "address"
        },
        {
          "indexed": true,
          "internalType": "address",
          "name": "destination",
          "type": "address"
        },
        {
          "indexed": false,
          "internalType": "uint256",
          "name": "amount",
          "type": "uint256"
        }
      ],
      "name": "ChannelFunded",
      "type": "event"
    },
    {
      "anonymous": false,
      "inputs": [
        {
          "indexed": true,
          "internalType": "address",
          "name": "source",
          "type": "address"
        },
        {
          "indexed": true,
          "internalType": "address",
          "name": "destination",
          "type": "address"
        }
      ],
      "name": "ChannelOpened",
      "type": "event"
    },
    {
      "anonymous": false,
      "inputs": [
        {
          "indexed": true,
          "internalType": "address",
          "name": "source",
          "type": "address"
        },
        {
          "indexed": true,
          "internalType": "address",
          "name": "destination",
          "type": "address"
        },
        {
          "components": [
            {
              "internalType": "uint256",
              "name": "balance",
              "type": "uint256"
            },
            {
              "internalType": "bytes32",
              "name": "commitment",
              "type": "bytes32"
            },
            {
              "internalType": "uint256",
              "name": "ticketEpoch",
              "type": "uint256"
            },
            {
              "internalType": "uint256",
              "name": "ticketIndex",
              "type": "uint256"
            },
            {
              "internalType": "enum HoprChannels.ChannelStatus",
              "name": "status",
              "type": "uint8"
            },
            {
              "internalType": "uint256",
              "name": "channelEpoch",
              "type": "uint256"
            },
            {
              "internalType": "uint32",
              "name": "closureTime",
              "type": "uint32"
            }
          ],
          "indexed": false,
          "internalType": "struct HoprChannels.Channel",
          "name": "newState",
          "type": "tuple"
        }
      ],
      "name": "ChannelUpdated",
      "type": "event"
    },
    {
      "anonymous": false,
      "inputs": [
        {
          "indexed": true,
          "internalType": "address",
          "name": "source",
          "type": "address"
        },
        {
          "indexed": true,
          "internalType": "address",
          "name": "destination",
          "type": "address"
        },
        {
          "indexed": false,
          "internalType": "bytes32",
          "name": "nextCommitment",
          "type": "bytes32"
        },
        {
          "indexed": false,
          "internalType": "uint256",
          "name": "ticketEpoch",
          "type": "uint256"
        },
        {
          "indexed": false,
          "internalType": "uint256",
          "name": "ticketIndex",
          "type": "uint256"
        },
        {
          "indexed": false,
          "internalType": "bytes32",
          "name": "proofOfRelaySecret",
          "type": "bytes32"
        },
        {
          "indexed": false,
          "internalType": "uint256",
          "name": "amount",
          "type": "uint256"
        },
        {
          "indexed": false,
          "internalType": "uint256",
          "name": "winProb",
          "type": "uint256"
        },
        {
          "indexed": false,
          "internalType": "bytes",
          "name": "signature",
          "type": "bytes"
        }
      ],
      "name": "TicketRedeemed",
      "type": "event"
    },
    {
      "inputs": [],
      "name": "FUND_CHANNEL_MULTI_SIZE",
      "outputs": [
        {
          "internalType": "uint256",
          "name": "",
          "type": "uint256"
        }
      ],
      "stateMutability": "view",
      "type": "function"
    },
    {
      "inputs": [],
      "name": "TOKENS_RECIPIENT_INTERFACE_HASH",
      "outputs": [
        {
          "internalType": "bytes32",
          "name": "",
          "type": "bytes32"
        }
      ],
      "stateMutability": "view",
      "type": "function"
    },
    {
      "inputs": [
        {
          "internalType": "bytes",
          "name": "publicKey",
          "type": "bytes"
        },
        {
          "internalType": "bytes",
          "name": "multiaddr",
          "type": "bytes"
        }
      ],
      "name": "announce",
      "outputs": [],
      "stateMutability": "nonpayable",
      "type": "function"
    },
    {
      "inputs": [
        {
          "internalType": "address",
          "name": "source",
          "type": "address"
        },
        {
          "internalType": "bytes32",
          "name": "newCommitment",
          "type": "bytes32"
        }
      ],
      "name": "bumpChannel",
      "outputs": [],
      "stateMutability": "nonpayable",
      "type": "function"
    },
    {
      "inputs": [
        {
          "internalType": "bytes32",
          "name": "interfaceHash",
          "type": "bytes32"
        },
        {
          "internalType": "address",
          "name": "account",
          "type": "address"
        }
      ],
      "name": "canImplementInterfaceForAddress",
      "outputs": [
        {
          "internalType": "bytes32",
          "name": "",
          "type": "bytes32"
        }
      ],
      "stateMutability": "view",
      "type": "function"
    },
    {
      "inputs": [
        {
          "internalType": "bytes32",
          "name": "",
          "type": "bytes32"
        }
      ],
      "name": "channels",
      "outputs": [
        {
          "internalType": "uint256",
          "name": "balance",
          "type": "uint256"
        },
        {
          "internalType": "bytes32",
          "name": "commitment",
          "type": "bytes32"
        },
        {
          "internalType": "uint256",
          "name": "ticketEpoch",
          "type": "uint256"
        },
        {
          "internalType": "uint256",
          "name": "ticketIndex",
          "type": "uint256"
        },
        {
          "internalType": "enum HoprChannels.ChannelStatus",
          "name": "status",
          "type": "uint8"
        },
        {
          "internalType": "uint256",
          "name": "channelEpoch",
          "type": "uint256"
        },
        {
          "internalType": "uint32",
          "name": "closureTime",
          "type": "uint32"
        }
      ],
      "stateMutability": "view",
      "type": "function"
    },
    {
      "inputs": [
        {
          "internalType": "address",
          "name": "destination",
          "type": "address"
        }
      ],
      "name": "finalizeChannelClosure",
      "outputs": [],
      "stateMutability": "nonpayable",
      "type": "function"
    },
    {
      "inputs": [
        {
          "internalType": "address",
          "name": "account1",
          "type": "address"
        },
        {
          "internalType": "address",
          "name": "account2",
          "type": "address"
        },
        {
          "internalType": "uint256",
          "name": "amount1",
          "type": "uint256"
        },
        {
          "internalType": "uint256",
          "name": "amount2",
          "type": "uint256"
        }
      ],
      "name": "fundChannelMulti",
      "outputs": [],
      "stateMutability": "nonpayable",
      "type": "function"
    },
    {
      "inputs": [
        {
          "internalType": "address",
          "name": "destination",
          "type": "address"
        }
      ],
      "name": "initiateChannelClosure",
      "outputs": [],
      "stateMutability": "nonpayable",
      "type": "function"
    },
    {
      "inputs": [
        {
          "internalType": "bytes[]",
          "name": "data",
          "type": "bytes[]"
        }
      ],
      "name": "multicall",
      "outputs": [
        {
          "internalType": "bytes[]",
          "name": "results",
          "type": "bytes[]"
        }
      ],
      "stateMutability": "nonpayable",
      "type": "function"
    },
    {
      "inputs": [
        {
          "internalType": "address",
          "name": "",
          "type": "address"
        }
      ],
      "name": "publicKeys",
      "outputs": [
        {
          "internalType": "bytes",
          "name": "",
          "type": "bytes"
        }
      ],
      "stateMutability": "view",
      "type": "function"
    },
    {
      "inputs": [
        {
          "internalType": "address",
          "name": "source",
          "type": "address"
        },
        {
          "internalType": "bytes32",
          "name": "nextCommitment",
          "type": "bytes32"
        },
        {
          "internalType": "uint256",
          "name": "ticketEpoch",
          "type": "uint256"
        },
        {
          "internalType": "uint256",
          "name": "ticketIndex",
          "type": "uint256"
        },
        {
          "internalType": "bytes32",
          "name": "proofOfRelaySecret",
          "type": "bytes32"
        },
        {
          "internalType": "uint256",
          "name": "amount",
          "type": "uint256"
        },
        {
          "internalType": "uint256",
          "name": "winProb",
          "type": "uint256"
        },
        {
          "internalType": "bytes",
          "name": "signature",
          "type": "bytes"
        }
      ],
      "name": "redeemTicket",
      "outputs": [],
      "stateMutability": "nonpayable",
      "type": "function"
    },
    {
      "inputs": [],
      "name": "secsClosure",
      "outputs": [
        {
          "internalType": "uint32",
          "name": "",
          "type": "uint32"
        }
      ],
      "stateMutability": "view",
      "type": "function"
    },
    {
      "inputs": [],
      "name": "token",
      "outputs": [
        {
          "internalType": "contract IERC20",
          "name": "",
          "type": "address"
        }
      ],
      "stateMutability": "view",
      "type": "function"
    },
    {
      "inputs": [
        {
          "internalType": "address",
          "name": "operator",
          "type": "address"
        },
        {
          "internalType": "address",
          "name": "from",
          "type": "address"
        },
        {
          "internalType": "address",
          "name": "to",
          "type": "address"
        },
        {
          "internalType": "uint256",
          "name": "amount",
          "type": "uint256"
        },
        {
          "internalType": "bytes",
          "name": "userData",
          "type": "bytes"
        },
        {
          "internalType": "bytes",
          "name": "operatorData",
          "type": "bytes"
        }
      ],
      "name": "tokensReceived",
      "outputs": [],
      "stateMutability": "nonpayable",
      "type": "function"
    }
  ]
}<|MERGE_RESOLUTION|>--- conflicted
+++ resolved
@@ -1,11 +1,7 @@
 {
-<<<<<<< HEAD
-  "address": "0x0aF86f93e36bF5aAD2986a1a727B1738E64713dE",
-=======
   "address": "0xd937945Ab5a202C0592d103F9017E8B79Fd0d2aa",
   "transactionHash": "0x1e63257e8f0671871486b0c191952116eadf5843eacfed604d27cfdec3ea8173",
   "blockNumber": 5616602,
->>>>>>> 268fee45
   "metadata": {
     "solcVersion": "0.8.3",
     "input": {
