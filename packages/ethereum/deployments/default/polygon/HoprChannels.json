--- conflicted
+++ resolved
@@ -1,11 +1,7 @@
 {
-<<<<<<< HEAD
-  "address": "0x938e8fECc7effbeC6925Ad811529BD1236B947cE",
-=======
   "address": "0x4e6fb6260467701E4B1aeB14074EC67b0E9a4752",
   "transactionHash": "0x2f85420844eaacc94263389db1fc8fa201fd999e560fd176fe5bc856e339229c",
   "blockNumber": 19569301,
->>>>>>> f3cbd332
   "metadata": {
     "solcVersion": "0.8.3",
     "input": {
