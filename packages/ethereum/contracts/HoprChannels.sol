--- conflicted
+++ resolved
@@ -256,12 +256,8 @@
           } else {
             token.safeTransfer(msg.sender, amount);
           }
-<<<<<<< HEAD
-          emit ChannelUpdate(source, destination, spendingChannel);
+          emit ChannelUpdate(source, msg.sender, spendingChannel);
           emit TicketRedeemed(source, destination, nextCommitment, ticketEpoch, ticketIndex, proofOfRelaySecret, amount, winProb, signature);
-=======
-          emit ChannelUpdate(source, msg.sender, spendingChannel);
->>>>>>> 6225931f
     }
 
 
