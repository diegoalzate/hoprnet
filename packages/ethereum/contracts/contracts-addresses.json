--- conflicted
+++ resolved
@@ -1,30 +1,6 @@
 {
   "networks": {
     "anvil-localhost": {
-<<<<<<< HEAD
-      "channels_contract_address": "0x9A9f2CCfdE556A7E9Ff0848998Aa4a0CFD8863AE",
-      "environment_type": "local",
-      "indexer_start_block_number": 14,
-      "module_implementation_address": "0xA51c1fc2f0D1a1b8494Ed1FE312d7C3a78Ed91C0",
-      "network_registry_contract_address": "0x3Aa5ebB10DC797CAC828524e59A333d0A371443c",
-      "network_registry_proxy_contract_address": "0x68B1D87F95878fE05B998F19b66F4baba5De1aed",
-      "node_safe_registry_address": "0x0DCd1Bf9A1b36cE34237eEaFef220932846BCD82",
-      "node_stake_v2_factory_address": "0xB7f8BC63BbcaD18155201308C8f3540b07f84F5e",
-      "ticket_price_oracle_contract_address": "0x59b670e9fA9D0A427751Af201D676719a970857b",
-      "token_contract_address": "0x9A676e781A523b5d0C0e43731313A708CB607508"
-    },
-    "anvil-localhost2": {
-      "channels_contract_address": "0x9A9f2CCfdE556A7E9Ff0848998Aa4a0CFD8863AE",
-      "environment_type": "local",
-      "indexer_start_block_number": 14,
-      "module_implementation_address": "0xA51c1fc2f0D1a1b8494Ed1FE312d7C3a78Ed91C0",
-      "network_registry_contract_address": "0x3Aa5ebB10DC797CAC828524e59A333d0A371443c",
-      "network_registry_proxy_contract_address": "0x68B1D87F95878fE05B998F19b66F4baba5De1aed",
-      "node_safe_registry_address": "0x0DCd1Bf9A1b36cE34237eEaFef220932846BCD82",
-      "node_stake_v2_factory_address": "0xB7f8BC63BbcaD18155201308C8f3540b07f84F5e",
-      "ticket_price_oracle_contract_address": "0x59b670e9fA9D0A427751Af201D676719a970857b",
-      "token_contract_address": "0x9A676e781A523b5d0C0e43731313A708CB607508"
-=======
       "environment_type": "local",
       "indexer_start_block_number": 6,
       "addresses": {
@@ -53,7 +29,6 @@
         "announcements": "0x4ed7c70F96B99c776995fB64377f0d4aB3B0e1C1",
         "node_stake_v2_factory": "0xB7f8BC63BbcaD18155201308C8f3540b07f84F5e"
       }
->>>>>>> f9e42da8
     },
     "rotsee": {
       "environment_type": "staging",
