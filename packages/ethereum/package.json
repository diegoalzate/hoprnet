--- conflicted
+++ resolved
@@ -1,10 +1,6 @@
 {
   "name": "@hoprnet/hopr-ethereum",
-<<<<<<< HEAD
-  "version": "1.76.0-next.31",
-=======
   "version": "1.76.7",
->>>>>>> 310463dd
   "description": "On-chain logic for hoprnet.org",
   "repository": "https://github.com/hoprnet/hoprnet.git",
   "license": "GPL-3.0",
@@ -39,12 +35,8 @@
     "@openzeppelin/contracts-v3-0-1": "npm:@openzeppelin/contracts@3.0.1"
   },
   "devDependencies": {
-<<<<<<< HEAD
     "@ethersproject/wallet": "^5.4.0",
     "@hoprnet/hopr-utils": "workspace:packages/utils",
-=======
-    "@hoprnet/hopr-utils": "1.76.5",
->>>>>>> 310463dd
     "@nomiclabs/hardhat-ethers": "^2.0.2",
     "@nomiclabs/hardhat-etherscan": "^2.1.1",
     "@nomiclabs/hardhat-solhint": "^2.0.0",
