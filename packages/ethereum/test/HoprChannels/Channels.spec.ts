import { deployments, ethers } from 'hardhat'
import { expect } from 'chai'
import { durations } from '@hoprnet/hopr-utils'
import { ACCOUNT_A, ACCOUNT_B, ACCOUNT_AB_CHANNEL_ID, SECRET_2, generateTickets, SECRET_0 } from './constants'
import { HoprToken__factory, ChannelsMock__factory } from '../../types'
import { redeemArgs, validateChannel } from './utils'
import { PromiseValue } from '@hoprnet/hopr-utils'
import { createTicket } from './utils'
import { increaseTime } from '../utils'
import {
  PROOF_OF_RELAY_SECRET_0,
  PROOF_OF_RELAY_SECRET_1,
  WIN_PROB_100,
  SECRET_1,
} from './constants'

const abiEncoder = ethers.utils.Interface.getAbiCoder()

const useFixtures = deployments.createFixture(async () => {
  const [deployer] = await ethers.getSigners()
  const accountA = await ethers.getSigner(ACCOUNT_A.address)
  const accountB = await ethers.getSigner(ACCOUNT_B.address)

  // run migrations
  const contracts = await deployments.fixture()
  const token = HoprToken__factory.connect(contracts['HoprToken'].address, ethers.provider)
  const channels = ChannelsMock__factory.connect(contracts['HoprChannels'].address, ethers.provider)

  // create deployer the minter
  const minterRole = await token.MINTER_ROLE()
  await token.connect(deployer).grantRole(minterRole, deployer.address)

  const fixtureTickets = await generateTickets()

  const fund = async (addr, amount) => await token.connect(deployer).mint(addr, amount + '', ethers.constants.HashZero, ethers.constants.HashZero)

  return {
    token,
    channels,
    deployer,
    fixtureTickets,
    accountA,
    accountB,
    fund
  }
})

<<<<<<< HEAD
describe('funding HoprChannel catches failures', async function(){
  // TODO fund single, fund by send
  let fixtures, channels, accountA
=======
describe('funding HoprChannel catches failures', async function () {
  let channels
>>>>>>> ab57c61f
  before(async function () {
    // All of these tests revert, so we can rely on stateless single fixture.
    fixtures = await useFixtures()
    channels = fixtures.channels
    accountA = fixtures.accountA 
    await fixtures.fund(accountA.address, 100)
  })

  it('should fail to fund channel A->A', async function () {
    await expect(channels.connect(accountA).fundChannelMulti(ACCOUNT_A.address, ACCOUNT_A.address, '70', '30'))
      .to.be.revertedWith('accountA and accountB must not be the same')
  })

  it('should fail to fund channel 0->A', async function () {
    await expect(
      channels.connect(accountA).fundChannelMulti(ethers.constants.AddressZero, ACCOUNT_B.address, '70', '30')
    ).to.be.revertedWith('accountA must not be empty')
  })

  it('should fail to fund channel A->0', async function () {
    await expect(
      channels.connect(accountA).fundChannelMulti(ACCOUNT_A.address, ethers.constants.AddressZero, '70', '30')
    ).to.be.revertedWith('accountB must not be empty')
  })

<<<<<<< HEAD
  it('should fail to fund a channel with 0 amount', async function() {
    await expect(
      channels.connect(accountA).fundChannelMulti(ACCOUNT_A.address, ACCOUNT_B.address, '0', '0')
    ).to.be.revertedWith('amountA or amountB must be greater than 0')
=======
  it('should fail to fund a channel with 0 amount', async function () {
    await expect(channels.fundChannelMulti(ACCOUNT_A.address, ACCOUNT_B.address, '0', '0')).to.be.revertedWith(
      'amountA or amountB must be greater than 0'
    )
>>>>>>> ab57c61f
  })
})

describe('funding a HoprChannel success', function () {
  // TODO test single fund, events
  it('should multi fund and open channel A->B', async function () {
    const { channels } = await useFixtures()
    await expect(
      channels.fundChannelMulti(ACCOUNT_A.address, ACCOUNT_B.address, '70', '30')
    ).to.emit(channels, 'ChannelUpdate')
    const channel = await channels.channels(ACCOUNT_AB_CHANNEL_ID)
    validateChannel(channel, { partyABalance: '70', partyBBalance: '30' })
  })

  it('should fund A->B using send', async function () {
    const { token, accountB, channels } = await useFixtures()
    await expect(
      token
        .connect(accountB)
        .send(
          channels.address,
          '30',
          abiEncoder.encode(['address', 'address'], [ACCOUNT_B.address, ACCOUNT_A.address])
        )
    ).to.emit(channels, 'ChannelUpdate')
    validateChannel(await channels.channels(ACCOUNT_AB_CHANNEL_ID), {
      partyABalance: '70',
      partyBBalance: '30',
      closureTime: '0',
      status: '1',
      closureByPartyA: false
    })
  })
})

<<<<<<< HEAD

describe('with a funded HoprChannel (A: 70, B: 30), secrets initialized', function() {
  let channels
  let fixtures
  beforeEach(async function(){
    fixtures = await useFixtures()
=======
describe('with a funded HoprChannel (A: 70, B: 30)', function () {
  let channels
  beforeEach(async function () {
    const fixtures = await useFixtures()
>>>>>>> ab57c61f
    channels = fixtures.channels
    await channels.connect(fixtures.accountA).bumpChannel(ACCOUNT_B.address, SECRET_2)
    await channels.connect(fixtures.accountB).bumpChannel(ACCOUNT_A.address, SECRET_2) // TODO secret per account
    await channels.fundChannelMulti(ACCOUNT_A.address, ACCOUNT_B.address, '70', '30')
  })

  it('should redeem ticket for account A', async function () {
    await channels
      .connect(fixtures.accountA)
      //@ts-ignore
      .redeemTicket(...redeemArgs(f.TICKET_BA_WIN))

    const channel = await channels.channels(ACCOUNT_AB_CHANNEL_ID)
    validateChannel(channel, {
      partyABalance: '80',
      partyBBalance: '20',
      closureTime: '0',
      status: '1',
      closureByPartyA: false
    })
    expect(channel.partyACommitment).to.equal(SECRET_1)
  })

  it('should reedem ticket for account B', async function () {
    await channels
      .connect(fixtures.accountB)
      //@ts-ignore
      .redeemTicket(...redeemArgs(f.TICKET_AB_WIN))

    const channel = await channels.channels(ACCOUNT_AB_CHANNEL_ID)
    validateChannel(channel, {
      partyABalance: '60',
      partyBBalance: '40',
      closureTime: '0',
      status: '1',
      closureByPartyA: false
    })
    expect(channel.partyBCommitment).to.equal(SECRET_1)
  })
  it('should fail to redeem ticket when ticket has been already redeemed', async function () {
    const { channels, fixtureTickets } = await useFixtures()
    const TICKET_AB_WIN = fixtureTickets.TICKET_AB_WIN

    await channels.connect(ACCOUNT_B.wallet).bumpChannel(ACCOUNT_A.address, SECRET_2)
    await channels.fundChannelMulti(ACCOUNT_A.address, ACCOUNT_B.address, '70', '30')

    await channels.redeemTicketInternal(
      TICKET_AB_WIN.recipient,
      TICKET_AB_WIN.counterparty,
      TICKET_AB_WIN.nextCommitment,
      TICKET_AB_WIN.ticketEpoch,
      TICKET_AB_WIN.ticketIndex,
      TICKET_AB_WIN.proofOfRelaySecret,
      TICKET_AB_WIN.amount,
      TICKET_AB_WIN.winProb,
      TICKET_AB_WIN.signature
    )

    await expect(
      channels.redeemTicketInternal(
        TICKET_AB_WIN.recipient,
        TICKET_AB_WIN.counterparty,
        SECRET_0, // give the next secret so this ticket becomes redeemable
        TICKET_AB_WIN.ticketEpoch,
        TICKET_AB_WIN.ticketIndex,
        TICKET_AB_WIN.proofOfRelaySecret,
        TICKET_AB_WIN.amount,
        TICKET_AB_WIN.winProb,
        TICKET_AB_WIN.signature
      )
    ).to.be.revertedWith('ticket epoch must match')

    await expect(
      channels.redeemTicketInternal(
        TICKET_AB_WIN.recipient,
        TICKET_AB_WIN.counterparty,
        SECRET_0, // give the next secret so this ticket becomes redeemable
        parseInt(TICKET_AB_WIN.ticketEpoch) + 1 + '',
        TICKET_AB_WIN.ticketIndex,
        TICKET_AB_WIN.proofOfRelaySecret,
        TICKET_AB_WIN.amount,
        TICKET_AB_WIN.winProb,
        TICKET_AB_WIN.signature
      )
    ).to.be.revertedWith('redemptions must be in order')
  })

  it('should fail to redeem ticket when signer is not the issuer', async function () {
    const { channels, fixtureTickets } = await useFixtures()
    const TICKET_AB_WIN = fixtureTickets.TICKET_AB_WIN
    const TICKET_BA_WIN = fixtureTickets.TICKET_BA_WIN

    await channels.connect(ACCOUNT_B.wallet).bumpChannel(ACCOUNT_A.address, SECRET_2)
    await channels.fundChannelMulti(ACCOUNT_A.address, ACCOUNT_B.address, '70', '30')

    await expect(
      channels.redeemTicketInternal(
        TICKET_AB_WIN.recipient,
        TICKET_AB_WIN.counterparty,
        TICKET_AB_WIN.nextCommitment,
        TICKET_AB_WIN.ticketEpoch,
        TICKET_AB_WIN.ticketIndex,
        TICKET_AB_WIN.proofOfRelaySecret,
        TICKET_AB_WIN.amount,
        TICKET_AB_WIN.winProb,
        TICKET_BA_WIN.signature // signature from different ticket
      )
    ).to.be.revertedWith('signer must match the counterparty')
  })

  it("should fail to redeem ticket if it's a loss", async function () {
    const { channels, fixtureTickets } = await useFixtures()
    const TICKET_AB_LOSS = fixtureTickets.TICKET_AB_LOSS

    await channels.connect(ACCOUNT_B.wallet).bumpChannel(ACCOUNT_A.address, SECRET_2)
    await channels.fundChannelMulti(ACCOUNT_A.address, ACCOUNT_B.address, '70', '30')

    await expect(
      channels.redeemTicket(
        TICKET_AB_LOSS.counterparty,
        TICKET_AB_LOSS.nextCommitment,
        TICKET_AB_LOSS.ticketEpoch,
        TICKET_AB_LOSS.ticketIndex,
        TICKET_AB_LOSS.proofOfRelaySecret,
        TICKET_AB_LOSS.amount,
        TICKET_AB_LOSS.winProb,
        TICKET_AB_LOSS.signature
      )
    ).to.be.revertedWith('ticket must be a win')
  })

  it('A can initialize channel closure', async function () {
    await expect(channels.connect(ACCOUNT_A.address).initiateChannelClosure(ACCOUNT_B.address)).to.emit(
      channels,
      'ChannelUpdate'
    )
    const channel = await channels.channels(ACCOUNT_AB_CHANNEL_ID)
    validateChannel(channel, { partyABalance: '70', partyBBalance: '30', status: '2', closureByPartyA: true })
  })

  it('B can initialize channel closure', async function () {
    await expect(channels.connect(ACCOUNT_B.address).initiateChannelClosure(ACCOUNT_A.address)).to.emit(
      channels,
      'ChannelUpdate'
    )
    const channel = await channels.channels(ACCOUNT_AB_CHANNEL_ID)
    validateChannel(channel, { partyABalance: '70', partyBBalance: '30', status: '2', closureByPartyA: false })
  })

  it('should fail to initialize channel closure A->A', async function () {
    await expect(channels.connect(ACCOUNT_A.address).initiateChannelClosure(ACCOUNT_B.address)).to.be.revertedWith(
      'initiator and counterparty must not be the same'
    )
  })

  it('should fail to initialize channel closure A->0', async function () {
    await expect(
      channels.connect(ACCOUNT_A.address).initiateChannelClosure(ethers.constants.AddressZero)
    ).to.be.revertedWith('counterparty must not be empty')
  })
})

describe('With a pending_to_close HoprChannel (A:70, B:30)', function () {
  let channels
  beforeEach(async function () {
    const fixtures = await useFixtures()
    channels = fixtures.channels
    await channels.fundChannelMulti(ACCOUNT_A.address, ACCOUNT_B.address, '70', '30')
    await channels.connect(ACCOUNT_A.address).initiateChannelClosure(ACCOUNT_B.address)
  })

  it('should fail to initialize channel closure when channel is not open', async function () {
    await expect(channels.connect(ACCOUNT_A.address).initiateChannelClosure(ACCOUNT_B.address)).to.be.revertedWith(
      'channel must be open'
    )
  })

  it('should finalize channel closure', async function () {
    const { token, channels, deployer } = await useFixtures()

    // transfer tokens to contract
    await token.send(
      channels.address,
      '100',
      abiEncoder.encode(
        ['address', 'address', 'uint256', 'uint256'],
        [ACCOUNT_A.address, ACCOUNT_B.address, '70', '30']
      ),
      {
        from: deployer.address
      }
    )
    await channels.connect(ACCOUNT_A.address).initiateChannelClosure(ACCOUNT_B.address)

    await expect(channels.connect(ACCOUNT_A.address).finalizeChannelClosure(ACCOUNT_B.address)).to.emit(
      channels,
      'ChannelUpdate'
    )

    const channel = await channels.channels(ACCOUNT_AB_CHANNEL_ID)
    expect(channel.partyABalance.toString()).to.equal('0')
    expect(channel.partyBBalance.toString()).to.equal('0')
    expect(channel.closureTime.toString()).to.equal('0')
    expect(channel.status.toString()).to.equal('0')
    expect(channel.closureByPartyA).to.be.false

    const accountABalance = await token.balanceOf(ACCOUNT_A.address)
    expect(accountABalance.toString()).to.equal('70')
    const accountBBalance = await token.balanceOf(ACCOUNT_B.address)
    expect(accountBBalance.toString()).to.equal('30')
  })

  it('should finalize channel closure immediately', async function () {
    const { token, channels, deployer } = await useFixtures({ secsClosure: durations.minutes(5).toString() })

    // transfer tokens to contract
    await token.send(
      channels.address,
      '100',
      abiEncoder.encode(
        ['address', 'address', 'uint256', 'uint256'],
        [ACCOUNT_A.address, ACCOUNT_B.address, '70', '30']
      ),
      {
        from: deployer.address
      }
    )
    await channels.connect(ACCOUNT_A.address).initiateChannelClosure(ACCOUNT_B.address)
    await expect(channels.connect(ACCOUNT_B.address).finalizeChannelClosure(ACCOUNT_A.address)).to.emit(
      channels,
      'ChannelUpdate'
    )

    const channel = await channels.channels(ACCOUNT_AB_CHANNEL_ID)
    expect(channel.partyABalance.toString()).to.equal('0')
    expect(channel.partyBBalance.toString()).to.equal('0')
    expect(channel.closureTime.toString()).to.equal('0')
    expect(channel.status.toString()).to.equal('0')
    expect(channel.closureByPartyA).to.be.false

    const accountABalance = await token.balanceOf(ACCOUNT_A.address)
    expect(accountABalance.toString()).to.equal('70')
    const accountBBalance = await token.balanceOf(ACCOUNT_B.address)
    expect(accountBBalance.toString()).to.equal('30')
  })

  it('should fail to finalize channel closure when is not pending', async function () {
    const { token, channels, deployer } = await useFixtures()

    // transfer tokens to contract
    await token.send(
      channels.address,
      '100',
      abiEncoder.encode(
        ['address', 'address', 'uint256', 'uint256'],
        [ACCOUNT_A.address, ACCOUNT_B.address, '70', '30']
      ),
      {
        from: deployer.address
      }
    )
    await expect(channels.connect(ACCOUNT_A.address).finalizeChannelClosure(ACCOUNT_B.address)).to.be.revertedWith(
      'channel must be pending to close'
    )
  })

  it('should fail to finalize channel closure', async function () {
    const { token, channels, deployer } = await useFixtures({ secsClosure: durations.minutes(5).toString() })

    // transfer tokens to contract
    await token.send(
      channels.address,
      '100',
      abiEncoder.encode(
        ['address', 'address', 'uint256', 'uint256'],
        [ACCOUNT_A.address, ACCOUNT_B.address, '70', '30']
      ),
      {
        from: deployer.address
      }
    )
    await channels.connect(ACCOUNT_A.address).initiateChannelClosure(ACCOUNT_B.address)

    await expect(channels.connect(ACCOUNT_A.address).finalizeChannelClosure(ACCOUNT_A.address)).to.be.revertedWith(
      'initiator and counterparty must not be the same'
    )

    await expect(
      channels.connect(ACCOUNT_A.address).finalizeChannelClosure(ethers.constants.AddressZero)
    ).to.be.revertedWith('counterparty must not be empty')

    await expect(channels.connect(ACCOUNT_A.address).finalizeChannelClosure(ACCOUNT_B.address)).to.be.revertedWith(
      'closureTime must be before now'
    )
  })
})

<<<<<<< HEAD
describe('with a closed channel', function(){
  // TODO Close channel
  it('should fail to redeem ticket when channel in closed', async function () {
    const { channels } = await useFixtures()
    await channels.connect(ACCOUNT_B.wallet).bumpChannel(ACCOUNT_A.address, SECRET_2)
    await channels.initiateClose()
    await channels.finalizeClose()

    await expect(
      // @ts-ignore
      channels.redeemTicket(...redeemArgs(TICKET_AB_WIN))
    ).to.be.revertedWith('channel must be open or pending to close')
  })
})

describe('with a reopened channel', function(){
  it('should fail to redeem ticket when channel in in different channelEpoch', async function () {
    const { channels, fixtureTickets, deployer } = await useFixtures()
    const TICKET_AB_WIN = fixtureTickets.TICKET_AB_WIN
    await channels.connect(ACCOUNT_B.wallet).bumpChannel(ACCOUNT_A.address, SECRET_2)

    // transfer tokens to contract
    await channels.connect(deployer).fundChannelMulti(ACCOUNT_A.address, ACCOUNT_B.address, '70', '30')
    // open channel and then close it
    await channels.initiateChannelClosureInternal(ACCOUNT_A.address, ACCOUNT_B.address)
    await channels.finalizeChannelClosureInternal(ACCOUNT_A.address, ACCOUNT_B.address)
    // refund and open channel
    await channels.connect(deployer).fundChannelMulti(ACCOUNT_A.address, ACCOUNT_B.address, '70', '30')

    await expect(
      channels.redeemTicketInternal(
        TICKET_AB_WIN.recipient,
        TICKET_AB_WIN.counterparty,
        TICKET_AB_WIN.nextCommitment,
        TICKET_AB_WIN.ticketEpoch,
        TICKET_AB_WIN.ticketIndex,
        TICKET_AB_WIN.proofOfRelaySecret,
        TICKET_AB_WIN.amount,
        TICKET_AB_WIN.winProb,
        TICKET_AB_WIN.signature
      )
    ).to.be.revertedWith('signer must match the counterparty')
  })

})

describe('test internals with mock', function() {
=======
describe('test internals with mock', function () {
>>>>>>> ab57c61f
  let channels
  beforeEach(async function () {
    channels = (await useFixtures()).channels
  })

  it('should get channel data', async function () {
    const channelData = await channels.getChannel(ACCOUNT_A.address, ACCOUNT_B.address)
    expect(channelData[0]).to.be.equal(ACCOUNT_A.address)
    expect(channelData[1]).to.be.equal(ACCOUNT_B.address)
    expect(channelData[2]).to.be.equal(ACCOUNT_AB_CHANNEL_ID)
  })

  it('should get channel id', async function () {
    expect(await channels.getChannelId(ACCOUNT_A.address, ACCOUNT_B.address)).to.be.equal(ACCOUNT_AB_CHANNEL_ID)
  })

  it('should be partyA', async function () {
    expect(await channels.isPartyA(ACCOUNT_A.address, ACCOUNT_B.address)).to.be.true
  })

  it('should not be partyA', async function () {
    expect(await channels.isPartyA(ACCOUNT_B.address, ACCOUNT_A.address)).to.be.false
  })

  it('should get partyA and partyB', async function () {
    const parties = await channels.getParties(ACCOUNT_A.address, ACCOUNT_B.address)
    expect(parties[0]).to.be.equal(ACCOUNT_A.address)
    expect(parties[1]).to.be.equal(ACCOUNT_B.address)
  })

  it('should pack ticket', async function () {
    const { channels, fixtureTickets } = await useFixtures()
    const TICKET_AB_WIN = fixtureTickets.TICKET_AB_WIN

    const encoded = await channels.getEncodedTicketInternal(
      TICKET_AB_WIN.recipient,
      TICKET_AB_WIN.ticketEpoch,
      TICKET_AB_WIN.proofOfRelaySecret,
      TICKET_AB_WIN.channelEpoch,
      TICKET_AB_WIN.amount,
      TICKET_AB_WIN.winProb
    )
    expect(encoded).to.equal(TICKET_AB_WIN.encoded)
  })

  it("should get ticket's luck", async function () {
    const { channels, fixtureTickets } = await useFixtures()
    const TICKET_AB_WIN = fixtureTickets.TICKET_AB_WIN

    const luck = await channels.getTicketLuckInternal(
      TICKET_AB_WIN.hash,
      TICKET_AB_WIN.nextCommitment,
      TICKET_AB_WIN.proofOfRelaySecret,
      TICKET_AB_WIN.winProb
    )
    expect(luck).to.equal(TICKET_AB_WIN.luck)
  })
})



// -------------------------------------------------------

describe('HoprChannels', function () {
  it('should fund one direction', async function () {
    const { token, channels, accountA } = await useFixtures()

    await token.connect(accountA).approve(channels.address, '70')
    await channels.connect(accountA).fundChannel(ACCOUNT_A.address, ACCOUNT_B.address, '70')

    validateChannel(await channels.channels(ACCOUNT_AB_CHANNEL_ID), {
      partyABalance: '70',
      partyBBalance: '0',
      closureTime: '0',
      status: '1',
      closureByPartyA: false
    })
    const accountABalance = await token.balanceOf(ACCOUNT_A.address)
    expect(accountABalance.toString()).to.equal('30')
  })

  it('should fund both directions', async function () {
    const { token, channels, accountA } = await useFixtures()

    await token.connect(accountA).approve(channels.address, '100')
    await channels.connect(accountA).fundChannelMulti(ACCOUNT_A.address, ACCOUNT_B.address, '70', '30')

    const channel = await channels.channels(ACCOUNT_AB_CHANNEL_ID)
    validateChannel(channel, {
<<<<<<< HEAD
      partyABalance: '70',
      partyBBalance: '30',
=======
      partyABalance: '60',
      partyBBalance: '40',
>>>>>>> ab57c61f
      closureTime: '0',
      status: '1',
      closureByPartyA: false
    })
<<<<<<< HEAD
    const accountABalance = await token.balanceOf(ACCOUNT_A.address)
    expect(accountABalance.toString()).to.equal('0')
=======
    expect(channel.partyBCommitment).to.equal(fixtureTickets.TICKET_AB_WIN.nextCommitment)
>>>>>>> ab57c61f
  })

  it('should fund and open channel', async function () {
    const { token, channels, accountA } = await useFixtures()

    await token.connect(accountA).approve(channels.address, '70')
    await channels.connect(accountA).fundChannelMulti(ACCOUNT_A.address, ACCOUNT_B.address, '70', '0')

    const channel = await channels.channels(ACCOUNT_AB_CHANNEL_ID)
    validateChannel(channel, {
      partyABalance: '70',
      partyBBalance: '0',
      closureTime: '0',
      status: '1',
      closureByPartyA: false
    })
    const accountABalance = await token.balanceOf(ACCOUNT_A.address)
    expect(accountABalance.toString()).to.equal('30')
  })

  it('should fund and open channel by accountB', async function () {
    const { token, channels, accountB } = await useFixtures()

    await token.connect(accountB).approve(channels.address, '70')
    await channels.connect(accountB).fundChannelMulti(ACCOUNT_A.address, ACCOUNT_B.address, '70', '0')

    const channel = await channels.channels(ACCOUNT_AB_CHANNEL_ID)
    validateChannel(channel, {
      partyABalance: '70',
      partyBBalance: '0',
      closureTime: '0',
      status: '1',
      closureByPartyA: false
    })
    const accountBBalance = await token.balanceOf(ACCOUNT_B.address)
    expect(accountBBalance.toString()).to.equal('30')
  })

  it('should fund using send', async function () {
    const { token, channels, accountA } = await useFixtures()

    await token
      .connect(accountA)
      .send(channels.address, '70', abiEncoder.encode(['address', 'address'], [ACCOUNT_A.address, ACCOUNT_B.address]))

    const channel = await channels.channels(ACCOUNT_AB_CHANNEL_ID)
    validateChannel(channel, {
      partyABalance: '70',
      partyBBalance: '0',
      closureTime: '0',
      status: '1',
      closureByPartyA: false
    })
    const accountABalance = await token.balanceOf(ACCOUNT_A.address)
    expect(accountABalance.toString()).to.equal('30')
  })

  it('should fund and open using send', async function () {
    const { token, channels, accountA } = await useFixtures()

    await token
      .connect(accountA)
      .send(channels.address, '70', abiEncoder.encode(['address', 'address'], [ACCOUNT_A.address, ACCOUNT_B.address]))

    const channel = await channels.channels(ACCOUNT_AB_CHANNEL_ID)
    validateChannel(channel, {
      partyABalance: '70',
      partyBBalance: '0',
      closureTime: '0',
      status: '1',
      closureByPartyA: false
    })
    const accountABalance = await token.balanceOf(ACCOUNT_A.address)
    expect(accountABalance.toString()).to.equal('30')
  })

  it('should fund both parties using send', async function () {
    const { token, channels, accountA } = await useFixtures()

    await token
      .connect(accountA)
      .send(
        channels.address,
        '100',
        abiEncoder.encode(
          ['address', 'address', 'uint256', 'uint256'],
          [ACCOUNT_A.address, ACCOUNT_B.address, '70', '30']
        )
      )

    const channel = await channels.channels(ACCOUNT_AB_CHANNEL_ID)
    validateChannel(channel, {
      partyABalance: '70',
      partyBBalance: '30',
      closureTime: '0',
      status: '1',
      closureByPartyA: false
    })
    const accountABalance = await token.balanceOf(ACCOUNT_A.address)
    expect(accountABalance.toString()).to.equal('0')
  })
})

describe('HoprChannels lifecycle', function () {
  let f: PromiseValue<ReturnType<typeof useFixtures>>

  before(async function () {
    f = await useFixtures()
  })

  context('on a fresh channel', function () {

    it('should initialize channel closure', async function () {
      await expect(f.channels.connect(f.accountB).initiateChannelClosure(ACCOUNT_A.address)).to.emit(
        f.channels,
        'ChannelUpdate'
      )
      // TODO: implement
      // .withArgs(ACCOUNT_B.address, ACCOUNT_A.address)

      const channel = await f.channels.channels(ACCOUNT_AB_CHANNEL_ID)
      expect(channel.partyABalance.toString()).to.equal('70')
      expect(channel.partyBBalance.toString()).to.equal('30')
      expect(channel.closureTime.toString()).to.not.be.equal('0')
      expect(channel.status.toString()).to.equal('2')
      expect(channel.closureByPartyA).to.be.false
    })

    it('should reedeem ticket for accountA', async function () {
      await f.channels
        .connect(f.accountA)
        //@ts-ignore
        .redeemTicket(...redeemArgs(f.TICKET_BA_WIN))

      const channel = await f.channels.channels(ACCOUNT_AB_CHANNEL_ID)
      expect(channel.partyABalance.toString()).to.equal('80')
      expect(channel.partyBBalance.toString()).to.equal('20')
      expect(channel.closureTime.toString()).to.not.be.equal('0')
      expect(channel.status.toString()).to.equal('2')
      expect(channel.closureByPartyA).to.be.false
      expect(channel.partyACommitment).to.equal(SECRET_0)
    })

    it('should close channel', async function () {
      await increaseTime(ethers.provider, durations.days(3))

      await expect(f.channels.connect(f.accountA).finalizeChannelClosure(ACCOUNT_B.address)).to.emit(
        f.channels,
        'ChannelUpdate'
      )

      const channel = await f.channels.channels(ACCOUNT_AB_CHANNEL_ID)
      expect(channel.partyABalance.toString()).to.equal('0')
      expect(channel.partyBBalance.toString()).to.equal('0')
      expect(channel.closureTime.toString()).to.equal('0')
      expect(channel.status.toString()).to.equal('0')
      expect(channel.closureByPartyA).to.be.false

      const accountABalance = await f.token.balanceOf(ACCOUNT_A.address)
      expect(accountABalance.toString()).to.equal('110')
      const accountBBalance = await f.token.balanceOf(ACCOUNT_B.address)
      expect(accountBBalance.toString()).to.equal('90')
    })
  })

  context('on a recycled channel', function () {
    let TICKET_AB_WIN_RECYCLED: PromiseValue<ReturnType<typeof createTicket>>
    let TICKET_BA_WIN_RECYCLED: PromiseValue<ReturnType<typeof createTicket>>
    let TICKET_BA_WIN_RECYCLED_2: PromiseValue<ReturnType<typeof createTicket>>

    before(async function () {
      // the key difference between these tickets
      // and tickets from constants.ts is that
      // this tickets are for channel channelEpoch 2
      // and account counter 2
      TICKET_AB_WIN_RECYCLED = await createTicket(
        {
          recipient: ACCOUNT_B.address,
          proofOfRelaySecret: PROOF_OF_RELAY_SECRET_0,
          ticketIndex: '0',
          ticketEpoch: '0',
          amount: '10',
          winProb: WIN_PROB_100,
          channelEpoch: '2'
        },
        ACCOUNT_A,
        SECRET_1
      )

      TICKET_BA_WIN_RECYCLED = await createTicket(
        {
          recipient: ACCOUNT_A.address,
          proofOfRelaySecret: PROOF_OF_RELAY_SECRET_0,
          ticketIndex: '0',
          ticketEpoch: '0',
          amount: '10',
          winProb: WIN_PROB_100,
          channelEpoch: '2'
        },
        ACCOUNT_B,
        SECRET_1
      )

      TICKET_BA_WIN_RECYCLED_2 = await createTicket(
        {
          recipient: ACCOUNT_A.address,
          proofOfRelaySecret: PROOF_OF_RELAY_SECRET_1,
          ticketIndex: '0',
          ticketEpoch: '0',
          amount: '10',
          winProb: WIN_PROB_100,
          channelEpoch: '2'
        },
        ACCOUNT_B,
        SECRET_0
      )
    })

    it('should fund both parties and open channel', async function () {
      await f.token.connect(f.accountA).approve(f.channels.address, '110')

      f.channels.connect(f.accountA).fundChannelMulti(ACCOUNT_A.address, ACCOUNT_B.address, '70', '40')

      const channel = await f.channels.channels(ACCOUNT_AB_CHANNEL_ID)
      expect(channel.partyABalance.toString()).to.equal('70')
      expect(channel.partyBBalance.toString()).to.equal('40')
      expect(channel.closureTime.toString()).to.equal('0')
      expect(channel.status.toString()).to.equal('1')
      expect(channel.closureByPartyA).to.be.false
    })

    it('should reedem ticket for accountA', async function () {
      await f.channels
        .connect(f.accountA)
        .redeemTicket(
          TICKET_BA_WIN_RECYCLED.counterparty,
          TICKET_BA_WIN_RECYCLED.nextCommitment,
          f.fixtureTickets.TICKET_BA_WIN.ticketEpoch,
          f.fixtureTickets.TICKET_BA_WIN.ticketIndex,
          TICKET_BA_WIN_RECYCLED.proofOfRelaySecret,
          TICKET_BA_WIN_RECYCLED.amount,
          TICKET_BA_WIN_RECYCLED.winProb,
          TICKET_BA_WIN_RECYCLED.signature
        )

      const ticket = await f.channels.tickets(TICKET_BA_WIN_RECYCLED.hash)
      expect(ticket).to.be.true

      const channel = await f.channels.channels(ACCOUNT_AB_CHANNEL_ID)
      expect(channel.partyABalance.toString()).to.equal('80')
      expect(channel.partyBBalance.toString()).to.equal('30')
      expect(channel.closureTime.toString()).to.equal('0')
      expect(channel.status.toString()).to.equal('1')
      expect(channel.closureByPartyA).to.be.false
      expect(channel.partyBCommitment).to.equal(SECRET_1)
    })

    it('should reedem ticket for accountB', async function () {
      await f.channels
        .connect(f.accountB)
        .redeemTicket(
          TICKET_AB_WIN_RECYCLED.counterparty,
          TICKET_AB_WIN_RECYCLED.nextCommitment,
          f.fixtureTickets.TICKET_BA_WIN.ticketEpoch,
          f.fixtureTickets.TICKET_BA_WIN.ticketIndex,
          TICKET_AB_WIN_RECYCLED.proofOfRelaySecret,
          TICKET_AB_WIN_RECYCLED.amount,
          TICKET_AB_WIN_RECYCLED.winProb,
          TICKET_AB_WIN_RECYCLED.signature
        )

      const ticket = await f.channels.tickets(TICKET_AB_WIN_RECYCLED.hash)
      expect(ticket).to.be.true

      const channel = await f.channels.channels(ACCOUNT_AB_CHANNEL_ID)
      expect(channel.partyABalance.toString()).to.equal('70')
      expect(channel.partyBBalance.toString()).to.equal('40')
      expect(channel.closureTime.toString()).to.equal('0')
      expect(channel.status.toString()).to.equal('1')
      expect(channel.closureByPartyA).to.be.false
      expect(channel.partyACommitment).to.equal(SECRET_1)
    })

    it('should initialize channel closure', async function () {
      f.channels.connect(f.accountB).initiateChannelClosure(ACCOUNT_A.address)
      const channel = await f.channels.channels(ACCOUNT_AB_CHANNEL_ID)
      expect(channel.partyABalance.toString()).to.equal('70')
      expect(channel.partyBBalance.toString()).to.equal('40')
      expect(channel.closureTime.toString()).to.not.be.equal('0')
      expect(channel.status.toString()).to.equal('2')
      expect(channel.channelEpoch.toString()).to.equal('1')
      expect(channel.closureByPartyA).to.be.false
    })

    it('should reedem ticket for accountA', async function () {
      await f.channels
        .connect(f.accountA)
        .redeemTicket(
          TICKET_BA_WIN_RECYCLED_2.counterparty,
          TICKET_BA_WIN_RECYCLED_2.nextCommitment,
          f.fixtureTickets.TICKET_BA_WIN.ticketEpoch,
          f.fixtureTickets.TICKET_BA_WIN.ticketIndex,
          TICKET_BA_WIN_RECYCLED_2.proofOfRelaySecret,
          TICKET_BA_WIN_RECYCLED_2.amount,
          TICKET_BA_WIN_RECYCLED_2.winProb,
          TICKET_BA_WIN_RECYCLED_2.signature
        )

      const channel = await f.channels.channels(ACCOUNT_AB_CHANNEL_ID)
      expect(channel.partyABalance.toString()).to.equal('80')
      expect(channel.partyBBalance.toString()).to.equal('30')
      expect(channel.closureTime.toString()).to.not.be.equal('0')
      expect(channel.status.toString()).to.equal('2')
      expect(channel.channelEpoch.toString()).to.equal('1')
      expect(channel.closureByPartyA).to.be.false
      expect(channel.partyACommitment).to.equal(SECRET_0)
    })

    it('should close channel', async function () {
      await increaseTime(ethers.provider, durations.days(3))

      f.channels.connect(f.accountA).finalizeChannelClosure(ACCOUNT_B.address)
      const channel = await f.channels.channels(ACCOUNT_AB_CHANNEL_ID)
      expect(channel.partyABalance.toString()).to.equal('0')
      expect(channel.partyBBalance.toString()).to.equal('0')
      expect(channel.closureTime.toString()).to.equal('0')
      expect(channel.status.toString()).to.equal('0')
      expect(channel.closureByPartyA).to.be.false

      const accountABalance = await f.token.balanceOf(ACCOUNT_A.address)
      expect(accountABalance.toString()).to.equal('80')
      const accountBBalance = await f.token.balanceOf(ACCOUNT_B.address)
      expect(accountBBalance.toString()).to.equal('120')
    })
  })
})<|MERGE_RESOLUTION|>--- conflicted
+++ resolved
@@ -45,14 +45,9 @@
   }
 })
 
-<<<<<<< HEAD
 describe('funding HoprChannel catches failures', async function(){
   // TODO fund single, fund by send
   let fixtures, channels, accountA
-=======
-describe('funding HoprChannel catches failures', async function () {
-  let channels
->>>>>>> ab57c61f
   before(async function () {
     // All of these tests revert, so we can rely on stateless single fixture.
     fixtures = await useFixtures()
@@ -78,17 +73,10 @@
     ).to.be.revertedWith('accountB must not be empty')
   })
 
-<<<<<<< HEAD
   it('should fail to fund a channel with 0 amount', async function() {
     await expect(
       channels.connect(accountA).fundChannelMulti(ACCOUNT_A.address, ACCOUNT_B.address, '0', '0')
     ).to.be.revertedWith('amountA or amountB must be greater than 0')
-=======
-  it('should fail to fund a channel with 0 amount', async function () {
-    await expect(channels.fundChannelMulti(ACCOUNT_A.address, ACCOUNT_B.address, '0', '0')).to.be.revertedWith(
-      'amountA or amountB must be greater than 0'
-    )
->>>>>>> ab57c61f
   })
 })
 
@@ -124,19 +112,12 @@
   })
 })
 
-<<<<<<< HEAD
 
 describe('with a funded HoprChannel (A: 70, B: 30), secrets initialized', function() {
   let channels
   let fixtures
   beforeEach(async function(){
     fixtures = await useFixtures()
-=======
-describe('with a funded HoprChannel (A: 70, B: 30)', function () {
-  let channels
-  beforeEach(async function () {
-    const fixtures = await useFixtures()
->>>>>>> ab57c61f
     channels = fixtures.channels
     await channels.connect(fixtures.accountA).bumpChannel(ACCOUNT_B.address, SECRET_2)
     await channels.connect(fixtures.accountB).bumpChannel(ACCOUNT_A.address, SECRET_2) // TODO secret per account
@@ -434,7 +415,6 @@
   })
 })
 
-<<<<<<< HEAD
 describe('with a closed channel', function(){
   // TODO Close channel
   it('should fail to redeem ticket when channel in closed', async function () {
@@ -482,9 +462,6 @@
 })
 
 describe('test internals with mock', function() {
-=======
-describe('test internals with mock', function () {
->>>>>>> ab57c61f
   let channels
   beforeEach(async function () {
     channels = (await useFixtures()).channels
@@ -574,23 +551,14 @@
 
     const channel = await channels.channels(ACCOUNT_AB_CHANNEL_ID)
     validateChannel(channel, {
-<<<<<<< HEAD
       partyABalance: '70',
       partyBBalance: '30',
-=======
-      partyABalance: '60',
-      partyBBalance: '40',
->>>>>>> ab57c61f
-      closureTime: '0',
-      status: '1',
-      closureByPartyA: false
-    })
-<<<<<<< HEAD
+      closureTime: '0',
+      status: '1',
+      closureByPartyA: false
+    })
     const accountABalance = await token.balanceOf(ACCOUNT_A.address)
     expect(accountABalance.toString()).to.equal('0')
-=======
-    expect(channel.partyBCommitment).to.equal(fixtureTickets.TICKET_AB_WIN.nextCommitment)
->>>>>>> ab57c61f
   })
 
   it('should fund and open channel', async function () {
