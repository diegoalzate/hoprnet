{
  "name": "@hoprnet/hopr-testing",
<<<<<<< HEAD
  "version": "1.54.0-next.51",
=======
  "version": "1.54.2",
>>>>>>> 49d4d964
  "description": "",
  "repository": "https://github.com/hoprnet/hoprnet.git",
  "homepage": "https://hoprnet.org",
  "license": "GPL-3.0-only",
  "main": "lib/index.js",
  "types": "lib/index.d.ts",
  "files": [
    "lib/",
    "!lib/*.spec**",
    "README.md",
    "package.json",
    "yarn.lock"
  ],
  "engines": {
    "node": "12"
  },
  "scripts": {
    "clean": "rimraf ./lib",
    "build": "yarn clean && tsc -p . --noEmit false",
    "prepublishOnly": "yarn build"
  },
  "dependencies": {
<<<<<<< HEAD
    "@hoprnet/hopr-demo-seeds": "1.54.0-next.51",
=======
    "@hoprnet/hopr-demo-seeds": "1.54.2",
>>>>>>> 49d4d964
    "debug": "^4.1.1",
    "ganache-core": "2.13.1"
  },
  "devDependencies": {
    "@types/node": "^13.13.4",
    "rimraf": "^3.0.2",
    "typescript": "^4.0.3"
  }
}<|MERGE_RESOLUTION|>--- conflicted
+++ resolved
@@ -1,10 +1,6 @@
 {
   "name": "@hoprnet/hopr-testing",
-<<<<<<< HEAD
-  "version": "1.54.0-next.51",
-=======
   "version": "1.54.2",
->>>>>>> 49d4d964
   "description": "",
   "repository": "https://github.com/hoprnet/hoprnet.git",
   "homepage": "https://hoprnet.org",
@@ -27,11 +23,7 @@
     "prepublishOnly": "yarn build"
   },
   "dependencies": {
-<<<<<<< HEAD
-    "@hoprnet/hopr-demo-seeds": "1.54.0-next.51",
-=======
     "@hoprnet/hopr-demo-seeds": "1.54.2",
->>>>>>> 49d4d964
     "debug": "^4.1.1",
     "ganache-core": "2.13.1"
   },
