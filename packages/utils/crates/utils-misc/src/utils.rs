--- conflicted
+++ resolved
@@ -1,12 +1,3 @@
-<<<<<<< HEAD
-use real_base::error::{RealError, RealError::GeneralError};
-use serde::Deserialize;
-
-#[cfg(any(not(feature = "wasm"), test))]
-use real_base::file::native::read_to_string;
-#[cfg(all(feature = "wasm", not(test)))]
-use real_base::file::wasm::read_to_string;
-=======
 use real_base::error::RealError;
 use real_base::error::RealError::GeneralError;
 use serde::Deserialize;
@@ -15,7 +6,6 @@
 use real_base::file::native::read_file;
 #[cfg(all(feature = "wasm", not(test)))]
 use real_base::file::wasm::read_file;
->>>>>>> 974fbe0d
 
 /// Serialization structure for package.json
 #[derive(Deserialize)]
@@ -25,13 +15,9 @@
 
 /// Reads the given package.json file and determines its version.
 pub fn get_package_version(package_file: &str) -> Result<String, RealError> {
-<<<<<<< HEAD
-    let file_data = read_to_string(package_file)?;
-=======
     let file_data = read_file(package_file)?;
->>>>>>> 974fbe0d
 
-    match serde_json::from_str::<PackageJsonFile>(&file_data) {
+    match serde_json::from_slice::<PackageJsonFile>(&file_data) {
         Ok(package_json) => Ok(package_json.version),
         Err(e) => Err(GeneralError(e.to_string())),
     }
