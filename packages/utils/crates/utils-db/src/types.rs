#[cfg(feature = "wasm")]
<<<<<<< HEAD
use {
    core::task::{Context, Poll},
    std::pin::Pin,

    futures_lite::stream::{Stream, StreamExt},
    pin_project_lite::pin_project,

    wasm_bindgen_futures::stream::JsStream
};

=======
pub mod wasm {
    use core::task::{Context, Poll};
    use futures_lite::stream::{Stream, StreamExt};
    use pin_project_lite::pin_project;
    use std::pin::Pin;
    use wasm_bindgen_futures::stream::JsStream;
>>>>>>> e4f32fb7

    pin_project! {
        pub struct BinaryStreamWrapper {
            #[pin]
            stream: JsStream,
        }
    }

    impl BinaryStreamWrapper {
        pub fn new(s: JsStream) -> Self {
            Self { stream: s }
        }
    }

    impl Stream for BinaryStreamWrapper {
        type Item = crate::errors::Result<Box<[u8]>>;

        fn poll_next(mut self: Pin<&mut Self>, cx: &mut Context<'_>) -> Poll<Option<Self::Item>> {
            match self.stream.poll_next(cx) {
                Poll::Ready(item) => match item {
                    None => Poll::Ready(None),
                    Some(result) => Poll::Ready(Some(
                        result
                            .map(|v| js_sys::Uint8Array::from(v).to_vec().into_boxed_slice())
                            .map_err(|e| {
                                crate::errors::DbError::GenericError(format!("Failed to poll next value: {:?}", e))
                            }),
                    )),
                },
                Poll::Pending => Poll::Pending,
            }
        }
    }
}<|MERGE_RESOLUTION|>--- conflicted
+++ resolved
@@ -1,23 +1,10 @@
 #[cfg(feature = "wasm")]
-<<<<<<< HEAD
-use {
-    core::task::{Context, Poll},
-    std::pin::Pin,
-
-    futures_lite::stream::{Stream, StreamExt},
-    pin_project_lite::pin_project,
-
-    wasm_bindgen_futures::stream::JsStream
-};
-
-=======
 pub mod wasm {
     use core::task::{Context, Poll};
     use futures_lite::stream::{Stream, StreamExt};
     use pin_project_lite::pin_project;
     use std::pin::Pin;
     use wasm_bindgen_futures::stream::JsStream;
->>>>>>> e4f32fb7
 
     pin_project! {
         pub struct BinaryStreamWrapper {
