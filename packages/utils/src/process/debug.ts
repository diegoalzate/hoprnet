--- conflicted
+++ resolved
@@ -1,18 +1,4 @@
 import debug from 'debug'
-<<<<<<< HEAD
-import { format } from 'util'
-import { pino } from 'pino'
-import { createWriteStream } from 'pino-logflare'
-
-// create pino-logflare stream
-const stream = createWriteStream({
-  apiKey: 'VgZwc3dsuP6e',
-  sourceToken: 'e22bd592-6249-4cd2-a653-e3b18853cc53'
-})
-
-const logger = pino({}, stream)
-=======
->>>>>>> b746d992
 
 const wrappedDebug = (namespace: any) => {
   return (message: any, ...parameters: any[]) => {
