--- conflicted
+++ resolved
@@ -1264,7 +1264,6 @@
 
 ___
 
-<<<<<<< HEAD
 ### create\_counter
 
 ▸ **create_counter**(`name`, `description`): [`SimpleCounter`](classes/SimpleCounter.md)
@@ -1439,8 +1438,6 @@
 
 ___
 
-=======
->>>>>>> 6ed8dd64
 ### debug
 
 ▸ **debug**(`namespace`): (`message`: `any`, ...`parameters`: `any`[]) => `void`
@@ -1682,7 +1679,6 @@
 
 ___
 
-<<<<<<< HEAD
 ### gather\_all\_metrics
 
 ▸ **gather_all_metrics**(): `string`
@@ -1697,8 +1693,6 @@
 
 ___
 
-=======
->>>>>>> 6ed8dd64
 ### gcd
 
 ▸ **gcd**(`a`, `b`): `number`
@@ -1991,7 +1985,6 @@
 
 ___
 
-<<<<<<< HEAD
 ### get\_package\_version
 
 ▸ **get_package_version**(`package_file`): `string`
@@ -2014,8 +2007,6 @@
 
 ___
 
-=======
->>>>>>> 6ed8dd64
 ### hasB58String
 
 ▸ **hasB58String**(`content`): `Boolean`
