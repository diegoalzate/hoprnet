--- conflicted
+++ resolved
@@ -273,11 +273,7 @@
 	  yarn workspace @hoprnet/hopr-ethereum run hardhat register:self \
    --network $(network) \
    --task add \
-<<<<<<< HEAD
    --peer-ids "$(peer_ids)"
-=======
-   --peer-ids "$(peer_ids)" \
->>>>>>> 36cda70b
 else
 	TS_NODE_PROJECT=./tsconfig.hardhat.json \
 	HOPR_ENVIRONMENT_ID="$(environment)" \
