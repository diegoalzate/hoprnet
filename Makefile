--- conflicted
+++ resolved
@@ -158,14 +158,10 @@
 # filter out proc-macro crates since they need no compilation
 	$(MAKE) -j 1 $(filter-out %proc-macros/,$(CRATES))
 # Copy bindings to their destination
-<<<<<<< HEAD
-	$(MAKE) ${WORKSPACES_WITH_RUST_MODULES}
+# filter out proc-macro crates since they need no compilation
+	$(MAKE) $(filter-out %proc-macros/,$(WORKSPACES_WITH_RUST_MODULES))
 # build foundry-tool
 	$(MAKE) $(FOUNDRY_TOOL_CRATE)
-=======
-# filter out proc-macro crates since they need no compilation
-	$(MAKE) $(filter-out %proc-macros/,$(WORKSPACES_WITH_RUST_MODULES))
->>>>>>> 5bc50644
 endif
 
 .PHONY: build-yellowpaper
