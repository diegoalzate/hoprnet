--- conflicted
+++ resolved
@@ -60,7 +60,6 @@
 deps: ## Installs dependencies for development setup
 	[ -n "${NIX_PATH}" ] || corepack enable
 	command -v rustup && rustup update || echo "No rustup installed, ignoring"
-<<<<<<< HEAD
 # we need to ensure cargo has built its local metadata for vendoring correctly, this is normally a no-op
 	mkdir -p .cargo/bin
 	$(MAKE) cargo-update
@@ -76,8 +75,6 @@
 cargo-download: ## download vendored Cargo dependencies
 	$(cargo) vendor --versioned-dirs vendor/cargo
 	$(cargo) fetch
-=======
->>>>>>> 6ed8dd64
 
 .PHONY: build
 build: ## build all packages
@@ -349,7 +346,6 @@
 	echo "parameter <peer_ids> missing" >&2 && exit 1
 endif
 ifeq ($(origin PRIVATE_KEY),undefined)
-<<<<<<< HEAD
 	TS_NODE_PROJECT=./tsconfig.hardhat.json \
 	HOPR_ENVIRONMENT_ID="$(environment)" \
 	  yarn workspace @hoprnet/hopr-ethereum run hardhat register:self \
@@ -357,10 +353,6 @@
    --task add \
    --peer-ids "$(peer_ids)"
 else
-=======
-	echo "<PRIVATE_KEY> environment variable missing" >&2 && exit 1
-endif
->>>>>>> 6ed8dd64
 	TS_NODE_PROJECT=./tsconfig.hardhat.json \
 	HOPR_ENVIRONMENT_ID="$(environment)" \
 	  yarn workspace @hoprnet/hopr-ethereum run hardhat register:self \
@@ -368,6 +360,7 @@
    --task add \
    --peer-ids "$(peer_ids)" \
    --privatekey "$(PRIVATE_KEY)"
+endif
 
 .PHONY: self-deregister-node
 self-deregister-node: ensure-environment-is-set
