--- conflicted
+++ resolved
@@ -310,12 +310,7 @@
 fund-local-all: ## use faucet script to fund all the local identities
 	IDENTITY_PASSWORD="${id_password}" PRIVATE_KEY=0xac0974bec39a17e36ba4a6b4d238ff944bacb478cbed5efcae784d7bf4f2ff80 \
 		hopli faucet \
-<<<<<<< HEAD
 		--network anvil-localhost \
-		--use-local-identities \
-=======
-		--environment-name anvil-localhost \
->>>>>>> c05a1fc8
 		--identity-prefix "${id_prefix}" \
 		--identity-directory "${id_dir}" \
 		--contracts-root "./packages/ethereum/contracts"
