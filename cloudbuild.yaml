--- conflicted
+++ resolved
@@ -1,15 +1,9 @@
 steps:
   - name: 'gcr.io/kaniko-project/executor:latest'
     args:
-<<<<<<< HEAD
-    - --destination=gcr.io/hoprassociation/hoprd:debug
-    - --cache=true
-    - --cache-ttl=1h
-=======
-      - --destination=gcr.io/hoprassociation/hoprd
+      - --destination=gcr.io/hoprassociation/hoprd:debug
       - --cache=true
       - --cache-ttl=1h
->>>>>>> 86d55347
 options:
   logStreamingOption: STREAM_ON
   machineType: N1_HIGHCPU_8
