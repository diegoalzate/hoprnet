{
  "name": "@hoprnet/hopr-utils",
<<<<<<< HEAD
  "version": "0.1.0",
=======
  "description": "HOPR-based utilities to process multiple data structures",
  "version": "0.1.2",
>>>>>>> cc547c58
  "repository": "git@github.com:hoprnet/hopr-utils.git",
  "license": "LGPL-3.0-only",
  "types": "lib/index.d.ts",
  "main": "lib/index.js",
  "scripts": {
    "clean": "rm -rf ./lib",
    "test": "mocha",
    "dev": "yarn clean && tsc -w",
<<<<<<< HEAD
    "build": "yarn clean && tsc -p . --noEmit false"
=======
    "build": "yarn clean && tsc -p . --noEmit false",
    "prepare": "yarn build"
>>>>>>> cc547c58
  },
  "files": [
    "lib/",
    "!lib/*.spec**",
    "README.md",
    "package.json",
    "yarn.lock"
  ],
  "engines": {
    "yarn": "^1.22",
    "node": "^12"
  },
  "dependencies": {
    "bignumber.js": "^9.0.0",
    "chalk": "^4.0.0",
    "strip-ansi": "^6.0.0"
  },
  "devDependencies": {
    "@types/chai": "^4.2.11",
    "@types/mocha": "^7.0.2",
    "@types/node": "^12.12.8",
    "@types/ramda": "^0.27.4",
    "chai": "^4.2.0",
    "husky": "^4.2.3",
    "lint-staged": ">=10",
    "mocha": "^7.0.1",
    "prettier": "^2.0.5",
    "ramda": "^0.27.0",
    "ts-node": "^8.8.2",
    "typescript": "^3.8.2"
  },
  "prettier": {
    "tabWidth": 2,
    "semi": false,
    "singleQuote": true,
    "printWidth": 120
  },
  "mocha": {
    "extension": [
      "ts"
    ],
    "spec": "src/**/*.spec.ts",
    "require": "ts-node/register"
  },
  "husky": {
    "hooks": {
      "pre-commit": "lint-staged"
    }
  },
  "lint-staged": {
    "*.{ts}": "prettier --write"
  }
}<|MERGE_RESOLUTION|>--- conflicted
+++ resolved
@@ -1,11 +1,7 @@
 {
   "name": "@hoprnet/hopr-utils",
-<<<<<<< HEAD
-  "version": "0.1.0",
-=======
   "description": "HOPR-based utilities to process multiple data structures",
   "version": "0.1.2",
->>>>>>> cc547c58
   "repository": "git@github.com:hoprnet/hopr-utils.git",
   "license": "LGPL-3.0-only",
   "types": "lib/index.d.ts",
@@ -14,12 +10,8 @@
     "clean": "rm -rf ./lib",
     "test": "mocha",
     "dev": "yarn clean && tsc -w",
-<<<<<<< HEAD
-    "build": "yarn clean && tsc -p . --noEmit false"
-=======
     "build": "yarn clean && tsc -p . --noEmit false",
     "prepare": "yarn build"
->>>>>>> cc547c58
   },
   "files": [
     "lib/",
