{
  "name": "root",
  "private": true,
  "scripts": {
<<<<<<< HEAD
    "core:test": "cd packages/core && yarn build && yarn test",
    "chat": "node packages/chat/lib/index.js",
    "hoprd": "node packages/hoprd/lib/index.js"
=======
    "lerna:bootstrap": "lerna bootstrap",
    "lerna:link": "lerna link --force-local",
    "lerna:build": "lerna run build",
    "build": "lerna run build",
    "bootstrap": "lerna bootstrap",
    "regenerate-lockfiles": "lerna run clean && rm -r packages/*/yarn.lock && yarn bootstrap",
    "run:chat": "lerna exec --scope @hoprnet/hopr-chat -- yarn start:basodino",
    "run:hoprd": "lerna exec --scope @hoprnet/hoprd -- yarn start --host 0.0.0.0:9092",
    "run:chatbot": "lerna exec --scope @hoprnet/chat-bot -- yarn start:basodino",
    "lint": "prettier --check .",
    "lint:fix": "prettier --write ."
>>>>>>> dcaf0ee0
  },
  "devDependencies": {
    "prettier": "^2.0.5",
    "husky": "^4.2.5",
    "lerna": "^3.22.1"
  },
  "prettier": {
    "tabWidth": 2,
    "semi": false,
    "singleQuote": true,
    "printWidth": 120
  },
  "husky": {
    "hooks": {}
  },
  "__workspaces": {
    "packages": [
      "packages/*"
    ],
    "nohoist": [
      "**"
    ]
  }
}<|MERGE_RESOLUTION|>--- conflicted
+++ resolved
@@ -2,11 +2,7 @@
   "name": "root",
   "private": true,
   "scripts": {
-<<<<<<< HEAD
     "core:test": "cd packages/core && yarn build && yarn test",
-    "chat": "node packages/chat/lib/index.js",
-    "hoprd": "node packages/hoprd/lib/index.js"
-=======
     "lerna:bootstrap": "lerna bootstrap",
     "lerna:link": "lerna link --force-local",
     "lerna:build": "lerna run build",
@@ -18,7 +14,6 @@
     "run:chatbot": "lerna exec --scope @hoprnet/chat-bot -- yarn start:basodino",
     "lint": "prettier --check .",
     "lint:fix": "prettier --write ."
->>>>>>> dcaf0ee0
   },
   "devDependencies": {
     "prettier": "^2.0.5",
