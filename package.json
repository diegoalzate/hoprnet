{
  "name": "@hoprnet/hopr-core-ethereum",
  "version": "0.0.12",
  "repository": "git@github.com:hoprnet/hopr-core-ethereum.git",
  "license": "LGPL-3.0-only",
  "types": "lib/index.d.ts",
  "main": "lib/index.js",
  "scripts": {
    "clean": "rm -rf ./lib",
    "test": "mocha --exit",
    "dev": "yarn clean && yarn build:types && tsc -w",
    "build:types": "typechain --target web3-v1 --outDir './src/tsc/web3' './node_modules/@hoprnet/hopr-ethereum/build/extracted/abis/*.json'",
    "build": "yarn clean && yarn build:types && tsc && cp -R ./src/tsc/web3 ./lib/tsc/web3 && cp ./src/ganache-core.d.ts ./lib/",
    "lint": "prettier --check .",
    "prepare": "yarn build"
  },
  "files": [
    "!**/*.spec.ts",
    "src/",
    "lib/",
    "README.md"
  ],
  "engines": {
    "node": ">=12.9.1",
    "yarn": ">=1.19.2"
  },
  "dependencies": {
<<<<<<< HEAD
    "@hoprnet/hopr-ethereum": "^1.0.0",
    "@hoprnet/hopr-utils": "^0.3",
=======
    "@hoprnet/hopr-core-connector-interface": "1.4.0",
    "@hoprnet/hopr-ethereum": "0.4.2",
    "@hoprnet/hopr-utils": "0.3.0",
>>>>>>> 03b59132
    "bn.js": "^5.1.2",
    "chalk": "^4.1.0",
    "debug": "^4.1.1",
    "heap-js": "^2.1.1",
    "keccak": "^3.0.0",
    "secp256k1": "^4.0.2",
    "web3": "^1.2.9",
    "web3-core": "^1.2.9",
    "web3-core-helpers": "^1.2.9",
    "web3-core-subscriptions": "^1.2.9",
    "web3-eth": "^1.2.9",
    "web3-eth-contract": "^1.2.9"
  },
  "devDependencies": {
<<<<<<< HEAD
    "@hoprnet/hopr-core-connector-interface": "1.5.1",
    "@hoprnet/hopr-demo-seeds": "1.8.0",
    "@hoprnet/hopr-testing": "0.1.2",
=======
    "@hoprnet/hopr-demo-seeds": "1.8.0",
    "@hoprnet/hopr-testing": "0.2.0",
>>>>>>> 03b59132
    "@types/debug": "^4.1.5",
    "@types/keccak": "^3.0.1",
    "@types/levelup": "^4.3.0",
    "@types/memdown": "^3.0.0",
    "@types/mocha": "^7.0.2",
    "@types/node": "^12.12.8",
    "@types/secp256k1": "^4.0.1",
    "husky": "^4.2.5",
    "it-pipe": "^1.1.0",
    "levelup": "^4.4.0",
    "memdown": "^5.1.0",
    "mocha": "^8.0.1",
    "prettier": "^2.0.5",
    "ts-generator": "^0.0.8",
    "ts-node": "^8.10.2",
    "typechain": "^1.0.5",
    "typechain-target-web3-v1": "^1.0.4",
    "typescript": "^3.9"
  },
  "husky": {
    "hooks": {
      "pre-commit": "yarn lint"
    }
  },
  "prettier": {
    "tabWidth": 2,
    "semi": false,
    "singleQuote": true,
    "printWidth": 120
  },
  "mocha": {
    "extension": [
      "ts"
    ],
    "spec": "src/**/*.spec.ts",
    "require": "ts-node/register"
  }
}<|MERGE_RESOLUTION|>--- conflicted
+++ resolved
@@ -25,14 +25,8 @@
     "yarn": ">=1.19.2"
   },
   "dependencies": {
-<<<<<<< HEAD
     "@hoprnet/hopr-ethereum": "^1.0.0",
     "@hoprnet/hopr-utils": "^0.3",
-=======
-    "@hoprnet/hopr-core-connector-interface": "1.4.0",
-    "@hoprnet/hopr-ethereum": "0.4.2",
-    "@hoprnet/hopr-utils": "0.3.0",
->>>>>>> 03b59132
     "bn.js": "^5.1.2",
     "chalk": "^4.1.0",
     "debug": "^4.1.1",
@@ -47,14 +41,9 @@
     "web3-eth-contract": "^1.2.9"
   },
   "devDependencies": {
-<<<<<<< HEAD
     "@hoprnet/hopr-core-connector-interface": "1.5.1",
     "@hoprnet/hopr-demo-seeds": "1.8.0",
     "@hoprnet/hopr-testing": "0.1.2",
-=======
-    "@hoprnet/hopr-demo-seeds": "1.8.0",
-    "@hoprnet/hopr-testing": "0.2.0",
->>>>>>> 03b59132
     "@types/debug": "^4.1.5",
     "@types/keccak": "^3.0.1",
     "@types/levelup": "^4.3.0",
