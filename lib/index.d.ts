import type { addresses } from '@hoprnet/hopr-ethereum';
import Web3 from 'web3';
import { LevelUp } from 'levelup';
<<<<<<< HEAD
import HoprCoreConnector from '@hoprnet/hopr-core-connector-interface';
import { ChannelFactory } from './channel';
import Tickets from './ticket';
import types from './types';
=======
import HoprCoreConnector, { Types as ITypes, Channel as IChannel, Constants as IConstants } from '@hoprnet/hopr-core-connector-interface';
import Tickets from './tickets';
>>>>>>> bdbdbeaa
import Indexer from './indexer';
import * as dbkeys from './dbKeys';
import * as utils from './utils';
import * as constants from './constants';
import { HoprChannels } from './tsc/web3/HoprChannels';
import { HoprToken } from './tsc/web3/HoprToken';
import Account from './account';
export default class HoprEthereum implements HoprCoreConnector {
    db: LevelUp;
    web3: Web3;
    network: addresses.Networks;
    hoprChannels: HoprChannels;
    hoprToken: HoprToken;
    options: {
        debug: boolean;
    };
    private _status;
    private _initializing;
    _onChainValuesInitialized: boolean;
    private _starting;
    private _stopping;
    signTransaction: ReturnType<typeof utils.TransactionSigner>;
    log: ReturnType<typeof utils['Log']>;
    channel: ChannelFactory;
    types: types;
    indexer: Indexer;
    account: Account;
    tickets: Tickets;
    constructor(db: LevelUp, web3: Web3, network: addresses.Networks, hoprChannels: HoprChannels, hoprToken: HoprToken, options: {
        debug: boolean;
    }, privateKey: Uint8Array, publicKey: Uint8Array);
    readonly dbKeys: typeof dbkeys;
    readonly utils: typeof utils;
    readonly constants: typeof constants;
    readonly CHAIN_NAME = "HOPR on Ethereum";
<<<<<<< HEAD
=======
    readonly tickets: typeof Tickets;
    readonly indexer: Indexer;
    /**
     * @returns the current balances of the account associated with this node (HOPR)
     */
    get nonce(): Promise<number>;
>>>>>>> bdbdbeaa
    /**
     * Returns the current balances of the account associated with this node (HOPR)
     * @returns a promise resolved to Balance
     */
    /**
     * Returns the current native balance (ETH)
     * @returns a promise resolved to Balance
     */
    /**
     * Initialises the connector, e.g. connect to a blockchain node.
     */
    start(): Promise<void>;
    /**
     * Stops the connector.
     */
    stop(): Promise<void>;
    get started(): boolean;
    /**
     * Initializes the on-chain values of our account.
     * @param nonce optional specify nonce of the account to run multiple queries simultaneously
     */
    initOnchainValues(nonce?: number): Promise<void>;
    /**
     * Initializes connector, insures that connector is only initialized once,
     * and it only resolves once it's done initializing.
     */
    initialize(): Promise<void>;
    /**
     * Checks whether node has an account secret set onchain and offchain
     * @returns a promise resolved true if secret is set correctly
     */
    checkAccountSecret(): Promise<void>;
    /**
     * generate and set account secret
     */
    setAccountSecret(nonce?: number): Promise<void>;
    /**
     * Checks whether web3 connection is alive
     * @returns a promise resolved true if web3 connection is alive
     */
    checkWeb3(): Promise<void>;
    private getDebugAccountSecret;
    static get constants(): typeof constants;
    /**
     * Creates an uninitialised instance.
     *
     * @param db database instance
     * @param seed that is used to derive that on-chain identity
     * @param options.id Id of the demo account
     * @param options.provider provider URI that is used to connect to the blockchain
     * @param options.debug debug mode, will generate account secrets using account's public key
     * @returns a promise resolved to the connector
     */
    static create(db: LevelUp, seed?: Uint8Array, options?: {
        id?: number;
        provider?: string;
        debug?: boolean;
    }): Promise<HoprEthereum>;
}
export declare const Types: typeof types;
export declare const Utils: typeof utils;<|MERGE_RESOLUTION|>--- conflicted
+++ resolved
@@ -1,15 +1,10 @@
 import type { addresses } from '@hoprnet/hopr-ethereum';
 import Web3 from 'web3';
 import { LevelUp } from 'levelup';
-<<<<<<< HEAD
 import HoprCoreConnector from '@hoprnet/hopr-core-connector-interface';
 import { ChannelFactory } from './channel';
-import Tickets from './ticket';
 import types from './types';
-=======
-import HoprCoreConnector, { Types as ITypes, Channel as IChannel, Constants as IConstants } from '@hoprnet/hopr-core-connector-interface';
 import Tickets from './tickets';
->>>>>>> bdbdbeaa
 import Indexer from './indexer';
 import * as dbkeys from './dbKeys';
 import * as utils from './utils';
@@ -45,15 +40,6 @@
     readonly utils: typeof utils;
     readonly constants: typeof constants;
     readonly CHAIN_NAME = "HOPR on Ethereum";
-<<<<<<< HEAD
-=======
-    readonly tickets: typeof Tickets;
-    readonly indexer: Indexer;
-    /**
-     * @returns the current balances of the account associated with this node (HOPR)
-     */
-    get nonce(): Promise<number>;
->>>>>>> bdbdbeaa
     /**
      * Returns the current balances of the account associated with this node (HOPR)
      * @returns a promise resolved to Balance
