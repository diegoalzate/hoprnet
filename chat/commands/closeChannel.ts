--- conflicted
+++ resolved
@@ -4,17 +4,12 @@
 import type Hopr from '../../src'
 import type PeerId from 'peer-id'
 
-import { startDelayedInterval } from '@hoprnet/hopr-utils'
 import BN from 'bn.js'
 import chalk from 'chalk'
 
 import { checkPeerIdInput } from '../utils'
-<<<<<<< HEAD
 import { startDelayedInterval, u8aToHex } from '@hoprnet/hopr-utils'
 import { pubKeyToPeerId } from '../../src/utils'
-=======
-import { u8aToHex, pubKeyToPeerId } from '../../src/utils'
->>>>>>> b8de8bfd
 
 export default class CloseChannel implements AbstractCommand {
   constructor(public node: Hopr<HoprCoreConnector>) {}
