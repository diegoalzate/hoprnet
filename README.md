<!-- INTRODUCTION -->
<p align="center">
  <a href="https://hoprnet.org" target="_blank" rel="noopener noreferrer">
    <img width="100" src="https://github.com/hoprnet/hopr-assets/blob/master/v1/logo/hopr_logo_padded.png?raw=true" alt="HOPR Logo">
  </a>
  
  <!-- Title Placeholder -->
  <h3 align="center">HOPR</h3>
  <p align="center">
    <code>A project by the HOPR Association</code>
  </p>
  <p align="center">
    HOPR is a privacy-preserving messaging protocol which enables the creation of a secure communication network via relay nodes powered by economic incentives using digital tokens.
  </p>
</p>

# hopr-connect

[![](https://github.com/libp2p/js-libp2p-interfaces/raw/master/src/transport/img/badge.png)](https://github.com/libp2p/js-libp2p-interfaces/tree/master/src/transport)
[![](https://github.com/libp2p/js-libp2p-interfaces/raw/master/src/connection/img/badge.png)](https://github.com/libp2p/js-libp2p-interfaces/tree/master/src/connection)
[![](https://github.com/libp2p/js-libp2p-interfaces/raw/master/src/peer-discovery/img/badge.png)](https://github.com/libp2p/js-libp2p-interfaces/tree/master/src/peer-discovery)

## Description

A [transport module](https://github.com/libp2p/js-libp2p-interfaces/tree/master/src/transport) for [js-libp2p](https://github.com/libp2p/js-libp2p) that handles NAT traversal automatically by using peers in the network and without requiring external resources such as public STUN or TURN servers.

## Main features

- fully compatible with js-libp2p
- automatic usage of WebRTC:
  - try direct TCP connection, if not succesful
  - use any other available peer in the network as signalling server
  - perform WebRTC handshake(s)
  - upgrade to direct connection if possible
- use nodes in the network as STUN and TURN servers
- reconnect handling

<<<<<<< HEAD
## Usage

### Dependencies

- [ ] Node.js 12.x
- [ ] yarn

```sh
yarn add libp2p
yarn add libp2p-mplex
yarn add libp2p-secio
yarn add hopr-connect
```

### Startup

Start a bootstrapServer

```ts
const libp2p = require('libp2p')
const MPLEX = require('libp2p-mplex')
const SECIO = require('libp2p-secio')

import HoprConnect from 'hopr-connect'
import Multiaddr from 'multiaddr'

const node = await libp2p.create({
  modules: {
    transport: [HoprConnect],
    streamMuxer: [MPLEX],
    connEncryption: [SECIO],
    peerDiscovery: [HoprConnect.discovery]
  },
  addresses: {
    listen: Multiaddr(`/ip4/127.0.0.1/tcp/9091`)
  }
})
```

Start another client

```ts
const libp2p = require('libp2p')
const MPLEX = require('libp2p-mplex')
const SECIO = require('libp2p-secio')

import HoprConnect from 'hopr-connect'
import Multiaddr from 'multiaddr'

const node = await libp2p.create({
  modules: {
    transport: [HoprConnect],
    streamMuxer: [MPLEX],
    connEncryption: [SECIO],
    peerDiscovery: [HoprConnect.discovery]
  },
  config: {
    HoprConnect: {
      bootstrapServers: [
        Multiaddr('/ip4/127.0.0.1/tcp/9091')
      ]
    }
  }
})
```
=======
## Contributors

- [Jose Perez Aguinaga](https://github.com/jjperezaguinaga)
- [Peter Braden](https://github.com/peterbraden)
- [Sebastian Bürgel](https://github.com/scbuergel)
- [Robert Kiel](https://github.com/robertkiel)

and the rest of the HOPR team!
>>>>>>> dbb17579
<|MERGE_RESOLUTION|>--- conflicted
+++ resolved
@@ -35,7 +35,6 @@
 - use nodes in the network as STUN and TURN servers
 - reconnect handling
 
-<<<<<<< HEAD
 ## Usage
 
 ### Dependencies
@@ -101,13 +100,11 @@
   }
 })
 ```
-=======
-## Contributors
+## Contributors [in alphabetical order]
 
 - [Jose Perez Aguinaga](https://github.com/jjperezaguinaga)
 - [Peter Braden](https://github.com/peterbraden)
 - [Sebastian Bürgel](https://github.com/scbuergel)
 - [Robert Kiel](https://github.com/robertkiel)
 
-and the rest of the HOPR team!
->>>>>>> dbb17579
+and the rest of the HOPR team!